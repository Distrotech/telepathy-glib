#!/usr/bin/python

# glib-client-gen.py: "I Can't Believe It's Not dbus-binding-tool"
#
# Generate GLib client wrappers from the Telepathy specification.
# The master copy of this program is in the telepathy-glib repository -
# please make any changes there.
#
# Copyright (C) 2006-2008 Collabora Ltd. <http://www.collabora.co.uk/>
#
# This library is free software; you can redistribute it and/or
# modify it under the terms of the GNU Lesser General Public
# License as published by the Free Software Foundation; either
# version 2.1 of the License, or (at your option) any later version.
#
# This library is distributed in the hope that it will be useful,
# but WITHOUT ANY WARRANTY; without even the implied warranty of
# MERCHANTABILITY or FITNESS FOR A PARTICULAR PURPOSE.  See the GNU
# Lesser General Public License for more details.
#
# You should have received a copy of the GNU Lesser General Public
# License along with this library; if not, write to the Free Software
# Foundation, Inc., 51 Franklin St, Fifth Floor, Boston, MA  02110-1301  USA

import sys
import os.path
import xml.dom.minidom
from getopt import gnu_getopt

from libtpcodegen import file_set_contents, key_by_name, u
from libglibcodegen import Signature, type_to_gtype, \
        get_docstring, xml_escape, get_deprecated


NS_TP = "http://telepathy.freedesktop.org/wiki/DbusSpec#extensions-v0"

class Generator(object):

    def __init__(self, dom, prefix, basename, opts):
        self.dom = dom
        self.__header = []
        self.__body = []
        self.__docs = []
        self.__reentrant_header = []
        self.__reentrant_body = []

        self.prefix_lc = prefix.lower()
        self.prefix_uc = prefix.upper()
        self.prefix_mc = prefix.replace('_', '')
        self.basename = basename
        self.group = opts.get('--group', None)
        self.iface_quark_prefix = opts.get('--iface-quark-prefix', None)
        self.tp_proxy_api = tuple(map(int,
                opts.get('--tp-proxy-api', '0').split('.')))
        self.proxy_cls = opts.get('--subclass', 'TpProxy') + ' *'
        self.proxy_arg = opts.get('--subclass', 'void') + ' *'
        self.proxy_assert = opts.get('--subclass-assert', 'TP_IS_PROXY')
        self.proxy_doc = ('A #%s or subclass'
            % opts.get('--subclass', 'TpProxy'))
        if self.proxy_arg == 'void *':
            self.proxy_arg = 'gpointer '

        self.reentrant_symbols = set()
        try:
            filename = opts['--generate-reentrant']
            with open(filename, 'r') as f:
                for line in f.readlines():
                    self.reentrant_symbols.add(line.strip())
        except KeyError:
            pass

        self.deprecate_reentrant = opts.get('--deprecate-reentrant', None)
        self.deprecation_attribute = opts.get('--deprecation-attribute',
                'G_GNUC_DEPRECATED')

        self.split_reentrants = opts.get('--split-reentrants', False)

        self.guard = opts.get('--guard', None)

    def h(self, s):
        self.__header.append(s)

    def b(self, s):
        self.__body.append(s)

    def rh(self, s):
        self.__reentrant_header.append(s)

    def rb(self, s):
        self.__reentrant_body.append(s)

    def d(self, s):
        self.__docs.append(s)

    def get_iface_quark(self):
        assert self.iface_dbus is not None
        assert self.iface_uc is not None
        if self.iface_quark_prefix is None:
            return 'g_quark_from_static_string (\"%s\")' % self.iface_dbus
        else:
            return '%s_%s' % (self.iface_quark_prefix, self.iface_uc)

    def do_signal(self, iface, signal):
        iface_lc = iface.lower()

        member = signal.getAttribute('name')
        member_lc = signal.getAttribute('tp:name-for-bindings')
        if member != member_lc.replace('_', ''):
            raise AssertionError('Signal %s tp:name-for-bindings (%s) does '
                    'not match' % (member, member_lc))
        member_lc = member_lc.lower()
        member_uc = member_lc.upper()

        arg_count = 0
        args = []
        out_args = []

        for arg in signal.getElementsByTagName('arg'):
            name = arg.getAttribute('name')
            type = arg.getAttribute('type')
            tp_type = arg.getAttribute('tp:type')

            if not name:
                name = 'arg%u' % arg_count
                arg_count += 1
            else:
                name = 'arg_%s' % name

            info = type_to_gtype(type)
            args.append((name, info, tp_type, arg))

        callback_name = ('%s_%s_signal_callback_%s'
                         % (self.prefix_lc, iface_lc, member_lc))
        collect_name = ('_%s_%s_collect_args_of_%s'
                        % (self.prefix_lc, iface_lc, member_lc))
        invoke_name = ('_%s_%s_invoke_callback_for_%s'
                       % (self.prefix_lc, iface_lc, member_lc))

        # Example:
        #
        # typedef void (*tp_cli_connection_signal_callback_new_channel)
        #   (TpConnection *proxy, const gchar *arg_object_path,
        #   const gchar *arg_channel_type, guint arg_handle_type,
        #   guint arg_handle, gboolean arg_suppress_handler,
        #   gpointer user_data, GObject *weak_object);

        self.d('/**')
        self.d(' * %s:' % callback_name)
        self.d(' * @proxy: The proxy on which %s_%s_connect_to_%s ()'
               % (self.prefix_lc, iface_lc, member_lc))
        self.d(' *  was called')

        for arg in args:
            name, info, tp_type, elt = arg
            ctype, gtype, marshaller, pointer = info

            docs = get_docstring(elt) or '(Undocumented)'

            if ctype == 'guint ' and tp_type != '':
                docs +=  ' (#%s)' % ('Tp' + tp_type.replace('_', ''))

            self.d(' * @%s: %s' % (name, xml_escape(docs)))

        self.d(' * @user_data: User-supplied data')
        self.d(' * @weak_object: User-supplied weakly referenced object')
        self.d(' *')
        self.d(' * Represents the signature of a callback for the signal %s.'
               % member)
        self.d(' */')
        self.d('')

        self.h('typedef void (*%s) (%sproxy,'
               % (callback_name, self.proxy_cls))

        for arg in args:
            name, info, tp_type, elt = arg
            ctype, gtype, marshaller, pointer = info

            const = pointer and 'const ' or ''

            self.h('    %s%s%s,' % (const, ctype, name))

        self.h('    gpointer user_data, GObject *weak_object);')

        if args:
            self.b('static void')
            self.b('%s (DBusGProxy *proxy G_GNUC_UNUSED,' % collect_name)

            for arg in args:
                name, info, tp_type, elt = arg
                ctype, gtype, marshaller, pointer = info

                const = pointer and 'const ' or ''

                self.b('    %s%s%s,' % (const, ctype, name))

            self.b('    TpProxySignalConnection *sc)')
            self.b('{')
            self.b('  G_GNUC_BEGIN_IGNORE_DEPRECATIONS')
            self.b('  GValueArray *args = g_value_array_new (%d);' % len(args))
            self.b('  GValue blank = { 0 };')
            self.b('  guint i;')
            self.b('')
            self.b('  g_value_init (&blank, G_TYPE_INT);')
            self.b('')
            self.b('  for (i = 0; i < %d; i++)' % len(args))
            self.b('    g_value_array_append (args, &blank);')
            self.b('  G_GNUC_END_IGNORE_DEPRECATIONS')
            self.b('')

            for i, arg in enumerate(args):
                name, info, tp_type, elt = arg
                ctype, gtype, marshaller, pointer = info

                self.b('  g_value_unset (args->values + %d);' % i)
                self.b('  g_value_init (args->values + %d, %s);' % (i, gtype))

                if gtype == 'G_TYPE_STRING':
                    self.b('  g_value_set_string (args->values + %d, %s);'
                           % (i, name))
                elif marshaller == 'BOXED':
                    self.b('  g_value_set_boxed (args->values + %d, %s);'
                           % (i, name))
                elif gtype == 'G_TYPE_UCHAR':
                    self.b('  g_value_set_uchar (args->values + %d, %s);'
                           % (i, name))
                elif gtype == 'G_TYPE_BOOLEAN':
                    self.b('  g_value_set_boolean (args->values + %d, %s);'
                           % (i, name))
                elif gtype == 'G_TYPE_INT':
                    self.b('  g_value_set_int (args->values + %d, %s);'
                           % (i, name))
                elif gtype == 'G_TYPE_UINT':
                    self.b('  g_value_set_uint (args->values + %d, %s);'
                           % (i, name))
                elif gtype == 'G_TYPE_INT64':
                    self.b('  g_value_set_int (args->values + %d, %s);'
                           % (i, name))
                elif gtype == 'G_TYPE_UINT64':
                    self.b('  g_value_set_uint64 (args->values + %d, %s);'
                           % (i, name))
                elif gtype == 'G_TYPE_DOUBLE':
                    self.b('  g_value_set_double (args->values + %d, %s);'
                           % (i, name))
                else:
                    assert False, ("Don't know how to put %s in a GValue"
                                   % gtype)
                self.b('')

            self.b('  tp_proxy_signal_connection_v0_take_results (sc, args);')
            self.b('}')

        self.b('static void')
        self.b('%s (TpProxy *tpproxy,' % invoke_name)
        self.b('    GError *error G_GNUC_UNUSED,')
        self.b('    GValueArray *args,')
        self.b('    GCallback generic_callback,')
        self.b('    gpointer user_data,')
        self.b('    GObject *weak_object)')
        self.b('{')
        self.b('  %s callback =' % callback_name)
        self.b('      (%s) generic_callback;' % callback_name)
        self.b('')
        self.b('  if (callback != NULL)')
        self.b('    callback (g_object_ref (tpproxy),')

        # FIXME: factor out into a function
        for i, arg in enumerate(args):
            name, info, tp_type, elt = arg
            ctype, gtype, marshaller, pointer = info

            if marshaller == 'BOXED':
                self.b('      g_value_get_boxed (args->values + %d),' % i)
            elif gtype == 'G_TYPE_STRING':
                self.b('      g_value_get_string (args->values + %d),' % i)
            elif gtype == 'G_TYPE_UCHAR':
                self.b('      g_value_get_uchar (args->values + %d),' % i)
            elif gtype == 'G_TYPE_BOOLEAN':
                self.b('      g_value_get_boolean (args->values + %d),' % i)
            elif gtype == 'G_TYPE_UINT':
                self.b('      g_value_get_uint (args->values + %d),' % i)
            elif gtype == 'G_TYPE_INT':
                self.b('      g_value_get_int (args->values + %d),' % i)
            elif gtype == 'G_TYPE_UINT64':
                self.b('      g_value_get_uint64 (args->values + %d),' % i)
            elif gtype == 'G_TYPE_INT64':
                self.b('      g_value_get_int64 (args->values + %d),' % i)
            elif gtype == 'G_TYPE_DOUBLE':
                self.b('      g_value_get_double (args->values + %d),' % i)
            else:
                assert False, "Don't know how to get %s from a GValue" % gtype

        self.b('      user_data,')
        self.b('      weak_object);')
        self.b('')

        self.b('  G_GNUC_BEGIN_IGNORE_DEPRECATIONS')
        if len(args) > 0:
            self.b('  g_value_array_free (args);')
        else:
            self.b('  if (args != NULL)')
            self.b('    g_value_array_free (args);')
            self.b('')
        self.b('  G_GNUC_END_IGNORE_DEPRECATIONS')

        self.b('  g_object_unref (tpproxy);')
        self.b('}')

        # Example:
        #
        # TpProxySignalConnection *
        #   tp_cli_connection_connect_to_new_channel
        #   (TpConnection *proxy,
        #   tp_cli_connection_signal_callback_new_channel callback,
        #   gpointer user_data,
        #   GDestroyNotify destroy);
        #
        # destroy is invoked when the signal becomes disconnected. This
        # is either because the signal has been disconnected explicitly
        # by the user, because the TpProxy has become invalid and
        # emitted the 'invalidated' signal, or because the weakly referenced
        # object has gone away.

        connect_to = ('%s_%s_connect_to_%s'
               % (self.prefix_lc, iface_lc, member_lc))

        self.d('/**')
        self.d(' * %s:' % connect_to)
        self.d(' * @proxy: %s' % self.proxy_doc)
        self.d(' * @callback: Callback to be called when the signal is')
        self.d(' *   received')
        self.d(' * @user_data: User-supplied data for the callback')
        self.d(' * @destroy: Destructor for the user-supplied data, which')
        self.d(' *   will be called when this signal is disconnected, or')
        self.d(' *   before this function returns %NULL')
        self.d(' * @weak_object: A #GObject which will be weakly referenced; ')
        self.d(' *   if it is destroyed, this callback will automatically be')
        self.d(' *   disconnected')
        self.d(' * @error: If not %NULL, used to raise an error if %NULL is')
        self.d(' *   returned')
        self.d(' *')
        self.d(' * Connect a handler to the signal %s.' % member)
        self.d(' *')
        self.d(' * %s' % xml_escape(get_docstring(signal) or '(Undocumented)'))
        self.d(' *')
        self.d(' * Returns: a #TpProxySignalConnection containing all of the')
        self.d(' * above, which can be used to disconnect the signal; or')
        self.d(' * %NULL if the proxy does not have the desired interface')
        self.d(' * or has become invalid.')
        self.d(' */')
        self.d('')

        self.h('TpProxySignalConnection *%s (%sproxy,'
               % (connect_to, self.proxy_arg))
        self.h('    %s callback,' % callback_name)
        self.h('    gpointer user_data,')
        self.h('    GDestroyNotify destroy,')
        self.h('    GObject *weak_object,')
        self.h('    GError **error);')
        self.h('')

        self.b('TpProxySignalConnection *')
        self.b('(%s) (%sproxy,' % (connect_to, self.proxy_arg))
        self.b('    %s callback,' % callback_name)
        self.b('    gpointer user_data,')
        self.b('    GDestroyNotify destroy,')
        self.b('    GObject *weak_object,')
        self.b('    GError **error)')
        self.b('{')
        self.b('  GType expected_types[%d] = {' % (len(args) + 1))

        for arg in args:
            name, info, tp_type, elt = arg
            ctype, gtype, marshaller, pointer = info

            self.b('      %s,' % gtype)

        self.b('      G_TYPE_INVALID };')
        self.b('')
        self.b('  g_return_val_if_fail (callback != NULL, NULL);')
        self.b('')
        self.b('  return tp_proxy_signal_connection_v0_new ((TpProxy *) proxy,')
        self.b('      %s, \"%s\",' % (self.get_iface_quark(), member))
        self.b('      expected_types,')

        if args:
            self.b('      G_CALLBACK (%s),' % collect_name)
        else:
            self.b('      NULL, /* no args => no collector function */')

        self.b('      %s,' % invoke_name)
        self.b('      G_CALLBACK (callback), user_data, destroy,')
        self.b('      weak_object, error);')
        self.b('}')
        self.b('')

        # Inline the type-check into the header file, so the object code
        # doesn't depend on tp_channel_get_type() or whatever
        self.h('#ifndef __GTK_DOC_IGNORE__')
        self.h('static inline TpProxySignalConnection *')
        self.h('_%s (%sproxy,' % (connect_to, self.proxy_arg))
        self.h('    %s callback,' % callback_name)
        self.h('    gpointer user_data,')
        self.h('    GDestroyNotify destroy,')
        self.h('    GObject *weak_object,')
        self.h('    GError **error)')
        self.h('{')
        self.h('  g_return_val_if_fail (%s (proxy), NULL);'
               % self.proxy_assert)
        self.h('  return %s (proxy, callback, user_data,' % connect_to)
        self.h('      destroy, weak_object, error);')
        self.h('}')
        self.h('#define %s(...) _%s (__VA_ARGS__)'
                % (connect_to, connect_to))
        self.h('#endif /* __GTK_DOC_IGNORE__ */')

    def do_method(self, iface, method):
        iface_lc = iface.lower()

        member = method.getAttribute('name')
        member_lc = method.getAttribute('tp:name-for-bindings')
        if member != member_lc.replace('_', ''):
            raise AssertionError('Method %s tp:name-for-bindings (%s) does '
                    'not match' % (member, member_lc))
        member_lc = member_lc.lower()
        member_uc = member_lc.upper()

        in_count = 0
        ret_count = 0
        in_args = []
        out_args = []

        for arg in method.getElementsByTagName('arg'):
            name = arg.getAttribute('name')
            direction = arg.getAttribute('direction')
            type = arg.getAttribute('type')
            tp_type = arg.getAttribute('tp:type')

            if direction != 'out':
                if not name:
                    name = 'in%u' % in_count
                    in_count += 1
                else:
                    name = 'in_%s' % name
            else:
                if not name:
                    name = 'out%u' % ret_count
                    ret_count += 1
                else:
                    name = 'out_%s' % name

            info = type_to_gtype(type)
            if direction != 'out':
                in_args.append((name, info, tp_type, arg))
            else:
                out_args.append((name, info, tp_type, arg))

        # Async reply callback type

        # Example:
        # void (*tp_cli_properties_interface_callback_for_get_properties)
        #   (TpProxy *proxy,
        #       const GPtrArray *out0,
        #       const GError *error,
        #       gpointer user_data,
        #       GObject *weak_object);

        self.d('/**')
        self.d(' * %s_%s_callback_for_%s:'
               % (self.prefix_lc, iface_lc, member_lc))
        self.d(' * @proxy: the proxy on which the call was made')

        for arg in out_args:
            name, info, tp_type, elt = arg
            ctype, gtype, marshaller, pointer = info

            docs = xml_escape(get_docstring(elt) or '(Undocumented)')

            if ctype == 'guint ' and tp_type != '':
                docs +=  ' (#%s)' % ('Tp' + tp_type.replace('_', ''))

            self.d(' * @%s: Used to return an \'out\' argument if @error is '
                   '%%NULL: %s'
                   % (name, docs))

        self.d(' * @error: %NULL on success, or an error on failure')
        self.d(' * @user_data: user-supplied data')
        self.d(' * @weak_object: user-supplied object')
        self.d(' *')
        self.d(' * Signature of the callback called when a %s method call'
               % member)
        self.d(' * succeeds or fails.')

        deprecated = method.getElementsByTagName('tp:deprecated')
        if deprecated:
            d = deprecated[0]
            self.d(' *')
            self.d(' * Deprecated: %s' % xml_escape(get_deprecated(d)))

        self.d(' */')
        self.d('')

        callback_name = '%s_%s_callback_for_%s' % (self.prefix_lc, iface_lc,
                                                   member_lc)

        self.h('typedef void (*%s) (%sproxy,'
               % (callback_name, self.proxy_cls))

        for arg in out_args:
            name, info, tp_type, elt = arg
            ctype, gtype, marshaller, pointer = info
            const = pointer and 'const ' or ''

            self.h('    %s%s%s,' % (const, ctype, name))

        self.h('    const GError *error, gpointer user_data,')
        self.h('    GObject *weak_object);')
        self.h('')

        # Async callback implementation

        invoke_callback = '_%s_%s_invoke_callback_%s' % (self.prefix_lc,
                                                         iface_lc,
                                                         member_lc)

        collect_callback = '_%s_%s_collect_callback_%s' % (self.prefix_lc,
                                                           iface_lc,
                                                           member_lc)

        # This is needed by both reentrant and non-reentrant calls
        if self.split_reentrants:
            collector = lambda x: (self.b(x), self.rb(x))
        else:
            collector = self.b

        # The callback called by dbus-glib; this ends the call and collects
        # the results into a GValueArray.
        collector('static void')
        collector('%s (DBusGProxy *proxy,' % collect_callback)
        collector('    DBusGProxyCall *call,')
        collector('    gpointer user_data)')
        collector('{')
        collector('  GError *error = NULL;')

        if len(out_args) > 0:
            collector('  GValueArray *args;')
            collector('  GValue blank = { 0 };')
            collector('  guint i;')

            for arg in out_args:
                name, info, tp_type, elt = arg
                ctype, gtype, marshaller, pointer = info

                # "We handle variants specially; the caller is expected to
                # have already allocated storage for them". Thanks,
                # dbus-glib...
                if gtype == 'G_TYPE_VALUE':
                    collector('  GValue *%s = g_new0 (GValue, 1);' % name)
                else:
                    collector('  %s%s;' % (ctype, name))

        collector('')
        collector('  dbus_g_proxy_end_call (proxy, call, &error,')

        for arg in out_args:
            name, info, tp_type, elt = arg
            ctype, gtype, marshaller, pointer = info

            if gtype == 'G_TYPE_VALUE':
                collector('      %s, %s,' % (gtype, name))
            else:
                collector('      %s, &%s,' % (gtype, name))

        collector('      G_TYPE_INVALID);')

        if len(out_args) == 0:
            collector('  tp_proxy_pending_call_v0_take_results (user_data, error,'
                   'NULL);')
        else:
            collector('')
            collector('  if (error != NULL)')
            collector('    {')
            collector('      tp_proxy_pending_call_v0_take_results (user_data, error,')
            collector('          NULL);')

            for arg in out_args:
                name, info, tp_type, elt = arg
                ctype, gtype, marshaller, pointer = info
                if gtype == 'G_TYPE_VALUE':
                    collector('      g_free (%s);' % name)

<<<<<<< HEAD
            collector('      return;')
            collector('    }')
            collector('')
            collector('  args = g_value_array_new (%d);' % len(out_args))
            collector('  g_value_init (&blank, G_TYPE_INT);')
            collector('')
            collector('  for (i = 0; i < %d; i++)' % len(out_args))
            collector('    g_value_array_append (args, &blank);')
=======
            self.b('      return;')
            self.b('    }')
            self.b('')
            self.b('  G_GNUC_BEGIN_IGNORE_DEPRECATIONS')
            self.b('  args = g_value_array_new (%d);' % len(out_args))
            self.b('  g_value_init (&blank, G_TYPE_INT);')
            self.b('')
            self.b('  for (i = 0; i < %d; i++)' % len(out_args))
            self.b('    g_value_array_append (args, &blank);')
            self.b('  G_GNUC_END_IGNORE_DEPRECATIONS')
>>>>>>> a02af787

            for i, arg in enumerate(out_args):
                name, info, tp_type, elt = arg
                ctype, gtype, marshaller, pointer = info

                collector('')
                collector('  g_value_unset (args->values + %d);' % i)
                collector('  g_value_init (args->values + %d, %s);'
                          % (i, gtype))

                if gtype == 'G_TYPE_STRING':
                    collector('  g_value_take_string (args->values + %d, %s);'
                              % (i, name))
                elif marshaller == 'BOXED':
                    collector('  g_value_take_boxed (args->values + %d, %s);'
                              % (i, name))
                elif gtype == 'G_TYPE_UCHAR':
                    collector('  g_value_set_uchar (args->values + %d, %s);'
                              % (i, name))
                elif gtype == 'G_TYPE_BOOLEAN':
                    collector('  g_value_set_boolean (args->values + %d, %s);'
                              % (i, name))
                elif gtype == 'G_TYPE_INT':
                    collector('  g_value_set_int (args->values + %d, %s);'
                              % (i, name))
                elif gtype == 'G_TYPE_UINT':
                    collector('  g_value_set_uint (args->values + %d, %s);'
                              % (i, name))
                elif gtype == 'G_TYPE_INT64':
                    collector('  g_value_set_int (args->values + %d, %s);'
                              % (i, name))
                elif gtype == 'G_TYPE_UINT64':
                    collector('  g_value_set_uint (args->values + %d, %s);'
                              % (i, name))
                elif gtype == 'G_TYPE_DOUBLE':
                    collector('  g_value_set_double (args->values + %d, %s);'
                              % (i, name))
                else:
                    assert False, ("Don't know how to put %s in a GValue"
                                   % gtype)

            collector('  tp_proxy_pending_call_v0_take_results (user_data, '
                      'NULL, args);')

        collector('}')

        self.b('static void')
        self.b('%s (TpProxy *self,' % invoke_callback)
        self.b('    GError *error,')
        self.b('    GValueArray *args,')
        self.b('    GCallback generic_callback,')
        self.b('    gpointer user_data,')
        self.b('    GObject *weak_object)')
        self.b('{')
        self.b('  %s callback = (%s) generic_callback;'
               % (callback_name, callback_name))
        self.b('')
        self.b('  if (error != NULL)')
        self.b('    {')
        self.b('      callback ((%s) self,' % self.proxy_cls)

        for arg in out_args:
            name, info, tp_type, elt = arg
            ctype, gtype, marshaller, pointer = info

            if marshaller == 'BOXED' or pointer:
                self.b('          NULL,')
            elif gtype == 'G_TYPE_DOUBLE':
                self.b('          0.0,')
            else:
                self.b('          0,')

        self.b('          error, user_data, weak_object);')
        self.b('      g_error_free (error);')
        self.b('      return;')
        self.b('    }')

        self.b('  callback ((%s) self,' % self.proxy_cls)

        # FIXME: factor out into a function
        for i, arg in enumerate(out_args):
            name, info, tp_type, elt = arg
            ctype, gtype, marshaller, pointer = info

            if marshaller == 'BOXED':
                self.b('      g_value_get_boxed (args->values + %d),' % i)
            elif gtype == 'G_TYPE_STRING':
                self.b('      g_value_get_string (args->values + %d),' % i)
            elif gtype == 'G_TYPE_UCHAR':
                self.b('      g_value_get_uchar (args->values + %d),' % i)
            elif gtype == 'G_TYPE_BOOLEAN':
                self.b('      g_value_get_boolean (args->values + %d),' % i)
            elif gtype == 'G_TYPE_UINT':
                self.b('      g_value_get_uint (args->values + %d),' % i)
            elif gtype == 'G_TYPE_INT':
                self.b('      g_value_get_int (args->values + %d),' % i)
            elif gtype == 'G_TYPE_UINT64':
                self.b('      g_value_get_uint64 (args->values + %d),' % i)
            elif gtype == 'G_TYPE_INT64':
                self.b('      g_value_get_int64 (args->values + %d),' % i)
            elif gtype == 'G_TYPE_DOUBLE':
                self.b('      g_value_get_double (args->values + %d),' % i)
            else:
                assert False, "Don't know how to get %s from a GValue" % gtype

        self.b('      error, user_data, weak_object);')
        self.b('')

        self.b('  G_GNUC_BEGIN_IGNORE_DEPRECATIONS')
        if len(out_args) > 0:
            self.b('  g_value_array_free (args);')
        else:
            self.b('  if (args != NULL)')
            self.b('    g_value_array_free (args);')
        self.b('  G_GNUC_END_IGNORE_DEPRECATIONS')

        self.b('}')
        self.b('')

        # Async stub

        # Example:
        # TpProxyPendingCall *
        #   tp_cli_properties_interface_call_get_properties
        #   (gpointer proxy,
        #   gint timeout_ms,
        #   const GArray *in_properties,
        #   tp_cli_properties_interface_callback_for_get_properties callback,
        #   gpointer user_data,
        #   GDestroyNotify *destructor);

        caller_name = ('%s_%s_call_%s'
               % (self.prefix_lc, iface_lc, member_lc))

        self.h('TpProxyPendingCall *%s (%sproxy,'
               % (caller_name, self.proxy_arg))
        self.h('    gint timeout_ms,')

        self.d('/**')
        self.d(' * %s:' % caller_name)
        self.d(' * @proxy: the #TpProxy')
        self.d(' * @timeout_ms: the timeout in milliseconds, or -1 to use the')
        self.d(' *   default')

        for arg in in_args:
            name, info, tp_type, elt = arg
            ctype, gtype, marshaller, pointer = info

            docs = xml_escape(get_docstring(elt) or '(Undocumented)')

            if ctype == 'guint ' and tp_type != '':
                docs +=  ' (#%s)' % ('Tp' + tp_type.replace('_', ''))

            self.d(' * @%s: Used to pass an \'in\' argument: %s'
                   % (name, docs))

        self.d(' * @callback: called when the method call succeeds or fails;')
        self.d(' *   may be %NULL to make a "fire and forget" call with no ')
        self.d(' *   reply tracking')
        self.d(' * @user_data: user-supplied data passed to the callback;')
        self.d(' *   must be %NULL if @callback is %NULL')
        self.d(' * @destroy: called with the user_data as argument, after the')
        self.d(' *   call has succeeded, failed or been cancelled;')
        self.d(' *   must be %NULL if @callback is %NULL')
        self.d(' * @weak_object: If not %NULL, a #GObject which will be ')
        self.d(' *   weakly referenced; if it is destroyed, this call ')
        self.d(' *   will automatically be cancelled. Must be %NULL if ')
        self.d(' *   @callback is %NULL')
        self.d(' *')
        self.d(' * Start a %s method call.' % member)
        self.d(' *')
        self.d(' * %s' % xml_escape(get_docstring(method) or '(Undocumented)'))
        self.d(' *')
        self.d(' * Returns: a #TpProxyPendingCall representing the call in')
        self.d(' *  progress. It is borrowed from the object, and will become')
        self.d(' *  invalid when the callback is called, the call is')
        self.d(' *  cancelled or the #TpProxy becomes invalid.')

        deprecated = method.getElementsByTagName('tp:deprecated')
        if deprecated:
            d = deprecated[0]
            self.d(' *')
            self.d(' * Deprecated: %s' % xml_escape(get_deprecated(d)))

        self.d(' */')
        self.d('')

        self.b('TpProxyPendingCall *\n(%s) (%sproxy,'
               % (caller_name, self.proxy_arg))
        self.b('    gint timeout_ms,')

        for arg in in_args:
            name, info, tp_type, elt = arg
            ctype, gtype, marshaller, pointer = info

            const = pointer and 'const ' or ''

            self.h('    %s%s%s,' % (const, ctype, name))
            self.b('    %s%s%s,' % (const, ctype, name))

        self.h('    %s callback,' % callback_name)
        self.h('    gpointer user_data,')
        self.h('    GDestroyNotify destroy,')
        self.h('    GObject *weak_object);')
        self.h('')

        self.b('    %s callback,' % callback_name)
        self.b('    gpointer user_data,')
        self.b('    GDestroyNotify destroy,')
        self.b('    GObject *weak_object)')
        self.b('{')
        self.b('  GError *error = NULL;')
        self.b('  GQuark interface = %s;' % self.get_iface_quark())
        self.b('  DBusGProxy *iface;')
        self.b('')
        self.b('  g_return_val_if_fail (callback != NULL || '
               'user_data == NULL, NULL);')
        self.b('  g_return_val_if_fail (callback != NULL || '
               'destroy == NULL, NULL);')
        self.b('  g_return_val_if_fail (callback != NULL || '
               'weak_object == NULL, NULL);')
        self.b('')
        self.b('  iface = tp_proxy_get_interface_by_id (')
        self.b('      (TpProxy *) proxy,')
        self.b('      interface, (callback == NULL ? NULL : &error));')
        self.b('')
        self.b('  if (callback == NULL)')
        self.b('    {')
        self.b('      if (iface == NULL)')
        self.b('        return NULL;')
        self.b('')
        self.b('      dbus_g_proxy_call_no_reply (iface, "%s",' % member)

        for arg in in_args:
            name, info, tp_type, elt = arg
            ctype, gtype, marshaller, pointer = info

            const = pointer and 'const ' or ''

            self.b('          %s, %s,' % (gtype, name))

        self.b('          G_TYPE_INVALID);')
        self.b('      return NULL;')
        self.b('    }')
        self.b('  else')
        self.b('    {')
        self.b('      TpProxyPendingCall *data;')
        self.b('')
        self.b('      data = tp_proxy_pending_call_v0_new ((TpProxy *) proxy,')
        self.b('          interface, "%s", iface,' % member)
        self.b('          %s,' % invoke_callback)
        self.b('          G_CALLBACK (callback), user_data, destroy,')
        self.b('          weak_object, FALSE);')
        self.b('')
        # If iface is NULL then the only valid thing we can do is to
        # terminate the call with an error. Go through the machinery
        # we'd use for dbus-glib anyway, to stop it being re-entrant.
        self.b('      if (iface == NULL)')
        self.b('        {')
        self.b('          tp_proxy_pending_call_v0_take_results (data,')
        self.b('              error, NULL);')
        self.b('          tp_proxy_pending_call_v0_completed (data);')
        self.b('          return data;')
        self.b('        }')
        self.b('')
        self.b('      tp_proxy_pending_call_v0_take_pending_call (data,')
        self.b('          dbus_g_proxy_begin_call_with_timeout (iface,')
        self.b('              "%s",' % member)
        self.b('              %s,' % collect_callback)
        self.b('              data,')
        self.b('              tp_proxy_pending_call_v0_completed,')
        self.b('              timeout_ms,')

        for arg in in_args:
            name, info, tp_type, elt = arg
            ctype, gtype, marshaller, pointer = info

            const = pointer and 'const ' or ''

            self.b('              %s, %s,' % (gtype, name))

        self.b('              G_TYPE_INVALID));')
        self.b('')
        self.b('      return data;')
        self.b('    }')
        self.b('}')
        self.b('')

        # Inline the type-check into the header file, so the object code
        # doesn't depend on tp_channel_get_type() or whatever
        self.h('#ifndef __GTK_DOC_IGNORE__')
        self.h('static inline TpProxyPendingCall *')
        self.h('_%s (%sproxy,' % (caller_name, self.proxy_arg))
        self.h('    gint timeout_ms,')

        for arg in in_args:
            name, info, tp_type, elt = arg
            ctype, gtype, marshaller, pointer = info
            const = pointer and 'const ' or ''
            self.h('    %s%s%s,' % (const, ctype, name))

        self.h('    %s callback,' % callback_name)
        self.h('    gpointer user_data,')
        self.h('    GDestroyNotify destroy,')
        self.h('    GObject *weak_object)')
        self.h('{')
        self.h('  g_return_val_if_fail (%s (proxy), NULL);'
               % self.proxy_assert)
        self.h('  return %s (proxy, timeout_ms,' % caller_name)

        for arg in in_args:
            name, info, tp_type, elt = arg
            self.h('    %s,' % name)

        self.h('      callback, user_data, destroy, weak_object);')
        self.h('}')
        self.h('#define %s(...) _%s (__VA_ARGS__)'
                % (caller_name, caller_name))
        self.h('#endif /* __GTK_DOC_IGNORE__ */')

        self.do_method_reentrant(method, iface_lc, member, member_lc,
                                 in_args, out_args, collect_callback)

        # leave a gap for the end of the method
        self.d('')
        self.b('')
        self.h('')

    def do_method_reentrant(self, method, iface_lc, member, member_lc, in_args,
            out_args, collect_callback):
        # Reentrant blocking calls
        # Example:
        # gboolean tp_cli_properties_interface_run_get_properties
        #   (gpointer proxy,
        #       gint timeout_ms,
        #       const GArray *in_properties,
        #       GPtrArray **out0,
        #       GError **error,
        #       GMainLoop **loop);

        run_method_name = '%s_%s_run_%s' % (self.prefix_lc, iface_lc, member_lc)

        b = h = d = None

        if run_method_name in self.reentrant_symbols:
            b = self.b
            h = self.h
            d = self.d
        elif self.split_reentrants:
            b = self.rb
            h = self.rh
            d = self.rb
        else:
            return

        b('typedef struct {')
        b('    GMainLoop *loop;')
        b('    GError **error;')

        for arg in out_args:
            name, info, tp_type, elt = arg
            ctype, gtype, marshaller, pointer = info

            b('    %s*%s;' % (ctype, name))

        b('    unsigned success:1;')
        b('    unsigned completed:1;')
        b('} _%s_%s_run_state_%s;'
               % (self.prefix_lc, iface_lc, member_lc))

        reentrant_invoke = '_%s_%s_finish_running_%s' % (self.prefix_lc,
                                                         iface_lc,
                                                         member_lc)

        b('static void')
        b('%s (TpProxy *self G_GNUC_UNUSED,' % reentrant_invoke)
        b('    GError *error,')
        b('    GValueArray *args,')
        b('    GCallback unused G_GNUC_UNUSED,')
        b('    gpointer user_data G_GNUC_UNUSED,')
        b('    GObject *unused2 G_GNUC_UNUSED)')
        b('{')
        b('  _%s_%s_run_state_%s *state = user_data;'
               % (self.prefix_lc, iface_lc, member_lc))
        b('')
        b('  state->success = (error == NULL);')
        b('  state->completed = TRUE;')
        b('  g_main_loop_quit (state->loop);')
        b('')
        b('  if (error != NULL)')
        b('    {')
        b('      if (state->error != NULL)')
        b('        *state->error = error;')
        b('      else')
        b('        g_error_free (error);')
        b('')
        b('      return;')
        b('    }')
        b('')

        for i, arg in enumerate(out_args):
            name, info, tp_type, elt = arg
            ctype, gtype, marshaller, pointer = info

            b('  if (state->%s != NULL)' % name)
            if marshaller == 'BOXED':
                b('    *state->%s = g_value_dup_boxed ('
                       'args->values + %d);' % (name, i))
            elif marshaller == 'STRING':
                b('    *state->%s = g_value_dup_string '
                       '(args->values + %d);' % (name, i))
            elif marshaller in ('UCHAR', 'BOOLEAN', 'INT', 'UINT',
                    'INT64', 'UINT64', 'DOUBLE'):
                b('    *state->%s = g_value_get_%s (args->values + %d);'
                       % (name, marshaller.lower(), i))
            else:
                assert False, "Don't know how to copy %s" % gtype

            b('')

        self.b('  G_GNUC_BEGIN_IGNORE_DEPRECATIONS')
        if len(out_args) > 0:
            b('  g_value_array_free (args);')
        else:
<<<<<<< HEAD
            b('  if (args != NULL)')
            b('    g_value_array_free (args);')
=======
            self.b('  if (args != NULL)')
            self.b('    g_value_array_free (args);')
        self.b('  G_GNUC_END_IGNORE_DEPRECATIONS')
>>>>>>> a02af787

        b('}')
        b('')

        if self.deprecate_reentrant:
            h('#ifndef %s' % self.deprecate_reentrant)

        h('gboolean %s (%sproxy,'
               % (run_method_name, self.proxy_arg))
        h('    gint timeout_ms,')

        d('/**')
        d(' * %s:' % run_method_name)
        d(' * @proxy: %s' % self.proxy_doc)
        d(' * @timeout_ms: Timeout in milliseconds, or -1 for default')

        for arg in in_args:
            name, info, tp_type, elt = arg
            ctype, gtype, marshaller, pointer = info

            docs = xml_escape(get_docstring(elt) or '(Undocumented)')

            if ctype == 'guint ' and tp_type != '':
                docs +=  ' (#%s)' % ('Tp' + tp_type.replace('_', ''))

            d(' * @%s: Used to pass an \'in\' argument: %s'
                   % (name, docs))

        for arg in out_args:
            name, info, tp_type, elt = arg
            ctype, gtype, marshaller, pointer = info

            d(' * @%s: Used to return an \'out\' argument if %%TRUE is '
                   'returned: %s'
                   % (name, xml_escape(get_docstring(elt) or '(Undocumented)')))

        d(' * @error: If not %NULL, used to return errors if %FALSE ')
        d(' *  is returned')
        d(' * @loop: If not %NULL, set before re-entering ')
        d(' *  the main loop, to point to a #GMainLoop ')
        d(' *  which can be used to cancel this call with ')
        d(' *  g_main_loop_quit(), causing a return of ')
        d(' *  %FALSE with @error set to %TP_DBUS_ERROR_CANCELLED')
        d(' *')
        d(' * Call the method %s and run the main loop' % member)
        d(' * until it returns. Before calling this method, you must')
        d(' * add a reference to any borrowed objects you need to keep,')
        d(' * and generally ensure that everything is in a consistent')
        d(' * state.')
        d(' *')
        d(' * %s' % xml_escape(get_docstring(method) or '(Undocumented)'))
        d(' *')
        d(' * Returns: TRUE on success, FALSE and sets @error on error')

        deprecated = method.getElementsByTagName('tp:deprecated')
        if deprecated:
            d = deprecated[0]
            d(' *')
            d(' * Deprecated: %s' % xml_escape(get_deprecated(d)))

        d(' */')
        d('')

        b('gboolean\n%s (%sproxy,'
               % (run_method_name, self.proxy_arg))
        b('    gint timeout_ms,')

        for arg in in_args:
            name, info, tp_type, elt = arg
            ctype, gtype, marshaller, pointer = info

            const = pointer and 'const ' or ''

            h('    %s%s%s,' % (const, ctype, name))
            b('    %s%s%s,' % (const, ctype, name))

        for arg in out_args:
            name, info, tp_type, elt = arg
            ctype, gtype, marshaller, pointer = info

            h('    %s*%s,' % (ctype, name))
            b('    %s*%s,' % (ctype, name))

        h('    GError **error,')

        if self.deprecate_reentrant:
            h('    GMainLoop **loop) %s;' % self.deprecation_attribute)
            h('#endif /* not %s */' % self.deprecate_reentrant)
        else:
            h('    GMainLoop **loop);')

        h('')

        b('    GError **error,')
        b('    GMainLoop **loop)')
        b('{')
        b('  DBusGProxy *iface;')
        b('  GQuark interface = %s;' % self.get_iface_quark())
        b('  TpProxyPendingCall *pc;')
        b('  _%s_%s_run_state_%s state = {'
               % (self.prefix_lc, iface_lc, member_lc))
        b('      NULL /* loop */, error,')

        for arg in out_args:
            name, info, tp_type, elt = arg

            b('    %s,' % name)

        b('      FALSE /* completed */, FALSE /* success */ };')
        b('')
        b('  g_return_val_if_fail (%s (proxy), FALSE);'
               % self.proxy_assert)
        b('')
        b('  iface = tp_proxy_get_interface_by_id')
        b('       ((TpProxy *) proxy, interface, error);')
        b('')
        b('  if (iface == NULL)')
        b('    return FALSE;')
        b('')
        b('  state.loop = g_main_loop_new (NULL, FALSE);')
        b('')
        b('  pc = tp_proxy_pending_call_v0_new ((TpProxy *) proxy,')
        b('      interface, "%s", iface,' % member)
        b('      %s,' % reentrant_invoke)
        b('      NULL, &state, NULL, NULL, TRUE);')
        b('')
        b('  if (loop != NULL)')
        b('    *loop = state.loop;')
        b('')
        b('  tp_proxy_pending_call_v0_take_pending_call (pc,')
        b('      dbus_g_proxy_begin_call_with_timeout (iface,')
        b('          "%s",' % member)
        b('          %s,' % collect_callback)
        b('          pc,')
        b('          tp_proxy_pending_call_v0_completed,')
        b('          timeout_ms,')

        for arg in in_args:
            name, info, tp_type, elt = arg
            ctype, gtype, marshaller, pointer = info

            const = pointer and 'const ' or ''

            b('              %s, %s,' % (gtype, name))

        b('          G_TYPE_INVALID));')
        b('')
        b('  if (!state.completed)')
        b('    g_main_loop_run (state.loop);')
        b('')
        b('  if (!state.completed)')
        b('    tp_proxy_pending_call_cancel (pc);')
        b('')
        b('  if (loop != NULL)')
        b('    *loop = NULL;')
        b('')
        b('  g_main_loop_unref (state.loop);')
        b('')
        b('  return state.success;')
        b('}')
        b('')

    def do_signal_add(self, signal):
        marshaller_items = []
        gtypes = []

        for i in signal.getElementsByTagName('arg'):
            name = i.getAttribute('name')
            type = i.getAttribute('type')
            info = type_to_gtype(type)
            # type, GType, STRING, is a pointer
            gtypes.append(info[1])

        self.b('  dbus_g_proxy_add_signal (proxy, "%s",'
               % signal.getAttribute('name'))
        for gtype in gtypes:
            self.b('      %s,' % gtype)
        self.b('      G_TYPE_INVALID);')

    def do_interface(self, node):
        ifaces = node.getElementsByTagName('interface')
        assert len(ifaces) == 1
        iface = ifaces[0]
        name = node.getAttribute('name').replace('/', '')
        # This is a hack to get rid of interface version numbers
        # until we migrate to generating version-numbered code
        name = name.replace('Call1_', 'Call_').rstrip('1')

        self.iface = name
        self.iface_lc = name.lower()
        self.iface_uc = name.upper()
        self.iface_mc = name.replace('_', '')
        self.iface_dbus = iface.getAttribute('name')

        signals = node.getElementsByTagName('signal')
        methods = node.getElementsByTagName('method')

        if signals:
            self.b('static inline void')
            self.b('%s_add_signals_for_%s (DBusGProxy *proxy)'
                    % (self.prefix_lc, name.lower()))
            self.b('{')

            if self.tp_proxy_api >= (0, 7, 6):
                self.b('  if (!tp_proxy_dbus_g_proxy_claim_for_signal_adding '
                       '(proxy))')
                self.b('    return;')

            for signal in signals:
                self.do_signal_add(signal)

            self.b('}')
            self.b('')
            self.b('')

        for signal in signals:
            self.do_signal(name, signal)

        for method in methods:
            self.do_method(name, method)

        self.iface_dbus = None

    def __call__(self):

        if self.guard is not None:
            self.h('#ifndef %s' % self.guard)
            self.h('#define %s' % self.guard)
            self.h('')

        self.h('G_BEGIN_DECLS')
        self.h('')

        self.b('/* We don\'t want gtkdoc scanning this file, it\'ll get')
        self.b(' * confused by seeing function definitions, so mark it as: */')
        self.b('/*<private_header>*/')
        self.b('')
        # if we're splitting out re-entrant things, we want them marked
        # private too
        self.rh('/*<private_header>*/')
        self.rb('/*<private_header>*/')

        nodes = self.dom.getElementsByTagName('node')
        nodes.sort(key=key_by_name)

        for node in nodes:
            self.do_interface(node)

        if self.group is not None:
            self.h('void %s_%s_add_signals (TpProxy *self,'
                    % (self.prefix_lc, self.group))
            self.h('    guint quark,')
            self.h('    DBusGProxy *proxy,')
            self.h('    gpointer unused);')
            self.h('')

            self.b('/*')
            self.b(' * %s_%s_add_signals:' % (self.prefix_lc, self.group))
            self.b(' * @self: the #TpProxy')
            self.b(' * @quark: a quark whose string value is the interface')
            self.b(' *   name whose signals should be added')
            self.b(' * @proxy: the D-Bus proxy to which to add the signals')
            self.b(' * @unused: not used for anything')
            self.b(' *')
            self.b(' * Tell dbus-glib that @proxy has the signatures of all')
            self.b(' * signals on the given interface, if it\'s one we')
            self.b(' * support.')
            self.b(' *')
            self.b(' * This function should be used as a signal handler for')
            self.b(' * #TpProxy::interface-added.')
            self.b(' */')
            self.b('void')
            self.b('%s_%s_add_signals (TpProxy *self G_GNUC_UNUSED,'
                    % (self.prefix_lc, self.group))
            self.b('    guint quark,')
            self.b('    DBusGProxy *proxy,')
            self.b('    gpointer unused G_GNUC_UNUSED)')

            self.b('{')

            for node in nodes:
                iface = node.getElementsByTagName('interface')[0]
                self.iface_dbus = iface.getAttribute('name')
                signals = node.getElementsByTagName('signal')
                if not signals:
                    continue
                name = node.getAttribute('name').replace('/', '').lower()
                # This is a hack to get rid of interface version numbers
                # until we migrate to generating version-numbered code
                name = name.replace('call1_', 'call_').rstrip('1')
                self.iface_uc = name.upper()
                self.b('  if (quark == %s)' % self.get_iface_quark())
                self.b('    %s_add_signals_for_%s (proxy);'
                       % (self.prefix_lc, name))

            self.b('}')
            self.b('')

        self.h('G_END_DECLS')
        self.h('')

        if self.guard is not None:
            self.h('#endif /* defined (%s) */' % self.guard)
            self.h('')

        if self.split_reentrants:
            file_set_contents(self.basename + '-reentrant-body.h', u('\n').join(self.__reentrant_body).encode('utf-8'))
            file_set_contents(self.basename + '-reentrant.h', u('\n').join(self.__reentrant_header).encode('utf-8'))

        file_set_contents(self.basename + '.h', u('\n').join(self.__header).encode('utf-8'))
        file_set_contents(self.basename + '-body.h', u('\n').join(self.__body).encode('utf-8'))
        file_set_contents(self.basename + '-gtk-doc.h', u('\n').join(self.__docs).encode('utf-8'))

def types_to_gtypes(types):
    return [type_to_gtype(t)[1] for t in types]


if __name__ == '__main__':
    options, argv = gnu_getopt(sys.argv[1:], '',
                               ['group=', 'subclass=', 'subclass-assert=',
                                'iface-quark-prefix=', 'tp-proxy-api=',
                                'generate-reentrant=', 'deprecate-reentrant=',
                                'deprecation-attribute=', 'guard=',
                                'split-reentrants='])

    opts = {}

    for option, value in options:
        opts[option] = value

    dom = xml.dom.minidom.parse(argv[0])

    Generator(dom, argv[1], argv[2], opts)()<|MERGE_RESOLUTION|>--- conflicted
+++ resolved
@@ -589,27 +589,18 @@
                 if gtype == 'G_TYPE_VALUE':
                     collector('      g_free (%s);' % name)
 
-<<<<<<< HEAD
             collector('      return;')
             collector('    }')
+            collector('')
+            collector('  G_GNUC_BEGIN_IGNORE_DEPRECATIONS')
             collector('')
             collector('  args = g_value_array_new (%d);' % len(out_args))
             collector('  g_value_init (&blank, G_TYPE_INT);')
             collector('')
             collector('  for (i = 0; i < %d; i++)' % len(out_args))
             collector('    g_value_array_append (args, &blank);')
-=======
-            self.b('      return;')
-            self.b('    }')
-            self.b('')
-            self.b('  G_GNUC_BEGIN_IGNORE_DEPRECATIONS')
-            self.b('  args = g_value_array_new (%d);' % len(out_args))
-            self.b('  g_value_init (&blank, G_TYPE_INT);')
-            self.b('')
-            self.b('  for (i = 0; i < %d; i++)' % len(out_args))
-            self.b('    g_value_array_append (args, &blank);')
-            self.b('  G_GNUC_END_IGNORE_DEPRECATIONS')
->>>>>>> a02af787
+            collector('')
+            collector('  G_GNUC_END_IGNORE_DEPRECATIONS')
 
             for i, arg in enumerate(out_args):
                 name, info, tp_type, elt = arg
@@ -1030,18 +1021,13 @@
 
             b('')
 
-        self.b('  G_GNUC_BEGIN_IGNORE_DEPRECATIONS')
+        b('  G_GNUC_BEGIN_IGNORE_DEPRECATIONS')
         if len(out_args) > 0:
             b('  g_value_array_free (args);')
         else:
-<<<<<<< HEAD
             b('  if (args != NULL)')
             b('    g_value_array_free (args);')
-=======
-            self.b('  if (args != NULL)')
-            self.b('    g_value_array_free (args);')
-        self.b('  G_GNUC_END_IGNORE_DEPRECATIONS')
->>>>>>> a02af787
+        b('  G_GNUC_END_IGNORE_DEPRECATIONS')
 
         b('}')
         b('')
