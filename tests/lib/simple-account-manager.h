/*
 * simple-account-manager.h - header for a simple account manager service.
 *
 * Copyright (C) 2007-2012 Collabora Ltd. <http://www.collabora.co.uk/>
 * Copyright (C) 2007-2008 Nokia Corporation
 *
 * Copying and distribution of this file, with or without modification,
 * are permitted in any medium without royalty provided the copyright
 * notice and this notice are preserved.
 */

#ifndef __TP_TESTS_SIMPLE_ACCOUNT_MANAGER_H__
#define __TP_TESTS_SIMPLE_ACCOUNT_MANAGER_H__

#include <glib-object.h>
#include <telepathy-glib/dbus-properties-mixin.h>


G_BEGIN_DECLS

typedef struct _TpTestsSimpleAccountManager TpTestsSimpleAccountManager;
typedef struct _TpTestsSimpleAccountManagerClass TpTestsSimpleAccountManagerClass;
typedef struct _TpTestsSimpleAccountManagerPrivate TpTestsSimpleAccountManagerPrivate;

struct _TpTestsSimpleAccountManagerClass {
    GObjectClass parent_class;
    TpDBusPropertiesMixinClass dbus_props_class;
};

struct _TpTestsSimpleAccountManager {
    GObject parent;

    TpTestsSimpleAccountManagerPrivate *priv;
};

GType tp_tests_simple_account_manager_get_type (void);

/* TYPE MACROS */
#define TP_TESTS_TYPE_SIMPLE_ACCOUNT_MANAGER \
  (tp_tests_simple_account_manager_get_type ())
#define SIMPLE_ACCOUNT_MANAGER(obj) \
  (G_TYPE_CHECK_INSTANCE_CAST((obj), TP_TESTS_TYPE_SIMPLE_ACCOUNT_MANAGER, \
                              TpTestsSimpleAccountManager))
#define SIMPLE_ACCOUNT_MANAGER_CLASS(klass) \
  (G_TYPE_CHECK_CLASS_CAST((klass), TP_TESTS_TYPE_SIMPLE_ACCOUNT_MANAGER, \
                           TpTestsSimpleAccountManagerClass))
#define SIMPLE_IS_ACCOUNT_MANAGER(obj) \
  (G_TYPE_CHECK_INSTANCE_TYPE((obj), TP_TESTS_TYPE_SIMPLE_ACCOUNT_MANAGER))
#define SIMPLE_IS_ACCOUNT_MANAGER_CLASS(klass) \
  (G_TYPE_CHECK_CLASS_TYPE((klass), TP_TESTS_TYPE_SIMPLE_ACCOUNT_MANAGER))
#define SIMPLE_ACCOUNT_MANAGER_GET_CLASS(obj) \
  (G_TYPE_INSTANCE_GET_CLASS ((obj), TP_TESTS_TYPE_SIMPLE_ACCOUNT_MANAGER, \
                              TpTestsSimpleAccountManagerClass))

<<<<<<< HEAD
void tp_tests_simple_account_manager_set_usable_accounts (
=======
void tp_tests_simple_account_manager_add_account (
>>>>>>> b0919cdd
    TpTestsSimpleAccountManager *self,
    const gchar *object_path,
    gboolean valid);

void tp_tests_simple_account_manager_remove_account (
    TpTestsSimpleAccountManager *self,
    const gchar *object_path);

G_END_DECLS

#endif /* #ifndef __TP_TESTS_SIMPLE_ACCOUNT_MANAGER_H__ */<|MERGE_RESOLUTION|>--- conflicted
+++ resolved
@@ -52,14 +52,10 @@
   (G_TYPE_INSTANCE_GET_CLASS ((obj), TP_TESTS_TYPE_SIMPLE_ACCOUNT_MANAGER, \
                               TpTestsSimpleAccountManagerClass))
 
-<<<<<<< HEAD
-void tp_tests_simple_account_manager_set_usable_accounts (
-=======
 void tp_tests_simple_account_manager_add_account (
->>>>>>> b0919cdd
     TpTestsSimpleAccountManager *self,
     const gchar *object_path,
-    gboolean valid);
+    gboolean usable);
 
 void tp_tests_simple_account_manager_remove_account (
     TpTestsSimpleAccountManager *self,
