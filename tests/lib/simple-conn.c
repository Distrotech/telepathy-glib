--- conflicted
+++ resolved
@@ -23,33 +23,23 @@
 #include <telepathy-glib/handle-repo-dynamic.h>
 #include <telepathy-glib/interfaces.h>
 #include <telepathy-glib/svc-connection.h>
+#include <telepathy-glib/svc-generic.h>
 #include <telepathy-glib/util.h>
 
-<<<<<<< HEAD
+#ifdef TP_GLIB_TESTS_INTERNAL
+# include "telepathy-glib/dbus-properties-mixin-internal.h"
+#endif
+
 #include "echo-chan.h"
 #include "room-list-chan.h"
 #include "util.h"
 
-G_DEFINE_TYPE_WITH_CODE (TpTestsSimpleConnection, tp_tests_simple_connection,
-    TP_TYPE_BASE_CONNECTION,
-    G_IMPLEMENT_INTERFACE (TP_TYPE_SVC_CONNECTION, NULL))
-=======
-#ifdef TP_GLIB_TESTS_INTERNAL
-# include "telepathy-glib/dbus-properties-mixin-internal.h"
-#endif
-
-#include "textchan-null.h"
-#include "room-list-chan.h"
-#include "util.h"
-
 static void props_iface_init (TpSvcDBusPropertiesClass *);
-static void conn_iface_init (TpSvcConnectionClass *);
 
 G_DEFINE_TYPE_WITH_CODE (TpTestsSimpleConnection, tp_tests_simple_connection,
     TP_TYPE_BASE_CONNECTION,
     G_IMPLEMENT_INTERFACE (TP_TYPE_SVC_DBUS_PROPERTIES, props_iface_init);
-    G_IMPLEMENT_INTERFACE (TP_TYPE_SVC_CONNECTION, conn_iface_init))
->>>>>>> b203d236
+    G_IMPLEMENT_INTERFACE (TP_TYPE_SVC_CONNECTION, NULL))
 
 /* type definition stuff */
 
@@ -60,18 +50,14 @@
   N_PROPS
 };
 
-<<<<<<< HEAD
-=======
 enum
 {
-  SIGNAL_GOT_SELF_HANDLE,
   SIGNAL_GOT_ALL,
   N_SIGNALS
 };
 
 static guint signals[N_SIGNALS] = {0};
 
->>>>>>> b203d236
 struct _TpTestsSimpleConnectionPrivate
 {
   gchar *account;
@@ -335,15 +321,6 @@
       TP_CONNECTION_STATUS_DISCONNECTED,
       G_PARAM_READABLE | G_PARAM_STATIC_STRINGS);
   g_object_class_install_property (object_class, PROP_DBUS_STATUS, param_spec);
-<<<<<<< HEAD
-=======
-
-  signals[SIGNAL_GOT_SELF_HANDLE] = g_signal_new ("got-self-handle",
-      G_OBJECT_CLASS_TYPE (klass),
-      G_SIGNAL_RUN_LAST | G_SIGNAL_DETAILED,
-      0,
-      NULL, NULL, NULL,
-      G_TYPE_NONE, 0);
 
   signals[SIGNAL_GOT_ALL] = g_signal_new ("got-all",
       G_OBJECT_CLASS_TYPE (klass),
@@ -351,7 +328,6 @@
       0,
       NULL, NULL, NULL,
       G_TYPE_NONE, 0);
->>>>>>> b203d236
 }
 
 void
@@ -464,50 +440,6 @@
         "channel-properties", props, NULL);
 
   return chan_path;
-<<<<<<< HEAD
-=======
-}
-
-void
-tp_tests_simple_connection_set_get_self_handle_error (
-    TpTestsSimpleConnection *self,
-    GQuark domain,
-    gint code,
-    const gchar *message)
-{
-  self->priv->get_self_handle_error = g_error_new_literal (domain, code,
-      message);
-}
-
-static void
-get_self_handle (TpSvcConnection *iface,
-    DBusGMethodInvocation *context)
-{
-  TpTestsSimpleConnection *self = TP_TESTS_SIMPLE_CONNECTION (iface);
-  TpBaseConnection *base = TP_BASE_CONNECTION (iface);
-
-  g_assert (TP_IS_BASE_CONNECTION (base));
-
-  TP_BASE_CONNECTION_ERROR_IF_NOT_CONNECTED (base, context);
-
-  if (self->priv->get_self_handle_error != NULL)
-    {
-      dbus_g_method_return_error (context, self->priv->get_self_handle_error);
-      return;
-    }
-
-  tp_svc_connection_return_from_get_self_handle (context,
-      tp_base_connection_get_self_handle (base));
-  g_signal_emit (self, signals[SIGNAL_GOT_SELF_HANDLE], 0);
-}
-
-static void
-conn_iface_init (TpSvcConnectionClass *iface)
-{
-#define IMPLEMENT(prefix,x) \
-  tp_svc_connection_implement_##x (iface, prefix##x)
-  IMPLEMENT(,get_self_handle);
-#undef IMPLEMENT
 }
 
 #ifdef TP_GLIB_TESTS_INTERNAL
@@ -537,5 +469,4 @@
 #undef IMPLEMENT
 
 #endif /* TP_GLIB_TESTS_INTERNAL */
->>>>>>> b203d236
 }