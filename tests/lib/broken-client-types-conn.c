/*
 * broken-client-types-conn.c - a connection with a broken client
 *   types implementation which inexplicably returns presence information!
 *
 * Copyright © 2011 Collabora Ltd. <http://www.collabora.co.uk/>
 *
 * Copying and distribution of this file, with or without modification,
 * are permitted in any medium without royalty provided the copyright
 * notice and this notice are preserved.
 */

#include "config.h"

#include "broken-client-types-conn.h"

#include <telepathy-glib/telepathy-glib.h>
#include <telepathy-glib/telepathy-glib-dbus.h>

G_DEFINE_TYPE_WITH_CODE (TpTestsBrokenClientTypesConnection,
    tp_tests_broken_client_types_connection,
    TP_TESTS_TYPE_CONTACTS_CONNECTION,
    G_IMPLEMENT_INTERFACE (TP_TYPE_SVC_CONNECTION_INTERFACE_CLIENT_TYPES,
        NULL);
    );

static void
tp_tests_broken_client_types_connection_init (
    TpTestsBrokenClientTypesConnection *self)
{
}

static void
broken_fill_client_types (
    GObject *object,
    const GArray *contacts,
    GHashTable *attributes)
{
  guint i;
  G_GNUC_BEGIN_IGNORE_DEPRECATIONS
  GType type = G_TYPE_VALUE_ARRAY;
  G_GNUC_END_IGNORE_DEPRECATIONS

  for (i = 0; i < contacts->len; i++)
    {
      TpHandle handle = g_array_index (contacts, guint, i);
      /* Muahaha. Actually we add Presence information. */
      GValueArray *presence = tp_value_array_build (3,
          G_TYPE_UINT, TP_CONNECTION_PRESENCE_TYPE_AVAILABLE,
          G_TYPE_STRING, "available",
          G_TYPE_STRING, "hi mum!",
          G_TYPE_INVALID);

      tp_contacts_mixin_set_contact_attribute (attributes,
          handle,
<<<<<<< HEAD
          TP_TOKEN_CONNECTION_INTERFACE_PRESENCE_PRESENCE,
          tp_g_value_slice_new_take_boxed (G_TYPE_VALUE_ARRAY, presence));
=======
          TP_TOKEN_CONNECTION_INTERFACE_SIMPLE_PRESENCE_PRESENCE,
          tp_g_value_slice_new_take_boxed (type, presence));
>>>>>>> a02af787
    }
}

static void
tp_tests_broken_client_types_connection_class_init (
    TpTestsBrokenClientTypesConnectionClass *klass)
{
  TpTestsContactsConnectionClass *cc_class =
      TP_TESTS_CONTACTS_CONNECTION_CLASS (klass);

  cc_class->fill_client_types = broken_fill_client_types;
}<|MERGE_RESOLUTION|>--- conflicted
+++ resolved
@@ -52,13 +52,8 @@
 
       tp_contacts_mixin_set_contact_attribute (attributes,
           handle,
-<<<<<<< HEAD
           TP_TOKEN_CONNECTION_INTERFACE_PRESENCE_PRESENCE,
-          tp_g_value_slice_new_take_boxed (G_TYPE_VALUE_ARRAY, presence));
-=======
-          TP_TOKEN_CONNECTION_INTERFACE_SIMPLE_PRESENCE_PRESENCE,
           tp_g_value_slice_new_take_boxed (type, presence));
->>>>>>> a02af787
     }
 }
 
