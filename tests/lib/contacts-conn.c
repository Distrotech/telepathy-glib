--- conflicted
+++ resolved
@@ -279,7 +279,7 @@
     GHashTable *attributes)
 {
   guint i;
-  ContactsConnection *self = CONTACTS_CONNECTION (object);
+  TpTestsContactsConnection *self = TP_TESTS_CONTACTS_CONNECTION (object);
 
   for (i = 0; i < contacts->len; i++)
     {
@@ -663,8 +663,10 @@
 }
 
 void
-contacts_connection_change_contact_info (ContactsConnection *self,
-    TpHandle handle, GPtrArray *info)
+tp_tests_contacts_connection_change_contact_info (
+    TpTestsContactsConnection *self,
+    TpHandle handle,
+    GPtrArray *info)
 {
   g_hash_table_insert (self->priv->contact_info, GUINT_TO_POINTER (handle),
       g_ptr_array_ref (info));
@@ -674,7 +676,8 @@
 }
 
 void
-contacts_connection_set_default_contact_info (ContactsConnection *self,
+tp_tests_contacts_connection_set_default_contact_info (
+    TpTestsContactsConnection *self,
     GPtrArray *info)
 {
   if (self->priv->default_contact_info != NULL)
@@ -1068,7 +1071,7 @@
 }
 
 static GPtrArray *
-lookup_contact_info (ContactsConnection *self,
+lookup_contact_info (TpTestsContactsConnection *self,
     TpHandle handle)
 {
   GPtrArray *ret = g_hash_table_lookup (self->priv->contact_info,
@@ -1084,16 +1087,12 @@
   return ret;
 }
 
-<<<<<<< HEAD
-G_DEFINE_TYPE (TpTestsLegacyContactsConnection,
-    tp_tests_legacy_contacts_connection, TP_TESTS_TYPE_CONTACTS_CONNECTION);
-=======
 static void
 my_refresh_contact_info (TpSvcConnectionInterfaceContactInfo *obj,
     const GArray *contacts,
     DBusGMethodInvocation *context)
 {
-  ContactsConnection *self = CONTACTS_CONNECTION (obj);
+  TpTestsContactsConnection *self = TP_TESTS_CONTACTS_CONNECTION (obj);
   TpBaseConnection *base = TP_BASE_CONNECTION (obj);
   TpHandleRepoIface *contact_repo = tp_base_connection_get_handles (base,
       TP_HANDLE_TYPE_CONTACT);
@@ -1127,7 +1126,7 @@
     guint handle,
     DBusGMethodInvocation *context)
 {
-  ContactsConnection *self = CONTACTS_CONNECTION (obj);
+  TpTestsContactsConnection *self = TP_TESTS_CONTACTS_CONNECTION (obj);
   TpBaseConnection *base = TP_BASE_CONNECTION (obj);
   TpHandleRepoIface *contact_repo = tp_base_connection_get_handles (base,
       TP_HANDLE_TYPE_CONTACT);
@@ -1154,7 +1153,7 @@
     const GPtrArray *info,
     DBusGMethodInvocation *context)
 {
-  ContactsConnection *self = CONTACTS_CONNECTION (obj);
+  TpTestsContactsConnection *self = TP_TESTS_CONTACTS_CONNECTION (obj);
   TpBaseConnection *base = TP_BASE_CONNECTION (obj);
   GPtrArray *copy;
   guint i;
@@ -1191,9 +1190,8 @@
 
 /* =============== Legacy version (no Contacts interface) ================= */
 
-G_DEFINE_TYPE (LegacyContactsConnection, legacy_contacts_connection,
-    CONTACTS_TYPE_CONNECTION);
->>>>>>> 9c807e99
+G_DEFINE_TYPE (TpTestsLegacyContactsConnection,
+    tp_tests_legacy_contacts_connection, TP_TESTS_TYPE_CONTACTS_CONNECTION);
 
 static void
 tp_tests_legacy_contacts_connection_init (TpTestsLegacyContactsConnection *self)
