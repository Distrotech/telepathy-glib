--- conflicted
+++ resolved
@@ -50,7 +50,7 @@
 
 struct _TpTestsSimpleAccountManagerPrivate
 {
-  GPtrArray *valid_accounts;
+  GPtrArray *usable_accounts;
 };
 
 static void
@@ -86,10 +86,10 @@
   self->priv = G_TYPE_INSTANCE_GET_PRIVATE (self,
       TP_TESTS_TYPE_SIMPLE_ACCOUNT_MANAGER, TpTestsSimpleAccountManagerPrivate);
 
-  self->priv->valid_accounts = g_ptr_array_new_with_free_func (g_free);
-
-  for (i = 0; VALID_ACCOUNTS[i] != NULL; i++)
-    g_ptr_array_add (self->priv->valid_accounts, g_strdup (VALID_ACCOUNTS[i]));
+  self->priv->usable_accounts = g_ptr_array_new_with_free_func (g_free);
+
+  for (i = 0; USABLE_ACCOUNTS[i] != NULL; i++)
+    g_ptr_array_add (self->priv->usable_accounts, g_strdup (USABLE_ACCOUNTS[i]));
 }
 
 static void
@@ -107,18 +107,8 @@
       g_value_set_boxed (value, ACCOUNT_MANAGER_INTERFACES);
       break;
 
-<<<<<<< HEAD
     case PROP_USABLE_ACCOUNTS:
-      accounts = g_ptr_array_new ();
-
-      for (i=0; USABLE_ACCOUNTS[i] != NULL; i++)
-        g_ptr_array_add (accounts, g_strdup (USABLE_ACCOUNTS[i]));
-
-      g_value_take_boxed (value, accounts);
-=======
-    case PROP_VALID_ACCOUNTS:
-      g_value_set_boxed (value, self->priv->valid_accounts);
->>>>>>> cdfa979d
+      g_value_set_boxed (value, self->priv->usable_accounts);
       break;
 
     case PROP_UNUSABLE_ACCOUNTS:
@@ -141,7 +131,7 @@
 {
   TpTestsSimpleAccountManager *self = SIMPLE_ACCOUNT_MANAGER (object);
 
-  tp_clear_pointer (&self->priv->valid_accounts, g_ptr_array_unref);
+  tp_clear_pointer (&self->priv->usable_accounts, g_ptr_array_unref);
 
   G_OBJECT_CLASS (tp_tests_simple_account_manager_parent_class)->dispose (
       object);
@@ -206,11 +196,11 @@
 }
 
 void
-tp_tests_simple_account_manager_set_valid_accounts (
+tp_tests_simple_account_manager_set_usable_accounts (
     TpTestsSimpleAccountManager *self,
     GPtrArray *accounts)
 {
-  tp_clear_pointer (&self->priv->valid_accounts, g_ptr_array_unref);
-
-  self->priv->valid_accounts = g_ptr_array_ref (accounts);
+  tp_clear_pointer (&self->priv->usable_accounts, g_ptr_array_unref);
+
+  self->priv->usable_accounts = g_ptr_array_ref (accounts);
 }