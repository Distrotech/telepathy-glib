/* Simple utility code used by the regression tests.
 *
 * Copyright (C) 2008 Collabora Ltd. <http://www.collabora.co.uk/>
 * Copyright (C) 2008 Nokia Corporation
 *
 * Copying and distribution of this file, with or without modification,
 * are permitted in any medium without royalty provided the copyright
 * notice and this notice are preserved.
 */

#ifndef TEST_LIB_UTIL_H
#define TEST_LIB_UTIL_H

#include <telepathy-glib/connection.h>

void test_connection_run_until_dbus_queue_processed (TpConnection *connection);

<<<<<<< HEAD
void test_assert_no_error (const GError *error);
=======
#define test_assert_no_error(e) _test_assert_no_error (e, __FILE__, __LINE__)

void _test_assert_no_error (const GError *error, const char *file, int line);
>>>>>>> 85aa079a

#endif<|MERGE_RESOLUTION|>--- conflicted
+++ resolved
@@ -15,12 +15,8 @@
 
 void test_connection_run_until_dbus_queue_processed (TpConnection *connection);
 
-<<<<<<< HEAD
-void test_assert_no_error (const GError *error);
-=======
 #define test_assert_no_error(e) _test_assert_no_error (e, __FILE__, __LINE__)
 
 void _test_assert_no_error (const GError *error, const char *file, int line);
->>>>>>> 85aa079a
 
 #endif