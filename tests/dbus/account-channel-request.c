--- conflicted
+++ resolved
@@ -1210,30 +1210,6 @@
   g_assert_error (test->error, TP_ERROR, TP_ERROR_CANCELLED);
 }
 
-<<<<<<< HEAD
-=======
-/* Succeeded is fired but not SucceededWithChannel */
-static void
-test_observe_no_channel (Test *test,
-    gconstpointer data G_GNUC_UNUSED)
-{
-  GHashTable *request;
-  TpAccountChannelRequest *req;
-
-  request = create_request ();
-  req = tp_account_channel_request_new (test->account, request, 0);
-
-  tp_account_channel_request_create_and_observe_channel_async (req,
-      "FakeNoChannel", NULL, create_and_observe_cb, test);
-
-  g_hash_table_unref (request);
-  g_object_unref (req);
-
-  g_main_loop_run (test->mainloop);
-  g_assert_error (test->error, TP_ERROR, TP_ERROR_CONFUSED);
-}
-
->>>>>>> 72514214
 int
 main (int argc,
       char **argv)
