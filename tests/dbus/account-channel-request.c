/* Tests of TpAccount channel request API
 *
 * Copyright © 2010 Collabora Ltd.
 *
 * Copying and distribution of this file, with or without modification,
 * are permitted in any medium without royalty provided the copyright
 * notice and this notice are preserved.
 */

#include "config.h"

#include <telepathy-glib/telepathy-glib.h>

#include <telepathy-glib/account-channel-request-internal.h>
#include <telepathy-glib/cli-channel.h>
#include <telepathy-glib/cli-misc.h>
#include <telepathy-glib/client.h>
#include <telepathy-glib/gtypes.h>
#include <telepathy-glib/interfaces.h>
#include <telepathy-glib/proxy-subclass.h>

#include "tests/lib/util.h"
#include "tests/lib/simple-account.h"
#include "tests/lib/contacts-conn.h"
#include "tests/lib/echo-chan.h"
#include "tests/lib/simple-channel-dispatcher.h"
#include "tests/lib/simple-channel-request.h"

typedef struct {
    GMainLoop *mainloop;
    TpDBusDaemon *dbus;

    /* Service side objects */
    TpBaseConnection *base_connection;
    TpTestsSimpleAccount *account_service;
    TpTestsSimpleChannelDispatcher *cd_service;

    /* Client side objects */
    TpConnection *connection;
    TpAccount *account;
    TpChannel *channel;

    GCancellable *cancellable;

    gint count;

    GError *error /* initialized where needed */;
} Test;

#define ACCOUNT_PATH TP_ACCOUNT_OBJECT_PATH_BASE "what/ev/er"

static void
setup (Test *test,
       gconstpointer data)
{
  test->mainloop = g_main_loop_new (NULL, FALSE);
  test->dbus = tp_tests_dbus_daemon_dup_or_die ();

  test->cancellable = g_cancellable_new ();

  test->error = NULL;

  /* Claim AccountManager bus-name (needed as we're going to export an Account
   * object). */
  tp_dbus_daemon_request_name (test->dbus,
          TP_ACCOUNT_MANAGER_BUS_NAME, FALSE, &test->error);
  g_assert_no_error (test->error);

  /* Create service-side Account object */
  test->account_service = tp_tests_object_new_static_class (
      TP_TESTS_TYPE_SIMPLE_ACCOUNT, NULL);
  tp_dbus_daemon_register_object (test->dbus, ACCOUNT_PATH,
      test->account_service);

  /* Claim CD bus-name */
  tp_dbus_daemon_request_name (test->dbus,
          TP_CHANNEL_DISPATCHER_BUS_NAME, FALSE, &test->error);
  g_assert_no_error (test->error);

    /* Create client-side Account object */
  test->account = tp_tests_account_new (test->dbus, ACCOUNT_PATH, NULL);
  g_assert (test->account != NULL);

  /* Create (service and client sides) connection objects */
  tp_tests_create_and_connect_conn (TP_TESTS_TYPE_CONTACTS_CONNECTION,
      "me@test.com", &test->base_connection, &test->connection);

  /* Create and register CD */
  test->cd_service = tp_tests_object_new_static_class (
      TP_TESTS_TYPE_SIMPLE_CHANNEL_DISPATCHER,
      "connection", test->base_connection,
      NULL);

  tp_dbus_daemon_register_object (test->dbus, TP_CHANNEL_DISPATCHER_OBJECT_PATH,
      test->cd_service);
}

static void
teardown_channel_invalidated_cb (TpChannel *self,
  guint domain,
  gint code,
  gchar *message,
  Test *test)
{
  g_main_loop_quit (test->mainloop);
}

static void
teardown_run_close_channel (Test *test, TpChannel *channel)
{
  if (channel != NULL && tp_proxy_get_invalidated (channel) == NULL)
    {
      g_signal_connect (channel, "invalidated",
          G_CALLBACK (teardown_channel_invalidated_cb), test);
      tp_cli_channel_call_close (channel, -1, NULL, NULL, NULL, NULL);
      g_main_loop_run (test->mainloop);
    }
}

static void
teardown (Test *test,
          gconstpointer data)
{
  teardown_run_close_channel (test, test->channel);

  g_clear_error (&test->error);

  tp_dbus_daemon_unregister_object (test->dbus, test->account_service);
  g_object_unref (test->account_service);

  tp_dbus_daemon_release_name (test->dbus, TP_ACCOUNT_MANAGER_BUS_NAME,
      &test->error);
  g_assert_no_error (test->error);

  tp_dbus_daemon_release_name (test->dbus, TP_CHANNEL_DISPATCHER_BUS_NAME,
      &test->error);
  g_assert_no_error (test->error);

  tp_clear_object (&test->cd_service);

  tp_clear_object (&test->dbus);

  g_main_loop_unref (test->mainloop);
  test->mainloop = NULL;

  tp_clear_object (&test->account);

  tp_clear_object (&test->channel);

  tp_tests_connection_assert_disconnect_succeeds (test->connection);
  tp_clear_object (&test->connection);
  tp_clear_object (&test->base_connection);

  tp_clear_object (&test->cancellable);
}

/* Request and handle tests */

static void
create_and_handle_cb (GObject *source,
    GAsyncResult *result,
    gpointer user_data)

{
  Test *test = user_data;
  TpHandleChannelContext *context = NULL;
  TpChannel *channel;

  channel = tp_account_channel_request_create_and_handle_channel_finish (
      TP_ACCOUNT_CHANNEL_REQUEST (source), result, &context, &test->error);
  if (channel == NULL)
    goto out;

  g_assert (TP_IS_CHANNEL (channel));
  g_assert (test->channel == NULL || test->channel == channel);
  test->channel = channel;

  g_assert (TP_IS_HANDLE_CHANNELS_CONTEXT (context));
  g_object_unref (context);

out:
  g_main_loop_quit (test->mainloop);
}

/* @dict is uninitialized on entry. */
static void
init_dict_request (GVariantDict *dict)
{
  g_variant_dict_init (dict, NULL);

  g_variant_dict_insert (dict,
      TP_PROP_CHANNEL_CHANNEL_TYPE, "s", TP_IFACE_CHANNEL_TYPE_TEXT);
  g_variant_dict_insert (dict,
      TP_PROP_CHANNEL_TARGET_ENTITY_TYPE, "u", TP_ENTITY_TYPE_CONTACT);
  g_variant_dict_insert (dict,
      TP_PROP_CHANNEL_TARGET_ID, "s", "alice");
}

static GVariant *
floating_request (void)
{
  GVariantDict dict;

  init_dict_request (&dict);
  return g_variant_dict_end (&dict);
}

static void
test_handle_create_success (Test *test,
    gconstpointer data G_GNUC_UNUSED)
{
  TpAccountChannelRequest *req;
  TpChannelRequest *chan_req;

  req = tp_account_channel_request_new_text (test->account, 0);
  tp_account_channel_request_set_target_id (req, TP_ENTITY_TYPE_CONTACT,
      "alice");

  tp_account_channel_request_set_sms_channel (req, TRUE);

  /* We didn't start requesting the channel yet, so there is no
   * ChannelRequest */
  chan_req = tp_account_channel_request_get_channel_request (req);
  g_assert (chan_req == NULL);

  tp_account_channel_request_create_and_handle_channel_async (req,
      NULL, create_and_handle_cb, test);

  g_main_loop_run (test->mainloop);
  g_assert_no_error (test->error);

  /* The ChannelRequest has been defined */
  g_object_get (req, "channel-request", &chan_req, NULL);
  g_assert (TP_IS_CHANNEL_REQUEST (chan_req));
  g_assert (tp_account_channel_request_get_channel_request (req) == chan_req);
  g_object_unref (chan_req);

  /* The request had the properties we wanted */
  g_assert_cmpstr (tp_asv_get_string (test->cd_service->last_request,
        TP_PROP_CHANNEL_CHANNEL_TYPE), ==, TP_IFACE_CHANNEL_TYPE_TEXT);
  g_assert_cmpstr (tp_asv_get_string (test->cd_service->last_request,
        TP_PROP_CHANNEL_TARGET_ID), ==, "alice");
  g_assert_cmpuint (tp_asv_get_uint32 (test->cd_service->last_request,
<<<<<<< HEAD
        TP_PROP_CHANNEL_TARGET_ENTITY_TYPE, NULL), ==, TP_ENTITY_TYPE_CONTACT);
  g_assert_cmpuint (tp_asv_size (test->cd_service->last_request), ==, 3);

  g_object_unref (req);
=======
        TP_PROP_CHANNEL_TARGET_HANDLE_TYPE, NULL), ==, TP_HANDLE_TYPE_CONTACT);
  g_assert_cmpuint (tp_asv_size (test->cd_service->last_request), ==, 4);
  g_assert (tp_asv_get_boolean (test->cd_service->last_request,
        TP_PROP_CHANNEL_INTERFACE_SMS_SMS_CHANNEL, NULL));
>>>>>>> 7f475bb7
}

/* ChannelDispatcher.CreateChannel() call fails */
static void
test_handle_create_fail (Test *test,
    gconstpointer data G_GNUC_UNUSED)
{
  TpAccountChannelRequest *req;

  req = tp_account_channel_request_new_audio_call (test->account, 666);
  tp_account_channel_request_set_target_id (req, TP_ENTITY_TYPE_CONTACT,
      "alice");
  tp_account_channel_request_set_request_property (req, "com.example.Int",
      g_variant_new_int32 (17));
  tp_account_channel_request_set_request_property (req, "com.example.String",
      g_variant_new_string ("ferret"));
  /* Ask the CD to fail */
  tp_account_channel_request_set_request_property (req, "CreateChannelFail",
      g_variant_new_boolean (TRUE));

  tp_account_channel_request_create_and_handle_channel_async (req,
      NULL, create_and_handle_cb, test);

  g_object_unref (req);

  g_main_loop_run (test->mainloop);
  g_assert_error (test->error, TP_ERROR, TP_ERROR_INVALID_ARGUMENT);
  g_assert (test->channel == NULL);

  /* The request had the properties we wanted */
  g_assert_cmpstr (tp_asv_get_string (test->cd_service->last_request,
        TP_PROP_CHANNEL_CHANNEL_TYPE), ==, TP_IFACE_CHANNEL_TYPE_CALL1);
  g_assert_cmpstr (tp_asv_get_string (test->cd_service->last_request,
        TP_PROP_CHANNEL_TARGET_ID), ==, "alice");
  g_assert_cmpuint (tp_asv_get_uint32 (test->cd_service->last_request,
        TP_PROP_CHANNEL_TARGET_ENTITY_TYPE, NULL), ==, TP_ENTITY_TYPE_CONTACT);
  g_assert_cmpuint (tp_asv_get_boolean (test->cd_service->last_request,
        TP_PROP_CHANNEL_TYPE_CALL1_INITIAL_AUDIO, NULL), ==, TRUE);
  g_assert_cmpstr (tp_asv_get_string (test->cd_service->last_request,
        "com.example.String"), ==, "ferret");
  g_assert_cmpuint (tp_asv_get_int32 (test->cd_service->last_request,
        "com.example.Int", NULL), ==, 17);
  g_assert_cmpuint (tp_asv_get_boolean (test->cd_service->last_request,
        "CreateChannelFail", NULL), ==, TRUE);
  g_assert_cmpuint (tp_asv_size (test->cd_service->last_request), ==, 7);
  g_assert_cmpuint (test->cd_service->last_user_action_time, ==, 666);
}

/* ChannelRequest.Proceed() call fails */
static void
test_handle_proceed_fail (Test *test,
    gconstpointer data G_GNUC_UNUSED)
{
  TpAccountChannelRequest *req;

  req = tp_account_channel_request_new_audio_video_call (test->account, 0);
  /* Ask the CD to fail */
  tp_account_channel_request_set_request_property (req, "ProceedFail",
      g_variant_new_boolean (TRUE));

  tp_account_channel_request_create_and_handle_channel_async (req,
      NULL, create_and_handle_cb, test);

  g_object_unref (req);

  g_main_loop_run (test->mainloop);
  g_assert_error (test->error, TP_ERROR, TP_ERROR_INVALID_ARGUMENT);
  g_assert (test->channel == NULL);

  /* The request had the properties we wanted */
  g_assert_cmpstr (tp_asv_get_string (test->cd_service->last_request,
        TP_PROP_CHANNEL_CHANNEL_TYPE), ==, TP_IFACE_CHANNEL_TYPE_CALL1);
  g_assert_cmpuint (tp_asv_get_boolean (test->cd_service->last_request,
        TP_PROP_CHANNEL_TYPE_CALL1_INITIAL_AUDIO, NULL), ==, TRUE);
  g_assert_cmpuint (tp_asv_get_boolean (test->cd_service->last_request,
        TP_PROP_CHANNEL_TYPE_CALL1_INITIAL_VIDEO, NULL), ==, TRUE);
  g_assert_cmpuint (tp_asv_get_boolean (test->cd_service->last_request,
        "ProceedFail", NULL), ==, TRUE);
  g_assert_cmpuint (tp_asv_size (test->cd_service->last_request), ==, 5);
}

/* ChannelRequest fire the 'Failed' signal */
static void
test_handle_cr_failed (Test *test,
    gconstpointer data G_GNUC_UNUSED)
{
  TpAccountChannelRequest *req;

  req = tp_account_channel_request_new_file_transfer (test->account,
      "warez.rar", "application/x-rar", G_GUINT64_CONSTANT (1234567890123), 0);

  /* Ask to the CR to fire the signal */
  tp_account_channel_request_set_request_property (req, "FireFailed",
      g_variant_new_boolean (TRUE));

  tp_account_channel_request_create_and_handle_channel_async (req,
      NULL, create_and_handle_cb, test);

  g_object_unref (req);

  g_main_loop_run (test->mainloop);
  g_assert_error (test->error, TP_ERROR, TP_ERROR_INVALID_ARGUMENT);
  g_assert (test->channel == NULL);

  /* The request had the properties we wanted */
  g_assert_cmpstr (tp_asv_get_string (test->cd_service->last_request,
        TP_PROP_CHANNEL_CHANNEL_TYPE), ==, TP_IFACE_CHANNEL_TYPE_FILE_TRANSFER1);
  g_assert_cmpstr (tp_asv_get_string (test->cd_service->last_request,
        TP_PROP_CHANNEL_TYPE_FILE_TRANSFER1_FILENAME), ==, "warez.rar");
  g_assert_cmpuint (tp_asv_get_uint64 (test->cd_service->last_request,
        TP_PROP_CHANNEL_TYPE_FILE_TRANSFER1_SIZE, NULL), ==,
      G_GUINT64_CONSTANT (1234567890123));
  g_assert_cmpstr (tp_asv_get_string (test->cd_service->last_request,
        TP_PROP_CHANNEL_TYPE_FILE_TRANSFER1_CONTENT_TYPE), ==,
      "application/x-rar");
  g_assert_cmpuint (tp_asv_get_boolean (test->cd_service->last_request,
        "FireFailed", NULL), ==, TRUE);
  g_assert_cmpuint (tp_asv_size (test->cd_service->last_request), ==, 6);
  g_assert_cmpuint (test->cd_service->last_user_action_time, ==, 0);
}

static void
test_ft_props (Test *test,
    gconstpointer data G_GNUC_UNUSED)
{
  TpAccountChannelRequest *req;

  req = tp_account_channel_request_new_file_transfer (test->account,
      "warez.rar", "application/x-rar", G_GUINT64_CONSTANT (1234567890123), 0);
  tp_account_channel_request_set_file_transfer_description (req,
      "A collection of l33t warez");
  tp_account_channel_request_set_file_transfer_initial_offset (req,
      1024 * 1024);
  tp_account_channel_request_set_file_transfer_timestamp (req,
      1111222233);
  tp_account_channel_request_set_file_transfer_uri (req,
      "file:///home/Downloads/warez.rar");
  tp_account_channel_request_set_file_transfer_hash (req,
      TP_FILE_HASH_TYPE_SHA256, "This is not a hash");

  /* Ask to the CR to fire the signal */
  tp_account_channel_request_set_request_property (req, "FireFailed",
      g_variant_new_boolean (TRUE));

  tp_account_channel_request_create_and_handle_channel_async (req,
      NULL, create_and_handle_cb, test);

  g_object_unref (req);

  g_main_loop_run (test->mainloop);
  g_assert_error (test->error, TP_ERROR, TP_ERROR_INVALID_ARGUMENT);
  g_assert (test->channel == NULL);

  /* The request had the properties we wanted */
  g_assert_cmpstr (tp_asv_get_string (test->cd_service->last_request,
        TP_PROP_CHANNEL_CHANNEL_TYPE), ==, TP_IFACE_CHANNEL_TYPE_FILE_TRANSFER1);
  g_assert_cmpstr (tp_asv_get_string (test->cd_service->last_request,
        TP_PROP_CHANNEL_TYPE_FILE_TRANSFER1_FILENAME), ==, "warez.rar");
  g_assert_cmpuint (tp_asv_get_uint64 (test->cd_service->last_request,
        TP_PROP_CHANNEL_TYPE_FILE_TRANSFER1_SIZE, NULL), ==,
      G_GUINT64_CONSTANT (1234567890123));
  g_assert_cmpstr (tp_asv_get_string (test->cd_service->last_request,
        TP_PROP_CHANNEL_TYPE_FILE_TRANSFER1_CONTENT_TYPE), ==,
      "application/x-rar");
  g_assert_cmpstr (tp_asv_get_string (test->cd_service->last_request,
        TP_PROP_CHANNEL_TYPE_FILE_TRANSFER1_DESCRIPTION), ==,
      "A collection of l33t warez");
  g_assert_cmpstr (tp_asv_get_string (test->cd_service->last_request,
        TP_PROP_CHANNEL_TYPE_FILE_TRANSFER1_URI), ==,
      "file:///home/Downloads/warez.rar");
  g_assert_cmpuint (tp_asv_get_uint64 (test->cd_service->last_request,
        TP_PROP_CHANNEL_TYPE_FILE_TRANSFER1_INITIAL_OFFSET, NULL), ==,
      1024 * 1024);
  g_assert_cmpuint (tp_asv_get_uint64 (test->cd_service->last_request,
        TP_PROP_CHANNEL_TYPE_FILE_TRANSFER1_DATE, NULL), ==,
      1111222233);
  g_assert_cmpuint (tp_asv_get_uint32 (test->cd_service->last_request,
        TP_PROP_CHANNEL_TYPE_FILE_TRANSFER_CONTENT_HASH_TYPE, NULL), ==,
      TP_FILE_HASH_TYPE_SHA256);
  g_assert_cmpstr (tp_asv_get_string (test->cd_service->last_request,
        TP_PROP_CHANNEL_TYPE_FILE_TRANSFER_CONTENT_HASH), ==,
      "This is not a hash");
  g_assert_cmpuint (tp_asv_get_boolean (test->cd_service->last_request,
        "FireFailed", NULL), ==, TRUE);
  g_assert_cmpuint (tp_asv_size (test->cd_service->last_request), ==, 12);
  g_assert_cmpuint (test->cd_service->last_user_action_time, ==, 0);
}

static void
test_stream_tube_props (Test *test,
    gconstpointer data G_GNUC_UNUSED)
{
  TpAccountChannelRequest *req;

  req = tp_account_channel_request_new_stream_tube (test->account, "daap",
      0);

  /* Ask to the CR to fire the signal */
  tp_account_channel_request_set_request_property (req, "FireFailed",
      g_variant_new_boolean (TRUE));

  tp_account_channel_request_create_and_handle_channel_async (req,
      NULL, create_and_handle_cb, test);

  g_object_unref (req);

  g_main_loop_run (test->mainloop);
  g_assert_error (test->error, TP_ERROR, TP_ERROR_INVALID_ARGUMENT);
  g_assert (test->channel == NULL);

  /* The request had the properties we wanted */
  g_assert_cmpstr (tp_asv_get_string (test->cd_service->last_request,
        TP_PROP_CHANNEL_CHANNEL_TYPE), ==, TP_IFACE_CHANNEL_TYPE_STREAM_TUBE);
  g_assert_cmpstr (tp_asv_get_string (test->cd_service->last_request,
        TP_PROP_CHANNEL_TYPE_STREAM_TUBE_SERVICE), ==, "daap");
  g_assert_cmpuint (tp_asv_get_boolean (test->cd_service->last_request,
        "FireFailed", NULL), ==, TRUE);
  g_assert_cmpuint (tp_asv_size (test->cd_service->last_request), ==, 4);
  g_assert_cmpuint (test->cd_service->last_user_action_time, ==, 0);
}

static void
test_dbus_tube_props (Test *test,
    gconstpointer data G_GNUC_UNUSED)
{
  TpAccountChannelRequest *req;

  req = tp_account_channel_request_new_dbus_tube (test->account,
      "com.example.ServiceName", 0);

  /* Ask to the CR to fire the signal */
  tp_account_channel_request_set_request_property (req, "FireFailed",
      g_variant_new_boolean (TRUE));

  tp_account_channel_request_create_and_handle_channel_async (req,
      NULL, create_and_handle_cb, test);

  g_object_unref (req);

  g_main_loop_run (test->mainloop);
  g_assert_error (test->error, TP_ERROR, TP_ERROR_INVALID_ARGUMENT);
  g_assert (test->channel == NULL);

  /* The request had the properties we wanted */
  g_assert_cmpstr (tp_asv_get_string (test->cd_service->last_request,
        TP_PROP_CHANNEL_CHANNEL_TYPE), ==, TP_IFACE_CHANNEL_TYPE_DBUS_TUBE);
  g_assert_cmpstr (tp_asv_get_string (test->cd_service->last_request,
        TP_PROP_CHANNEL_TYPE_DBUS_TUBE_SERVICE_NAME), ==,
      "com.example.ServiceName");
  g_assert_cmpuint (tp_asv_get_boolean (test->cd_service->last_request,
        "FireFailed", NULL), ==, TRUE);
  g_assert_cmpuint (tp_asv_size (test->cd_service->last_request), ==, 4);
  g_assert_cmpuint (test->cd_service->last_user_action_time, ==, 0);
}

static void
ensure_and_handle_cb (GObject *source,
    GAsyncResult *result,
    gpointer user_data)

{
  Test *test = user_data;
  TpChannel *channel;

  channel = tp_account_channel_request_ensure_and_handle_channel_finish (
      TP_ACCOUNT_CHANNEL_REQUEST (source), result, NULL, &test->error);
  if (channel == NULL)
    goto out;

  g_assert (TP_IS_CHANNEL (channel));
  g_assert (test->channel == NULL || test->channel == channel);
  test->channel = channel;

out:
  test->count--;
  if (test->count <= 0)
    g_main_loop_quit (test->mainloop);
}

static void
test_handle_ensure_success (Test *test,
    gconstpointer data G_GNUC_UNUSED)
{
  TpAccountChannelRequest *req;
  TpContact *alice;
  GVariant *vardict;

  alice = tp_tests_connection_run_until_contact_by_id (test->connection,
      "alice", NULL);

  req = tp_account_channel_request_new_text (test->account, 0);
  tp_account_channel_request_set_target_contact (req, alice);

  vardict = tp_account_channel_request_dup_request (req);
  g_assert_cmpstr (tp_vardict_get_string (vardict,
      TP_PROP_CHANNEL_TARGET_ID), ==, "alice");
  g_variant_unref (vardict);

  g_object_get (req,
      "request", &vardict,
      NULL);
  g_assert_cmpstr (tp_vardict_get_string (vardict,
      TP_PROP_CHANNEL_TARGET_ID), ==, "alice");
  g_variant_unref (vardict);

  tp_account_channel_request_ensure_and_handle_channel_async (req,
      NULL, ensure_and_handle_cb, test);

  g_object_unref (req);

  g_main_loop_run (test->mainloop);
  g_assert_no_error (test->error);

  /* Try again, now it will fail as the channel already exist */
  req = tp_account_channel_request_new_text (test->account, 0);
  tp_account_channel_request_set_target_contact (req, alice);

  tp_account_channel_request_ensure_and_handle_channel_async (req,
      NULL, ensure_and_handle_cb, test);

  g_object_unref (req);

  g_main_loop_run (test->mainloop);
  g_assert_error (test->error, TP_ERROR, TP_ERROR_NOT_YOURS);

  g_object_unref (alice);

  /* The request had the properties we wanted */
  g_assert_cmpstr (tp_asv_get_string (test->cd_service->last_request,
        TP_PROP_CHANNEL_CHANNEL_TYPE), ==, TP_IFACE_CHANNEL_TYPE_TEXT);
  g_assert_cmpstr (tp_asv_get_string (test->cd_service->last_request,
        TP_PROP_CHANNEL_TARGET_ID), ==, "alice");
  g_assert_cmpuint (tp_asv_get_uint32 (test->cd_service->last_request,
        TP_PROP_CHANNEL_TARGET_ENTITY_TYPE, NULL), ==, TP_ENTITY_TYPE_CONTACT);
  g_assert_cmpuint (tp_asv_size (test->cd_service->last_request), ==, 3);
}

/* Cancel the operation before starting it */
static void
test_handle_cancel_before (Test *test,
    gconstpointer data G_GNUC_UNUSED)
{
  TpAccountChannelRequest *req;

  req = tp_account_channel_request_new (test->account,
      floating_request (), 0);

  g_cancellable_cancel (test->cancellable);

  tp_account_channel_request_ensure_and_handle_channel_async (req,
      test->cancellable, create_and_handle_cb, test);

  g_object_unref (req);

  g_main_loop_run (test->mainloop);
  g_assert_error (test->error, G_IO_ERROR, G_IO_ERROR_CANCELLED);
}

/* Cancel the operation after the channel request has been created */
static void
channel_request_created_cb (TpTestsSimpleChannelDispatcher *dispatcher,
    TpTestsSimpleChannelRequest *request,
    Test *test)
{
  g_cancellable_cancel (test->cancellable);
}

static void
test_handle_cancel_after_create (Test *test,
    gconstpointer data G_GNUC_UNUSED)
{
  TpAccountChannelRequest *req;

  req = tp_account_channel_request_new (test->account,
      floating_request (), 0);

  tp_account_channel_request_ensure_and_handle_channel_async (req,
      test->cancellable, create_and_handle_cb, test);

  g_signal_connect (test->cd_service, "channel-request-created",
      G_CALLBACK (channel_request_created_cb), test);

  g_object_unref (req);

  g_main_loop_run (test->mainloop);
  g_assert_error (test->error, TP_ERROR, TP_ERROR_CANCELLED);
}

/* Test if re-handled is properly fired when a channel is
 * re-handled */
static void
re_handled_cb (TpAccountChannelRequest *req,
    TpChannel *channel,
    gint64 timestamp,
    TpHandleChannelContext *context,
    Test *test)
{
  g_assert (TP_IS_CHANNEL (channel));
  g_assert_cmpint (timestamp, ==, 666);
  g_assert (TP_IS_HANDLE_CHANNELS_CONTEXT (context));

  test->count--;
  if (test->count <= 0)
    g_main_loop_quit (test->mainloop);
}

static void
test_handle_re_handle (Test *test,
    gconstpointer data G_GNUC_UNUSED)
{
  TpAccountChannelRequest *req, *req2;

  req = tp_account_channel_request_new (test->account,
      floating_request (), 0);

  tp_account_channel_request_ensure_and_handle_channel_async (req,
      NULL, ensure_and_handle_cb, test);

  g_main_loop_run (test->mainloop);
  g_assert_no_error (test->error);

  g_signal_connect (req, "re-handled",
      G_CALLBACK (re_handled_cb), test);

  /* Ensure the same channel to re-handle it */
  req2 = tp_account_channel_request_new (test->account,
      floating_request (), 666);

  tp_account_channel_request_ensure_and_handle_channel_async (req2,
      NULL, ensure_and_handle_cb, test);

  /* Wait that the operation finished and the sig has been fired */
  test->count = 2;
  g_main_loop_run (test->mainloop);

  g_object_unref (req);
  g_object_unref (req2);
}

static void
create_and_handle_hints_cb (GObject *source,
    GAsyncResult *result,
    gpointer user_data)

{
  Test *test = user_data;
  TpHandleChannelContext *context = NULL;
  GList *reqs;
  GVariant *hints;
  TpChannelRequest *req;
  guint32 badger;

  test->channel = tp_account_channel_request_create_and_handle_channel_finish (
      TP_ACCOUNT_CHANNEL_REQUEST (source), result, &context, &test->error);
  if (test->channel == NULL)
    goto out;

  g_assert (TP_IS_CHANNEL (test->channel));
  tp_clear_object (&test->channel);

  g_assert (TP_IS_HANDLE_CHANNELS_CONTEXT (context));

  reqs = tp_handle_channel_context_get_requests (context);
  g_assert_cmpuint (g_list_length (reqs), ==, 1);

  req = reqs->data;
  g_assert (TP_IS_CHANNEL_REQUEST (req));

  hints = tp_channel_request_dup_hints (req);
  g_assert_cmpuint (g_variant_n_children (hints), ==, 1);
  g_variant_lookup (hints, "Badger", "u", &badger);
  g_assert_cmpuint (badger, ==, 42);
  g_variant_unref (hints);

  g_list_foreach (reqs, (GFunc) g_object_unref, NULL);
  g_list_free (reqs);

  g_object_unref (context);

out:
  g_main_loop_quit (test->mainloop);
}

static GVariant *
create_hints (void)
{
  GVariantDict dict;

  g_variant_dict_init (&dict, NULL);
  g_variant_dict_insert (&dict, "Badger", "u", 42);
  return g_variant_dict_end (&dict);
}

static void
test_handle_create_success_hints (Test *test,
    gconstpointer data G_GNUC_UNUSED)
{
  TpAccountChannelRequest *req;

  req = tp_account_channel_request_new (test->account,
      floating_request (), 0);

  tp_account_channel_request_set_hints (req, create_hints ());

  tp_account_channel_request_create_and_handle_channel_async (req,
      NULL, create_and_handle_hints_cb, test);

  g_object_unref (req);

  g_main_loop_run (test->mainloop);
  g_assert_no_error (test->error);
}

static void
channel_delegated_cb (TpAccountChannelRequest *req,
    TpChannel *channel,
    gpointer user_data)
{
  Test *test = user_data;

  g_assert (TP_IS_ACCOUNT_CHANNEL_REQUEST (req));

  g_assert (TP_IS_CHANNEL (channel));
  g_assert_cmpstr (tp_proxy_get_object_path (channel), ==,
      tp_proxy_get_object_path (test->channel));

  test->count--;
  if (test->count <= 0)
    g_main_loop_quit (test->mainloop);
}

static void
no_return_cb (TpClient *proxy,
    const GError *error,
    gpointer user_data,
    GObject *weak_object)
{
  Test *test = user_data;

  g_clear_error (&test->error);

  if (error != NULL)
    {
      test->error = g_error_copy (error);
      goto out;
    }

out:
  test->count--;
  if (test->count == 0)
    g_main_loop_quit (test->mainloop);
}

#define PREFERRED_HANDLER_NAME TP_CLIENT_BUS_NAME_BASE ".Badger"

static void
test_handle_delegated (Test *test,
    gconstpointer data G_GNUC_UNUSED)
{
  TpAccountChannelRequest *req;
  GPtrArray *requests;
  GHashTable *hints, *props, *info, *chan_props, *requests_satisfied;
  TpTestsSimpleChannelRequest *cr;
  TpBaseClient *base_client;
  TpClient *client;

  req = tp_account_channel_request_new (test->account,
      floating_request (), 0);

  /* Allow other clients to preempt the channel */
  tp_account_channel_request_set_delegated_channel_callback (req,
      channel_delegated_cb, test, NULL);

  tp_account_channel_request_create_and_handle_channel_async (req,
      NULL, create_and_handle_cb, test);

  g_object_unref (req);

  g_main_loop_run (test->mainloop);
  g_assert_no_error (test->error);

  /* Another client asks to dispatch the channel to it */
  requests = g_ptr_array_new ();

  hints = tp_asv_new (
      "im.telepathy.v1.ChannelRequest.DelegateToPreferredHandler",
        G_TYPE_BOOLEAN, TRUE,
      NULL);

  cr = tp_tests_simple_channel_request_new ("/CR",
      TP_TESTS_SIMPLE_CONNECTION (test->base_connection),
      tp_proxy_get_object_path (test->account),
      TP_USER_ACTION_TIME_CURRENT_TIME, PREFERRED_HANDLER_NAME,
      requests, hints);

  props = tp_tests_simple_channel_request_dup_immutable_props (cr);

  requests_satisfied = g_hash_table_new (NULL, NULL);
  g_hash_table_insert (requests_satisfied, "/CR", props);

  info = tp_asv_new (NULL, NULL);

  chan_props = tp_tests_dup_channel_props_asv (test->channel);

  base_client = _tp_account_channel_request_get_client (req);
  g_assert (TP_IS_BASE_CLIENT (base_client));

  client = tp_tests_object_new_static_class (TP_TYPE_CLIENT,
      "dbus-daemon", tp_base_client_get_dbus_daemon (base_client),
      "bus-name", tp_base_client_get_bus_name (base_client),
      "object-path",  tp_base_client_get_object_path (base_client),
      NULL);

  tp_proxy_add_interface_by_id (TP_PROXY (client),
      TP_IFACE_QUARK_CLIENT_HANDLER);

  tp_cli_client_handler_call_handle_channel (client, -1,
      tp_proxy_get_object_path (test->account),
      tp_proxy_get_object_path (test->connection),
      tp_proxy_get_object_path (test->channel), chan_props,
      requests_satisfied, 0, info,
      no_return_cb, test, NULL, NULL);

  test->count = 2;
  g_main_loop_run (test->mainloop);
  g_assert_no_error (test->error);

  g_ptr_array_unref (requests);
  g_hash_table_unref (hints);
  g_object_unref (cr);
  g_hash_table_unref (requests_satisfied);
  g_hash_table_unref (props);
  g_hash_table_unref (info);
  g_hash_table_unref (chan_props);
  g_object_unref (client);
}

/* Request and observe tests */
static void
create_cb (GObject *source,
    GAsyncResult *result,
    gpointer user_data)

{
  Test *test = user_data;

  test->channel = tp_account_channel_request_create_channel_finish (
      TP_ACCOUNT_CHANNEL_REQUEST (source), result, &test->error);
  if (test->channel == NULL)
    goto out;

  g_assert (TP_IS_CHANNEL (test->channel));
  tp_clear_object (&test->channel);

out:
  g_main_loop_quit (test->mainloop);
}

static void
test_observe_create_success (Test *test,
    gconstpointer data G_GNUC_UNUSED)
{
  TpAccountChannelRequest *req;

  req = tp_account_channel_request_new (test->account,
      floating_request (), 0);

  tp_account_channel_request_create_channel_async (req, "Fake",
      NULL, create_cb, test);

  g_object_unref (req);

  g_main_loop_run (test->mainloop);
  g_assert_no_error (test->error);
}

/* ChannelDispatcher.CreateChannel() call fails */
static void
test_observe_create_fail (Test *test,
    gconstpointer data G_GNUC_UNUSED)
{
  TpAccountChannelRequest *req;
  GVariantDict dict;

  init_dict_request (&dict);

  /* Ask to the CD to fail */
  g_variant_dict_insert (&dict,
      "CreateChannelFail", "b", TRUE);

  req = tp_account_channel_request_new (test->account,
      g_variant_dict_end (&dict), 0);

  tp_account_channel_request_create_channel_async (req, "Fake",
      NULL, create_cb, test);

  g_object_unref (req);

  g_main_loop_run (test->mainloop);
  g_assert_error (test->error, TP_ERROR, TP_ERROR_INVALID_ARGUMENT);
  g_assert (test->channel == NULL);
}

/* ChannelRequest.Proceed() call fails */
static void
test_observe_proceed_fail (Test *test,
    gconstpointer data G_GNUC_UNUSED)
{
  TpAccountChannelRequest *req;
  GVariantDict dict;

  init_dict_request (&dict);

  /* Ask to the CD to fail */
  g_variant_dict_insert (&dict,
      "ProceedFail", "b", TRUE);

  req = tp_account_channel_request_new (test->account,
      g_variant_dict_end (&dict), 0);

  tp_account_channel_request_create_channel_async (req, "Fake",
      NULL, create_cb, test);

  g_object_unref (req);

  g_main_loop_run (test->mainloop);
  g_assert_error (test->error, TP_ERROR, TP_ERROR_INVALID_ARGUMENT);
  g_assert (test->channel == NULL);
}

/* ChannelRequest fire the 'Failed' signal */
static void
test_observe_cr_failed (Test *test,
    gconstpointer data G_GNUC_UNUSED)
{
  TpAccountChannelRequest *req;
  GVariantDict dict;

  init_dict_request (&dict);

  /* Ask to the CR to fire the signal */
  g_variant_dict_insert (&dict,
      "FireFailed", "b", TRUE);

  req = tp_account_channel_request_new (test->account,
      g_variant_dict_end (&dict), 0);

  tp_account_channel_request_create_channel_async (req, "Fake",
      NULL, create_cb, test);

  g_object_unref (req);

  g_main_loop_run (test->mainloop);
  g_assert_error (test->error, TP_ERROR, TP_ERROR_INVALID_ARGUMENT);
  g_assert (test->channel == NULL);
}

static void
ensure_cb (GObject *source,
    GAsyncResult *result,
    gpointer user_data)

{
  Test *test = user_data;

  test->channel = tp_account_channel_request_ensure_channel_finish (
      TP_ACCOUNT_CHANNEL_REQUEST (source), result, &test->error);
  if (test->channel == NULL)
    goto out;

  g_assert (TP_IS_CHANNEL (test->channel));
  tp_clear_object (&test->channel);

out:
  g_main_loop_quit (test->mainloop);
}

static void
test_observe_ensure_success (Test *test,
    gconstpointer data G_GNUC_UNUSED)
{
  TpAccountChannelRequest *req;

  req = tp_account_channel_request_new (test->account,
      floating_request (), 0);

  tp_account_channel_request_ensure_channel_async (req, "Fake",
      NULL, ensure_cb, test);

  g_object_unref (req);

  g_main_loop_run (test->mainloop);
  g_assert_no_error (test->error);
}

/* Cancel the operation before starting it */
static void
test_observe_cancel_before (Test *test,
    gconstpointer data G_GNUC_UNUSED)
{
  TpAccountChannelRequest *req;

  req = tp_account_channel_request_new (test->account,
      floating_request (), 0);

  g_cancellable_cancel (test->cancellable);

  tp_account_channel_request_create_channel_async (req, "Fake",
      test->cancellable, create_cb, test);

  g_object_unref (req);

  g_main_loop_run (test->mainloop);
  g_assert_error (test->error, G_IO_ERROR, G_IO_ERROR_CANCELLED);
}

static void
test_observe_cancel_after_create (Test *test,
    gconstpointer data G_GNUC_UNUSED)
{
  TpAccountChannelRequest *req;

  req = tp_account_channel_request_new (test->account,
      floating_request (), 0);

  tp_account_channel_request_create_channel_async (req, "Fake",
      test->cancellable, create_cb, test);

  g_signal_connect (test->cd_service, "channel-request-created",
      G_CALLBACK (channel_request_created_cb), test);

  g_object_unref (req);

  g_main_loop_run (test->mainloop);
  g_assert_error (test->error, TP_ERROR, TP_ERROR_CANCELLED);
}

<<<<<<< HEAD
=======
/* Succeeded is fired but not SucceededWithChannel */
static void
test_observe_no_channel (Test *test,
    gconstpointer data G_GNUC_UNUSED)
{
  TpAccountChannelRequest *req;

  req = tp_account_channel_request_new_vardict (test->account,
      floating_request (), 0);

  tp_account_channel_request_create_and_observe_channel_async (req,
      "FakeNoChannel", NULL, create_and_observe_cb, test);

  g_object_unref (req);

  g_main_loop_run (test->mainloop);
  g_assert_error (test->error, TP_ERROR, TP_ERROR_CONFUSED);
}

/* Check if TargetHandleType: TP_HANDLE_TYPE_NONE is automatically added if no
 * target has been specified by the user. */
static void
test_no_handle_type (Test *test,
    gconstpointer data G_GNUC_UNUSED)
{
  TpAccountChannelRequest *req;
  gboolean valid;
  const gchar * const channels[] = { "/chan1", "/chan2", NULL };
  GPtrArray *chans;
  const gchar * const invitees[] = { "badger@badger.com",
      "snake@badger.com", NULL };
  const gchar * const *strv;

  req = tp_account_channel_request_new_text (test->account, 0);

  tp_account_channel_request_set_conference_initial_channels (req, channels);

  tp_account_channel_request_set_initial_invitee_ids (req, invitees);

  /* Ask to the CR to fire the signal */
  tp_account_channel_request_set_request_property (req, "FireFailed",
      g_variant_new_boolean (TRUE));

  tp_account_channel_request_create_and_handle_channel_async (req,
      NULL, create_and_handle_cb, test);

  g_object_unref (req);

  g_main_loop_run (test->mainloop);
  g_assert_error (test->error, TP_ERROR, TP_ERROR_INVALID_ARGUMENT);
  g_assert (test->channel == NULL);

  /* The request had the properties we wanted */
  g_assert_cmpstr (tp_asv_get_string (test->cd_service->last_request,
        TP_PROP_CHANNEL_CHANNEL_TYPE), ==, TP_IFACE_CHANNEL_TYPE_TEXT);
  g_assert_cmpuint (tp_asv_get_uint32 (test->cd_service->last_request,
        TP_PROP_CHANNEL_TARGET_HANDLE_TYPE, &valid), ==, TP_HANDLE_TYPE_NONE);
  g_assert (valid);
  g_assert_cmpuint (tp_asv_get_boolean (test->cd_service->last_request,
        "FireFailed", NULL), ==, TRUE);
  g_assert_cmpuint (tp_asv_size (test->cd_service->last_request), ==, 5);
  g_assert_cmpuint (test->cd_service->last_user_action_time, ==, 0);

  chans = tp_asv_get_boxed (test->cd_service->last_request,
      TP_PROP_CHANNEL_INTERFACE_CONFERENCE_INITIAL_CHANNELS,
      TP_ARRAY_TYPE_OBJECT_PATH_LIST);
  g_assert (chans != NULL);
  g_assert_cmpuint (chans->len, ==, 2);
  g_assert_cmpstr (g_ptr_array_index (chans, 0), ==, "/chan1");
  g_assert_cmpstr (g_ptr_array_index (chans, 1), ==, "/chan2");

  strv = tp_asv_get_boxed (test->cd_service->last_request,
      TP_PROP_CHANNEL_INTERFACE_CONFERENCE_INITIAL_INVITEE_IDS,
      G_TYPE_STRV);
  g_assert (strv != NULL);
  g_assert_cmpuint (g_strv_length ((GStrv) strv), ==, 2);
  g_assert (tp_strv_contains (strv, "badger@badger.com"));
  g_assert (tp_strv_contains (strv, "snake@badger.com"));
}

static void
test_initial_invitees (Test *test,
    gconstpointer data G_GNUC_UNUSED)
{
  TpAccountChannelRequest *req;
  gboolean valid;
  GPtrArray *invitees;
  TpContact *contact;
  const gchar * const *strv;

  req = tp_account_channel_request_new_text (test->account, 0);

  invitees = g_ptr_array_new_with_free_func (g_object_unref);

  contact = tp_tests_connection_run_until_contact_by_id (test->connection,
      "badger@badger.com", 0, NULL);
  g_ptr_array_add (invitees, contact);
  contact = tp_tests_connection_run_until_contact_by_id (test->connection,
      "snake@badger.com", 0, NULL);
  g_ptr_array_add (invitees, contact);

  tp_account_channel_request_set_initial_invitees (req, invitees);
  g_ptr_array_unref (invitees);

  /* Ask to the CR to fire the signal */
  tp_account_channel_request_set_request_property (req, "FireFailed",
      g_variant_new_boolean (TRUE));

  tp_account_channel_request_create_and_handle_channel_async (req,
      NULL, create_and_handle_cb, test);

  g_object_unref (req);

  g_main_loop_run (test->mainloop);
  g_assert_error (test->error, TP_ERROR, TP_ERROR_INVALID_ARGUMENT);
  g_assert (test->channel == NULL);

  /* The request had the properties we wanted */
  g_assert_cmpstr (tp_asv_get_string (test->cd_service->last_request,
        TP_PROP_CHANNEL_CHANNEL_TYPE), ==, TP_IFACE_CHANNEL_TYPE_TEXT);
  g_assert_cmpuint (tp_asv_get_uint32 (test->cd_service->last_request,
        TP_PROP_CHANNEL_TARGET_HANDLE_TYPE, &valid), ==, TP_HANDLE_TYPE_NONE);
  g_assert (valid);
  g_assert_cmpuint (tp_asv_get_boolean (test->cd_service->last_request,
        "FireFailed", NULL), ==, TRUE);
  g_assert_cmpuint (tp_asv_size (test->cd_service->last_request), ==, 4);
  g_assert_cmpuint (test->cd_service->last_user_action_time, ==, 0);

  strv = tp_asv_get_boxed (test->cd_service->last_request,
      TP_PROP_CHANNEL_INTERFACE_CONFERENCE_INITIAL_INVITEE_IDS,
      G_TYPE_STRV);
  g_assert (strv != NULL);
  g_assert_cmpuint (g_strv_length ((GStrv) strv), ==, 2);
  g_assert (tp_strv_contains (strv, "badger@badger.com"));
  g_assert (tp_strv_contains (strv, "snake@badger.com"));
}

>>>>>>> 7f475bb7
int
main (int argc,
      char **argv)
{
  tp_tests_init (&argc, &argv);
  g_test_bug_base ("http://bugs.freedesktop.org/show_bug.cgi?id=");

  /* Request and handle tests */
  g_test_add ("/account-channels/request-handle/create-success", Test, NULL,
      setup, test_handle_create_success, teardown);
  g_test_add ("/account-channels/request-handle/create-fail", Test, NULL,
      setup, test_handle_create_fail, teardown);
  g_test_add ("/account-channels/request-handle/proceed-fail", Test, NULL,
      setup, test_handle_proceed_fail, teardown);
  g_test_add ("/account-channels/request-handle/cr-failed", Test, NULL,
      setup, test_handle_cr_failed, teardown);
  g_test_add ("/account-channels/request-handle/ensure-success", Test, NULL,
      setup, test_handle_ensure_success, teardown);
  g_test_add ("/account-channels/request-handle/cancel-before", Test, NULL,
      setup, test_handle_cancel_before, teardown);
  g_test_add ("/account-channels/request-handle/after-create", Test, NULL,
      setup, test_handle_cancel_after_create, teardown);
  g_test_add ("/account-channels/request-handle/re-handle", Test, NULL,
      setup, test_handle_re_handle, teardown);
  g_test_add ("/account-channels/request-handle/create-success-hints", Test,
      NULL, setup, test_handle_create_success_hints, teardown);
  g_test_add ("/account-channels/request-handle/delegated", Test, NULL,
      setup, test_handle_delegated, teardown);

  /* Request and observe tests */
  g_test_add ("/account-channels/request-observe/create-success", Test, NULL,
      setup, test_observe_create_success, teardown);
  g_test_add ("/account-channels/request-observe/create-fail", Test, NULL,
      setup, test_observe_create_fail, teardown);
  g_test_add ("/account-channels/request-observe/proceed-fail", Test, NULL,
      setup, test_observe_proceed_fail, teardown);
  g_test_add ("/account-channels/request-observe/cr-failed", Test, NULL,
      setup, test_observe_cr_failed, teardown);
  g_test_add ("/account-channels/request-observe/ensure-success", Test, NULL,
      setup, test_observe_ensure_success, teardown);
  g_test_add ("/account-channels/request-observe/cancel-before", Test, NULL,
      setup, test_observe_cancel_before, teardown);
  g_test_add ("/account-channels/request-observe/after-create", Test, NULL,
      setup, test_observe_cancel_after_create, teardown);

  /* Particular properties of the request */
  g_test_add ("/account-channels/test-ft-props", Test, NULL,
      setup, test_ft_props, teardown);
  g_test_add ("/account-channels/test-stream-tube-props", Test, NULL,
      setup, test_stream_tube_props, teardown);
  g_test_add ("/account-channels/test-dbus-tube-props", Test, NULL,
      setup, test_dbus_tube_props, teardown);
  g_test_add ("/account-channels/test-no-handle-type", Test, NULL,
      setup, test_no_handle_type, teardown);
  g_test_add ("/account-channels/test-initial-invitees", Test, NULL,
      setup, test_initial_invitees, teardown);

  return tp_tests_run_with_bus ();
}<|MERGE_RESOLUTION|>--- conflicted
+++ resolved
@@ -241,17 +241,10 @@
   g_assert_cmpstr (tp_asv_get_string (test->cd_service->last_request,
         TP_PROP_CHANNEL_TARGET_ID), ==, "alice");
   g_assert_cmpuint (tp_asv_get_uint32 (test->cd_service->last_request,
-<<<<<<< HEAD
         TP_PROP_CHANNEL_TARGET_ENTITY_TYPE, NULL), ==, TP_ENTITY_TYPE_CONTACT);
-  g_assert_cmpuint (tp_asv_size (test->cd_service->last_request), ==, 3);
-
-  g_object_unref (req);
-=======
-        TP_PROP_CHANNEL_TARGET_HANDLE_TYPE, NULL), ==, TP_HANDLE_TYPE_CONTACT);
   g_assert_cmpuint (tp_asv_size (test->cd_service->last_request), ==, 4);
   g_assert (tp_asv_get_boolean (test->cd_service->last_request,
-        TP_PROP_CHANNEL_INTERFACE_SMS_SMS_CHANNEL, NULL));
->>>>>>> 7f475bb7
+        TP_PROP_CHANNEL_INTERFACE_SMS1_SMS_CHANNEL, NULL));
 }
 
 /* ChannelDispatcher.CreateChannel() call fails */
@@ -429,10 +422,10 @@
         TP_PROP_CHANNEL_TYPE_FILE_TRANSFER1_DATE, NULL), ==,
       1111222233);
   g_assert_cmpuint (tp_asv_get_uint32 (test->cd_service->last_request,
-        TP_PROP_CHANNEL_TYPE_FILE_TRANSFER_CONTENT_HASH_TYPE, NULL), ==,
+        TP_PROP_CHANNEL_TYPE_FILE_TRANSFER1_CONTENT_HASH_TYPE, NULL), ==,
       TP_FILE_HASH_TYPE_SHA256);
   g_assert_cmpstr (tp_asv_get_string (test->cd_service->last_request,
-        TP_PROP_CHANNEL_TYPE_FILE_TRANSFER_CONTENT_HASH), ==,
+        TP_PROP_CHANNEL_TYPE_FILE_TRANSFER1_CONTENT_HASH), ==,
       "This is not a hash");
   g_assert_cmpuint (tp_asv_get_boolean (test->cd_service->last_request,
         "FireFailed", NULL), ==, TRUE);
@@ -464,9 +457,9 @@
 
   /* The request had the properties we wanted */
   g_assert_cmpstr (tp_asv_get_string (test->cd_service->last_request,
-        TP_PROP_CHANNEL_CHANNEL_TYPE), ==, TP_IFACE_CHANNEL_TYPE_STREAM_TUBE);
-  g_assert_cmpstr (tp_asv_get_string (test->cd_service->last_request,
-        TP_PROP_CHANNEL_TYPE_STREAM_TUBE_SERVICE), ==, "daap");
+        TP_PROP_CHANNEL_CHANNEL_TYPE), ==, TP_IFACE_CHANNEL_TYPE_STREAM_TUBE1);
+  g_assert_cmpstr (tp_asv_get_string (test->cd_service->last_request,
+        TP_PROP_CHANNEL_TYPE_STREAM_TUBE1_SERVICE), ==, "daap");
   g_assert_cmpuint (tp_asv_get_boolean (test->cd_service->last_request,
         "FireFailed", NULL), ==, TRUE);
   g_assert_cmpuint (tp_asv_size (test->cd_service->last_request), ==, 4);
@@ -497,9 +490,9 @@
 
   /* The request had the properties we wanted */
   g_assert_cmpstr (tp_asv_get_string (test->cd_service->last_request,
-        TP_PROP_CHANNEL_CHANNEL_TYPE), ==, TP_IFACE_CHANNEL_TYPE_DBUS_TUBE);
-  g_assert_cmpstr (tp_asv_get_string (test->cd_service->last_request,
-        TP_PROP_CHANNEL_TYPE_DBUS_TUBE_SERVICE_NAME), ==,
+        TP_PROP_CHANNEL_CHANNEL_TYPE), ==, TP_IFACE_CHANNEL_TYPE_DBUS_TUBE1);
+  g_assert_cmpstr (tp_asv_get_string (test->cd_service->last_request,
+        TP_PROP_CHANNEL_TYPE_DBUS_TUBE1_SERVICE_NAME), ==,
       "com.example.ServiceName");
   g_assert_cmpuint (tp_asv_get_boolean (test->cd_service->last_request,
         "FireFailed", NULL), ==, TRUE);
@@ -1089,28 +1082,7 @@
   g_assert_error (test->error, TP_ERROR, TP_ERROR_CANCELLED);
 }
 
-<<<<<<< HEAD
-=======
-/* Succeeded is fired but not SucceededWithChannel */
-static void
-test_observe_no_channel (Test *test,
-    gconstpointer data G_GNUC_UNUSED)
-{
-  TpAccountChannelRequest *req;
-
-  req = tp_account_channel_request_new_vardict (test->account,
-      floating_request (), 0);
-
-  tp_account_channel_request_create_and_observe_channel_async (req,
-      "FakeNoChannel", NULL, create_and_observe_cb, test);
-
-  g_object_unref (req);
-
-  g_main_loop_run (test->mainloop);
-  g_assert_error (test->error, TP_ERROR, TP_ERROR_CONFUSED);
-}
-
-/* Check if TargetHandleType: TP_HANDLE_TYPE_NONE is automatically added if no
+/* Check if TargetHandleType: TP_ENTITY_TYPE_NONE is automatically added if no
  * target has been specified by the user. */
 static void
 test_no_handle_type (Test *test,
@@ -1147,7 +1119,7 @@
   g_assert_cmpstr (tp_asv_get_string (test->cd_service->last_request,
         TP_PROP_CHANNEL_CHANNEL_TYPE), ==, TP_IFACE_CHANNEL_TYPE_TEXT);
   g_assert_cmpuint (tp_asv_get_uint32 (test->cd_service->last_request,
-        TP_PROP_CHANNEL_TARGET_HANDLE_TYPE, &valid), ==, TP_HANDLE_TYPE_NONE);
+        TP_PROP_CHANNEL_TARGET_ENTITY_TYPE, &valid), ==, TP_ENTITY_TYPE_NONE);
   g_assert (valid);
   g_assert_cmpuint (tp_asv_get_boolean (test->cd_service->last_request,
         "FireFailed", NULL), ==, TRUE);
@@ -1155,7 +1127,7 @@
   g_assert_cmpuint (test->cd_service->last_user_action_time, ==, 0);
 
   chans = tp_asv_get_boxed (test->cd_service->last_request,
-      TP_PROP_CHANNEL_INTERFACE_CONFERENCE_INITIAL_CHANNELS,
+      TP_PROP_CHANNEL_INTERFACE_CONFERENCE1_INITIAL_CHANNELS,
       TP_ARRAY_TYPE_OBJECT_PATH_LIST);
   g_assert (chans != NULL);
   g_assert_cmpuint (chans->len, ==, 2);
@@ -1163,7 +1135,7 @@
   g_assert_cmpstr (g_ptr_array_index (chans, 1), ==, "/chan2");
 
   strv = tp_asv_get_boxed (test->cd_service->last_request,
-      TP_PROP_CHANNEL_INTERFACE_CONFERENCE_INITIAL_INVITEE_IDS,
+      TP_PROP_CHANNEL_INTERFACE_CONFERENCE1_INITIAL_INVITEE_IDS,
       G_TYPE_STRV);
   g_assert (strv != NULL);
   g_assert_cmpuint (g_strv_length ((GStrv) strv), ==, 2);
@@ -1186,10 +1158,10 @@
   invitees = g_ptr_array_new_with_free_func (g_object_unref);
 
   contact = tp_tests_connection_run_until_contact_by_id (test->connection,
-      "badger@badger.com", 0, NULL);
+      "badger@badger.com", NULL);
   g_ptr_array_add (invitees, contact);
   contact = tp_tests_connection_run_until_contact_by_id (test->connection,
-      "snake@badger.com", 0, NULL);
+      "snake@badger.com", NULL);
   g_ptr_array_add (invitees, contact);
 
   tp_account_channel_request_set_initial_invitees (req, invitees);
@@ -1212,7 +1184,7 @@
   g_assert_cmpstr (tp_asv_get_string (test->cd_service->last_request,
         TP_PROP_CHANNEL_CHANNEL_TYPE), ==, TP_IFACE_CHANNEL_TYPE_TEXT);
   g_assert_cmpuint (tp_asv_get_uint32 (test->cd_service->last_request,
-        TP_PROP_CHANNEL_TARGET_HANDLE_TYPE, &valid), ==, TP_HANDLE_TYPE_NONE);
+        TP_PROP_CHANNEL_TARGET_ENTITY_TYPE, &valid), ==, TP_ENTITY_TYPE_NONE);
   g_assert (valid);
   g_assert_cmpuint (tp_asv_get_boolean (test->cd_service->last_request,
         "FireFailed", NULL), ==, TRUE);
@@ -1220,7 +1192,7 @@
   g_assert_cmpuint (test->cd_service->last_user_action_time, ==, 0);
 
   strv = tp_asv_get_boxed (test->cd_service->last_request,
-      TP_PROP_CHANNEL_INTERFACE_CONFERENCE_INITIAL_INVITEE_IDS,
+      TP_PROP_CHANNEL_INTERFACE_CONFERENCE1_INITIAL_INVITEE_IDS,
       G_TYPE_STRV);
   g_assert (strv != NULL);
   g_assert_cmpuint (g_strv_length ((GStrv) strv), ==, 2);
@@ -1228,7 +1200,6 @@
   g_assert (tp_strv_contains (strv, "snake@badger.com"));
 }
 
->>>>>>> 7f475bb7
 int
 main (int argc,
       char **argv)
