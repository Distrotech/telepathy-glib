--- conflicted
+++ resolved
@@ -115,116 +115,6 @@
   g_free (value);
 }
 
-<<<<<<< HEAD
-=======
-static void
-test_complex_presence (TpTestsContactsConnection *service_conn,
-              TpConnection *client_conn)
-{
-  GHashTable *statuses = NULL;
-  GValueArray *spec;
-  GHashTable *params;
-  GError *error = NULL;
-  GHashTable *monster;
-
-  MYASSERT (tp_cli_connection_interface_presence_run_get_statuses (
-        client_conn, -1, &statuses, &error, NULL), "");
-  g_assert_no_error (error);
-
-  spec = g_hash_table_lookup (statuses, "available");
-  MYASSERT (spec != NULL, "");
-  g_assert_cmpuint (g_value_get_uint (spec->values + 0), ==,
-      TP_CONNECTION_PRESENCE_TYPE_AVAILABLE);
-  MYASSERT (g_value_get_boolean (spec->values + 1), ""); /* can set on self */
-  MYASSERT (g_value_get_boolean (spec->values + 2), ""); /* exclusive */
-  params = g_value_get_boxed (spec->values + 3);
-  MYASSERT (params != NULL, "");
-  g_assert_cmpuint (g_hash_table_size (params), ==, 1);
-  g_assert_cmpstr (
-      (const gchar *) g_hash_table_lookup (params, "message"), ==, "s");
-
-  spec = g_hash_table_lookup (statuses, "away");
-  MYASSERT (spec != NULL, "");
-  g_assert_cmpuint (g_value_get_uint (spec->values + 0), ==,
-      TP_CONNECTION_PRESENCE_TYPE_AWAY);
-  MYASSERT (g_value_get_boolean (spec->values + 1), ""); /* can set on self */
-  MYASSERT (g_value_get_boolean (spec->values + 2), ""); /* exclusive */
-  params = g_value_get_boxed (spec->values + 3);
-  MYASSERT (params != NULL, "");
-  g_assert_cmpuint (g_hash_table_size (params), ==, 1);
-  g_assert_cmpstr (
-      (const gchar *) g_hash_table_lookup (params, "message"), ==, "s");
-
-  spec = g_hash_table_lookup (statuses, "busy");
-  MYASSERT (spec != NULL, "");
-  g_assert_cmpuint (g_value_get_uint (spec->values + 0), ==,
-      TP_CONNECTION_PRESENCE_TYPE_BUSY);
-  MYASSERT (g_value_get_boolean (spec->values + 1), ""); /* can set on self */
-  MYASSERT (g_value_get_boolean (spec->values + 2), ""); /* exclusive */
-  params = g_value_get_boxed (spec->values + 3);
-  MYASSERT (params != NULL, "");
-  g_assert_cmpuint (g_hash_table_size (params), ==, 1);
-  g_assert_cmpstr (
-      (const gchar *) g_hash_table_lookup (params, "message"), ==, "s");
-
-  spec = g_hash_table_lookup (statuses, "offline");
-  MYASSERT (spec != NULL, "");
-  g_assert_cmpuint (g_value_get_uint (spec->values + 0), ==,
-      TP_CONNECTION_PRESENCE_TYPE_OFFLINE);
-  MYASSERT (!g_value_get_boolean (spec->values + 1), ""); /* can set on self */
-  MYASSERT (g_value_get_boolean (spec->values + 2), ""); /* exclusive */
-  params = g_value_get_boxed (spec->values + 3);
-  MYASSERT (params != NULL, "");
-  g_assert_cmpuint (g_hash_table_size (params), ==, 0);
-
-  spec = g_hash_table_lookup (statuses, "error");
-  MYASSERT (spec != NULL, "");
-  g_assert_cmpuint (g_value_get_uint (spec->values + 0), ==,
-      TP_CONNECTION_PRESENCE_TYPE_ERROR);
-  MYASSERT (!g_value_get_boolean (spec->values + 1), ""); /* can set on self */
-  MYASSERT (g_value_get_boolean (spec->values + 2), ""); /* exclusive */
-  params = g_value_get_boxed (spec->values + 3);
-  MYASSERT (params != NULL, "");
-  g_assert_cmpuint (g_hash_table_size (params), ==, 0);
-
-  spec = g_hash_table_lookup (statuses, "unknown");
-  MYASSERT (spec != NULL, "");
-  g_assert_cmpuint (g_value_get_uint (spec->values + 0), ==,
-      TP_CONNECTION_PRESENCE_TYPE_UNKNOWN);
-  MYASSERT (!g_value_get_boolean (spec->values + 1), ""); /* can set on self */
-  MYASSERT (g_value_get_boolean (spec->values + 2), ""); /* exclusive */
-  params = g_value_get_boxed (spec->values + 3);
-  MYASSERT (params != NULL, "");
-  g_assert_cmpuint (g_hash_table_size (params), ==, 0);
-
-  monster = g_hash_table_new (g_str_hash, g_str_equal);
-  params = g_hash_table_new (g_str_hash, g_str_equal);
-
-  g_hash_table_insert (monster, "offline", params);
-
-  MYASSERT (!tp_cli_connection_interface_presence_run_set_status (
-        client_conn, -1, monster, &error, NULL), "");
-  g_assert_cmpstr (g_quark_to_string (error->domain), ==,
-      g_quark_to_string (TP_ERROR));
-  g_error_free (error);
-  error = NULL;
-
-  g_hash_table_remove (monster, "offline");
-  g_hash_table_insert (monster, "available", params);
-
-  MYASSERT (tp_cli_connection_interface_presence_run_set_status (
-        client_conn, -1, monster, &error, NULL), "");
-  g_assert_no_error (error);
-
-  g_hash_table_unref (params);
-  params = NULL;
-  g_hash_table_unref (monster);
-  monster = NULL;
-  g_hash_table_unref (statuses);
-  statuses = NULL;
-}
-
->>>>>>> 72514214
 int
 main (int argc,
       char **argv)
