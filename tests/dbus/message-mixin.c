--- conflicted
+++ resolved
@@ -236,19 +236,9 @@
   g_assert_no_error (error);
   g_hash_table_unref (parameters);
 
-<<<<<<< HEAD
   tp_tests_proxy_run_until_prepared (chan, NULL);
-=======
-  tp_channel_run_until_ready (chan, &error, NULL);
-  g_assert_no_error (error);
 
   handle = tp_channel_get_handle (chan, NULL);
-
-  MYASSERT (tp_cli_channel_type_text_connect_to_received (chan, on_received,
-      NULL, NULL, NULL, NULL) != NULL, "");
-  MYASSERT (tp_cli_channel_type_text_connect_to_sent (chan, on_sent,
-      NULL, NULL, NULL, NULL) != NULL, "");
->>>>>>> 9e6ee0fc
 
   MYASSERT (
       tp_cli_channel_type_text_connect_to_message_received (chan,
