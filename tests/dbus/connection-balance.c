/* Feature test for Conn.I.Balance
 *
 * Copyright © 2007-2011 Collabora Ltd. <http://www.collabora.co.uk/>
 * Copyright © 2007-2008 Nokia Corporation
 *
 * Copying and distribution of this file, with or without modification,
 * are permitted in any medium without royalty provided the copyright
 * notice and this notice are preserved.
 */

#include "config.h"

#include <telepathy-glib/cli-connection.h>
#include <telepathy-glib/connection.h>
#include <telepathy-glib/dbus.h>
#include <telepathy-glib/debug.h>
#include <telepathy-glib/gtypes.h>
#include <telepathy-glib/interfaces.h>
#include <telepathy-glib/proxy-subclass.h>
#include <telepathy-glib/svc-connection.h>

#include <dbus/dbus-glib.h>
#include <dbus/dbus-glib-lowlevel.h>

#include "tests/lib/contacts-conn.h"
#include "tests/lib/util.h"

#define BALANCE 1234
#define BALANCE_SCALE 2
#define BALANCE_CURRENCY "BDD" /* badger dollars */
#define MANAGE_CREDIT_URI "http://chat.badger.net/topup"

/* -- BalancedConnection -- */
typedef TpTestsContactsConnection BalancedConnection;
typedef TpTestsContactsConnectionClass BalancedConnectionClass;

#define TYPE_BALANCED_CONNECTION (balanced_connection_get_type ())
static GType balanced_connection_get_type (void);

G_DEFINE_TYPE_WITH_CODE (BalancedConnection,
    balanced_connection,
    TP_TESTS_TYPE_CONTACTS_CONNECTION,

    G_IMPLEMENT_INTERFACE (TP_TYPE_SVC_CONNECTION_INTERFACE_BALANCE1, NULL))

enum
{
  PROP_0,
  PROP_ACCOUNT_BALANCE,
  PROP_MANAGE_CREDIT_URI
};

static void
balanced_connection_get_property (GObject *self G_GNUC_UNUSED,
    guint prop_id,
    GValue *value,
    GParamSpec *pspec)
{
  switch (prop_id)
    {
      case PROP_ACCOUNT_BALANCE:
        /* known balance */
        g_value_take_boxed (value, tp_value_array_build (3,
              G_TYPE_INT, BALANCE,
              G_TYPE_UINT, BALANCE_SCALE,
              G_TYPE_STRING, BALANCE_CURRENCY,
              G_TYPE_INVALID));
        break;

      case PROP_MANAGE_CREDIT_URI:
        g_value_set_static_string (value, MANAGE_CREDIT_URI);
        break;

      default:
        G_OBJECT_WARN_INVALID_PROPERTY_ID (self, prop_id, pspec);
        break;
    }
}

static void
balanced_connection_init (BalancedConnection *self)
{
}

static GPtrArray *
get_interfaces (TpBaseConnection *base)
{
  GPtrArray *interfaces;

  interfaces = TP_BASE_CONNECTION_CLASS (
      balanced_connection_parent_class)->get_interfaces_always_present (base);

  g_ptr_array_add (interfaces, TP_IFACE_CONNECTION_INTERFACE_BALANCE1);

  return interfaces;
}

static void
balanced_connection_class_init (BalancedConnectionClass *cls)
{
  GObjectClass *object_class = (GObjectClass *) cls;
  TpBaseConnectionClass *base_class = TP_BASE_CONNECTION_CLASS (cls);

  static TpDBusPropertiesMixinPropImpl balance_props[] = {
        { "AccountBalance", "account-balance", NULL },
        { "ManageCreditURI", "manage-credit-uri", NULL },
        { NULL }
  };

  object_class->get_property = balanced_connection_get_property;

  base_class->get_interfaces_always_present = get_interfaces;

  g_object_class_install_property (object_class, PROP_ACCOUNT_BALANCE,
      g_param_spec_boxed ("account-balance", "", "",
        TP_STRUCT_TYPE_CURRENCY_AMOUNT,
        G_PARAM_READABLE | G_PARAM_STATIC_STRINGS));

  g_object_class_install_property (object_class, PROP_MANAGE_CREDIT_URI,
      g_param_spec_string ("manage-credit-uri", "", "",
        NULL,
        G_PARAM_READABLE | G_PARAM_STATIC_STRINGS));

  tp_dbus_properties_mixin_implement_interface (object_class,
      TP_IFACE_QUARK_CONNECTION_INTERFACE_BALANCE1,
      tp_dbus_properties_mixin_getter_gobject_properties, NULL,
      balance_props);
}

/* -- UnbalancedConnection -- */
typedef TpTestsContactsConnection UnbalancedConnection;
typedef TpTestsContactsConnectionClass UnbalancedConnectionClass;

#define TYPE_UNBALANCED_CONNECTION (unbalanced_connection_get_type ())
static GType unbalanced_connection_get_type (void);

G_DEFINE_TYPE (UnbalancedConnection,
    unbalanced_connection,
    TYPE_BALANCED_CONNECTION)

static void
unbalanced_connection_get_property (GObject *self G_GNUC_UNUSED,
    guint prop_id,
    GValue *value,
    GParamSpec *pspec)
{
  switch (prop_id)
    {
      case PROP_ACCOUNT_BALANCE:
        /* unknown balance */
        g_value_take_boxed (value, tp_value_array_build (3,
              G_TYPE_INT, 0,
              G_TYPE_UINT, G_MAXUINT32,
              G_TYPE_STRING, "",
              G_TYPE_INVALID));
        break;

      default:
        G_OBJECT_WARN_INVALID_PROPERTY_ID (self, prop_id, pspec);
        break;
    }
}

static void
unbalanced_connection_init (UnbalancedConnection *self G_GNUC_UNUSED)
{
}

static void
unbalanced_connection_class_init (UnbalancedConnectionClass *cls)
{
  GObjectClass *object_class = (GObjectClass *) cls;

  object_class->get_property = unbalanced_connection_get_property;

  g_object_class_override_property (object_class, PROP_ACCOUNT_BALANCE,
      "account-balance");
}

/* -- Tests -- */
typedef struct {
    GMainLoop *mainloop;
    TpDBusDaemon *dbus;
    DBusConnection *client_libdbus;
    DBusGConnection *client_dbusglib;
    TpDBusDaemon *client_bus;
    TpTestsSimpleConnection *service_conn;
    TpBaseConnection *service_conn_as_base;
    gchar *conn_name;
    gchar *conn_path;
    TpConnection *conn;

    gboolean cwr_ready;
    GError *cwr_error /* initialized in setup */;

    GError *error /* initialized where needed */;
    gint wait;
} Test;

static void
setup (Test *test,
    gconstpointer data)
{
  GError *error = NULL;
  GQuark features[] = { TP_CONNECTION_FEATURE_CONNECTED, 0 };
  GType conn_type = GPOINTER_TO_SIZE (data);

<<<<<<< HEAD
  g_print ("setup for %s\n", g_type_name (conn_type));

  g_type_init ();
=======
>>>>>>> e1d4f543
  tp_debug_set_flags ("all");
  test->dbus = tp_tests_dbus_daemon_dup_or_die ();

  test->mainloop = g_main_loop_new (NULL, FALSE);
  test->error = NULL;

  test->client_libdbus = dbus_bus_get_private (DBUS_BUS_STARTER, NULL);
  g_assert (test->client_libdbus != NULL);
  dbus_connection_setup_with_g_main (test->client_libdbus, NULL);
  dbus_connection_set_exit_on_disconnect (test->client_libdbus, FALSE);
  test->client_dbusglib = dbus_connection_get_g_connection (
      test->client_libdbus);
  dbus_g_connection_ref (test->client_dbusglib);
  test->client_bus = tp_dbus_daemon_new (test->client_dbusglib);
  g_assert (test->client_bus != NULL);

  test->service_conn = tp_tests_object_new_static_class (
        conn_type,
        "account", "me@example.com",
        "protocol", "simple_protocol",
        NULL);
  test->service_conn_as_base = TP_BASE_CONNECTION (test->service_conn);
  g_assert (test->service_conn != NULL);
  g_assert (test->service_conn_as_base != NULL);

  g_assert (tp_base_connection_register (test->service_conn_as_base, "simple",
        &test->conn_name, &test->conn_path, &error));
  g_assert_no_error (error);

  test->cwr_ready = FALSE;
  test->cwr_error = NULL;

  test->conn = tp_tests_connection_new (test->client_bus, test->conn_name,
      test->conn_path, &error);
  g_assert (test->conn != NULL);
  g_assert_no_error (error);

  tp_cli_connection_call_connect (test->conn, -1, NULL, NULL, NULL, NULL);

  g_assert (!tp_proxy_is_prepared (test->conn, TP_CONNECTION_FEATURE_CORE));
  g_assert (!tp_proxy_is_prepared (test->conn,
        TP_CONNECTION_FEATURE_CONNECTED));
  g_assert (!tp_proxy_is_prepared (test->conn, TP_CONNECTION_FEATURE_BALANCE));

  tp_tests_proxy_run_until_prepared (test->conn, features);
}

static void
teardown (Test *test,
    gconstpointer data G_GNUC_UNUSED)
{
  TpConnection *conn;
  GError *error = NULL;

  g_clear_error (&test->error);
  tp_clear_pointer (&test->mainloop, g_main_loop_unref);
  tp_clear_object (&test->conn);

  /* disconnect the connection so we don't leak it */
  conn = tp_tests_connection_new (test->dbus, test->conn_name, test->conn_path,
      &error);
  g_assert (conn != NULL);
  g_assert_no_error (error);

  tp_tests_connection_assert_disconnect_succeeds (conn);
  tp_tests_proxy_run_until_prepared_or_failed (conn, NULL, &error);
  g_assert_error (error, TP_ERROR, TP_ERROR_CANCELLED);
  g_clear_error (&error);

  test->service_conn_as_base = NULL;
  g_object_unref (test->service_conn);
  g_free (test->conn_name);
  g_free (test->conn_path);

  g_object_unref (test->dbus);
  test->dbus = NULL;
  g_object_unref (test->client_bus);
  test->client_bus = NULL;

  dbus_g_connection_unref (test->client_dbusglib);
  dbus_connection_close (test->client_libdbus);
  dbus_connection_unref (test->client_libdbus);
}

static void
balance_changed_cb (TpConnection *conn,
    gint balance,
    guint scale,
    const gchar *currency,
    Test *test)
{
  g_assert_cmpint (balance, ==, BALANCE * 2);
  g_assert_cmpuint (scale, ==, BALANCE_SCALE);
  g_assert_cmpstr (currency, ==, BALANCE_CURRENCY);

  test->wait--;
  if (test->wait <= 0)
    g_main_loop_quit (test->mainloop);
}

static void
test_balance (Test *test,
    gconstpointer nil G_GNUC_UNUSED)
{
  GQuark features[] = { TP_CONNECTION_FEATURE_BALANCE, 0 };
  gint balance;
  guint scale;
  const gchar *currency, *uri;
  gchar *currency_alloc, *uri_alloc;
  GValueArray *v;

  g_assert (!tp_proxy_is_prepared (test->conn, TP_CONNECTION_FEATURE_BALANCE));

  tp_tests_proxy_run_until_prepared (test->conn, features);

  g_assert (tp_connection_get_balance (test->conn,
        &balance, &scale, &currency));

  g_assert_cmpint (balance, ==, BALANCE);
  g_assert_cmpuint (scale, ==, BALANCE_SCALE);
  g_assert_cmpstr (currency, ==, BALANCE_CURRENCY);

  uri = tp_connection_get_balance_uri (test->conn);

  g_assert_cmpstr (uri, ==, MANAGE_CREDIT_URI);

  g_object_get (test->conn,
      "balance", &balance,
      "balance-scale", &scale,
      "balance-currency", &currency_alloc,
      "balance-uri", &uri_alloc,
      NULL);

  g_assert_cmpint (balance, ==, BALANCE);
  g_assert_cmpuint (scale, ==, BALANCE_SCALE);
  g_assert_cmpstr (currency_alloc, ==, BALANCE_CURRENCY);
  g_assert_cmpstr (uri_alloc, ==, MANAGE_CREDIT_URI);

  v = tp_value_array_build (3,
              G_TYPE_INT, BALANCE * 2,
              G_TYPE_UINT, BALANCE_SCALE,
              G_TYPE_STRING, BALANCE_CURRENCY,
              G_TYPE_INVALID);

  tp_svc_connection_interface_balance1_emit_balance_changed (
      test->service_conn_as_base, v);

  g_signal_connect (test->conn, "balance-changed",
      G_CALLBACK (balance_changed_cb), test);

  test->wait = 1;
  g_main_loop_run (test->mainloop);
  g_assert_no_error (test->error);

  g_free (currency_alloc);
  g_free (uri_alloc);
}

static void
test_balance_unknown (Test *test,
    gconstpointer nil G_GNUC_UNUSED)
{
  GQuark features[] = { TP_CONNECTION_FEATURE_BALANCE, 0 };
  gint balance;
  guint scale;
  const gchar *currency;

  g_assert (!tp_proxy_is_prepared (test->conn, TP_CONNECTION_FEATURE_BALANCE));

  tp_tests_proxy_run_until_prepared (test->conn, features);

  g_assert (!tp_connection_get_balance (test->conn,
        &balance, &scale, &currency));
}

int
main (int argc,
      char **argv)
{
  tp_tests_abort_after (5);
  g_test_init (&argc, &argv, NULL);

  g_test_add ("/conn/balance", Test,
      GSIZE_TO_POINTER (TYPE_BALANCED_CONNECTION),
      setup, test_balance, teardown);
  g_test_add ("/conn/balance-unknown", Test,
      GSIZE_TO_POINTER (TYPE_UNBALANCED_CONNECTION),
      setup, test_balance_unknown, teardown);
  g_test_add ("/conn/balance-unimplemented", Test,
      GSIZE_TO_POINTER (TP_TESTS_TYPE_CONTACTS_CONNECTION),
      setup, test_balance_unknown, teardown);

  return tp_tests_run_with_bus ();
}<|MERGE_RESOLUTION|>--- conflicted
+++ resolved
@@ -205,12 +205,6 @@
   GQuark features[] = { TP_CONNECTION_FEATURE_CONNECTED, 0 };
   GType conn_type = GPOINTER_TO_SIZE (data);
 
-<<<<<<< HEAD
-  g_print ("setup for %s\n", g_type_name (conn_type));
-
-  g_type_init ();
-=======
->>>>>>> e1d4f543
   tp_debug_set_flags ("all");
   test->dbus = tp_tests_dbus_daemon_dup_or_die ();
 
