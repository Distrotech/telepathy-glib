--- conflicted
+++ resolved
@@ -234,12 +234,8 @@
   ok = tp_tests_proxy_run_until_prepared_or_failed (test->conn, NULL, &error);
   /* Because we didn't understand net.example.WTF as a GError, TpConnection
    * falls back to turning the Connection_Status_Reason into a GError. */
-<<<<<<< HEAD
-  g_assert_error (error, TP_ERRORS, TP_ERROR_NETWORK_ERROR);
+  g_assert_error (error, TP_ERROR, TP_ERROR_NETWORK_ERROR);
   g_assert (!ok);
-=======
-  g_assert_error (error, TP_ERROR, TP_ERROR_NETWORK_ERROR);
->>>>>>> 72514214
 
   g_assert_cmpstr (tp_connection_get_detailed_error (test->conn, NULL), ==,
       "net.example.WTF");
