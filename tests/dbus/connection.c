/* Feature test for https://bugs.freedesktop.org/show_bug.cgi?id=15300
 *
 * Copyright (C) 2007-2008 Collabora Ltd. <http://www.collabora.co.uk/>
 * Copyright (C) 2007-2008 Nokia Corporation
 *
 * Copying and distribution of this file, with or without modification,
 * are permitted in any medium without royalty provided the copyright
 * notice and this notice are preserved.
 */

#include "config.h"

#include <telepathy-glib/cli-connection.h>
#include <telepathy-glib/connection.h>
#include <telepathy-glib/dbus.h>
#include <telepathy-glib/debug.h>
#include <telepathy-glib/interfaces.h>
#include <telepathy-glib/proxy-subclass.h>

#include "tests/lib/myassert.h"
#include "tests/lib/contacts-conn.h"
#include "tests/lib/util.h"

typedef struct {
    TpDBusDaemon *dbus;
    TpTestsSimpleConnection *service_conn;
    TpBaseConnection *service_conn_as_base;
    gchar *conn_name;
    gchar *conn_path;
    TpConnection *conn;

    GAsyncResult *prepare_result;
} Test;

static GError invalidated_for_test = { 0, TP_ERROR_PERMISSION_DENIED,
      "No connection for you!" };

static void
connection_prepared_cb (GObject *object,
    GAsyncResult *res,
    gpointer user_data)
{
  Test *test = user_data;

  g_message ("%p prepared", object);
  g_assert (test->prepare_result == NULL);
  test->prepare_result = g_object_ref (res);
}

static void
setup (Test *test,
    gconstpointer data)
{
  GError *error = NULL;

  invalidated_for_test.domain = TP_ERROR;

  g_type_init ();
  tp_debug_set_flags ("all");
  test->dbus = tp_tests_dbus_daemon_dup_or_die ();

  test->service_conn = TP_TESTS_SIMPLE_CONNECTION (
    tp_tests_object_new_static_class (
        TP_TESTS_TYPE_CONTACTS_CONNECTION,
        "account", "me@example.com",
        "protocol", "simple-protocol",
        NULL));
  test->service_conn_as_base = TP_BASE_CONNECTION (test->service_conn);
  g_assert (test->service_conn != NULL);
  g_assert (test->service_conn_as_base != NULL);

  g_assert (tp_base_connection_register (test->service_conn_as_base, "simple",
        &test->conn_name, &test->conn_path, &error));
  g_assert_no_error (error);
}

static void
teardown (Test *test,
    gconstpointer data)
{
  TpConnection *conn;
  GError *error = NULL;

  if (test->conn != NULL)
    {
      g_object_unref (test->conn);
      test->conn = NULL;
    }

  /* disconnect the connection so we don't leak it */
  conn = tp_connection_new (test->dbus, test->conn_name, test->conn_path,
      &error);
  g_assert (conn != NULL);
  g_assert_no_error (error);

  tp_tests_connection_assert_disconnect_succeeds (conn);
<<<<<<< HEAD
  tp_tests_proxy_run_until_prepared_or_failed (conn, NULL, &error);
  g_assert_error (error, TP_ERRORS, TP_ERROR_CANCELLED);
=======

  g_assert (!tp_connection_run_until_ready (conn, FALSE, &error, NULL));
  g_assert_error (error, TP_ERROR, TP_ERROR_CANCELLED);
>>>>>>> 72514214
  g_clear_error (&error);

  test->service_conn_as_base = NULL;
  g_object_unref (test->service_conn);
  g_free (test->conn_name);
  g_free (test->conn_path);

  g_object_unref (test->dbus);
  test->dbus = NULL;
}

static void
test_prepare (Test *test,
    gconstpointer nil G_GNUC_UNUSED)
{
  GError *error = NULL;
  GQuark features[] = { TP_CONNECTION_FEATURE_CONNECTED,
      TP_CONNECTION_FEATURE_CAPABILITIES, 0 };
  TpConnectionStatusReason reason;
  TpCapabilities *caps;
  GPtrArray *classes;
  gchar *cm_name, *protocol_name;
  gboolean parsed;

  test->conn = tp_connection_new (test->dbus, test->conn_name, test->conn_path,
      &error);
  g_assert (test->conn != NULL);
  g_assert_no_error (error);

  g_assert (!tp_proxy_is_prepared (test->conn, TP_CONNECTION_FEATURE_CORE));
  g_assert (!tp_proxy_is_prepared (test->conn,
        TP_CONNECTION_FEATURE_CONNECTED));

  tp_proxy_prepare_async (test->conn, NULL, connection_prepared_cb, test);
  /* this is not synchronous */
  g_assert (test->prepare_result == NULL);
  g_assert (!tp_proxy_is_prepared (test->conn, TP_CONNECTION_FEATURE_CORE));

  while (test->prepare_result == NULL)
    g_main_context_iteration (NULL, TRUE);

  g_assert (tp_proxy_prepare_finish (test->conn, test->prepare_result,
        &error));
  g_assert_no_error (error);
  g_object_unref (test->prepare_result);
  test->prepare_result = NULL;

  g_assert (tp_proxy_is_prepared (test->conn, TP_CONNECTION_FEATURE_CORE));
  g_assert (!tp_proxy_is_prepared (test->conn,
        TP_CONNECTION_FEATURE_CONNECTED));
  g_assert_cmpuint (tp_connection_get_self_handle (test->conn), ==, 0);
  g_assert_cmpint (tp_connection_get_status (test->conn, NULL), ==,
      TP_CONNECTION_STATUS_DISCONNECTED);

  parsed = tp_connection_parse_object_path (test->conn, &protocol_name,
      &cm_name);
  g_assert (parsed);
  g_assert_cmpstr (protocol_name, ==, "simple-protocol");
  g_assert_cmpstr (cm_name, ==, "simple");
  g_free (protocol_name);
  g_free (cm_name);

  g_assert_cmpstr (tp_connection_get_connection_manager_name (test->conn), ==,
          "simple");
  g_assert_cmpstr (tp_connection_get_protocol_name (test->conn), ==,
          "simple-protocol");

  g_object_get (test->conn,
      "connection-manager-name", &cm_name,
      "protocol-name", &protocol_name,
      NULL);
  g_assert_cmpstr (cm_name, ==, "simple");
  g_assert_cmpstr (protocol_name, ==, "simple-protocol");
  g_free (cm_name);
  g_free (protocol_name);

  tp_cli_connection_call_connect (test->conn, -1, NULL, NULL, NULL, NULL);

  tp_proxy_prepare_async (test->conn, features, connection_prepared_cb, test);

  while (test->prepare_result == NULL)
    g_main_context_iteration (NULL, TRUE);

  g_assert (tp_proxy_prepare_finish (test->conn, test->prepare_result,
        &error));
  g_assert_no_error (error);
  g_object_unref (test->prepare_result);
  test->prepare_result = NULL;

  g_assert (tp_proxy_is_prepared (test->conn, TP_CONNECTION_FEATURE_CORE));
  g_assert (tp_proxy_is_prepared (test->conn,
        TP_CONNECTION_FEATURE_CONNECTED));
  g_assert (tp_proxy_is_prepared (test->conn,
        TP_CONNECTION_FEATURE_CAPABILITIES));
  g_assert_cmpuint (tp_connection_get_self_handle (test->conn), !=, 0);
  g_assert_cmpint (tp_connection_get_status (test->conn, &reason), ==,
      TP_CONNECTION_STATUS_CONNECTED);
  g_assert_cmpint (reason, ==, TP_CONNECTION_STATUS_REASON_REQUESTED);

  caps = tp_connection_get_capabilities (test->conn);
  g_assert (caps != NULL);
  classes = tp_capabilities_get_channel_classes (caps);
  g_assert (classes != NULL);
  g_assert_cmpint (classes->len, ==, 0);
}

static void
test_fail_to_prepare (Test *test,
    gconstpointer nil G_GNUC_UNUSED)
{
  GError *error = NULL;
  GQuark features[] = { TP_CONNECTION_FEATURE_CONNECTED, 0 };
  const GHashTable *asv;

  test->conn = tp_connection_new (test->dbus, test->conn_name, test->conn_path,
      &error);
  g_assert (test->conn != NULL);
  g_assert_no_error (error);

  g_assert (!tp_proxy_is_prepared (test->conn, TP_CONNECTION_FEATURE_CORE));
  g_assert (!tp_proxy_is_prepared (test->conn,
        TP_CONNECTION_FEATURE_CONNECTED));

  tp_proxy_prepare_async (test->conn, NULL, connection_prepared_cb, test);
  tp_cli_connection_call_connect (test->conn, -1, NULL, NULL, NULL, NULL);
  tp_proxy_invalidate ((TpProxy *) test->conn, &invalidated_for_test);
  /* this is not synchronous */
  g_assert (test->prepare_result == NULL);
  g_assert (!tp_proxy_is_prepared (test->conn, TP_CONNECTION_FEATURE_CORE));

  while (test->prepare_result == NULL)
    g_main_context_iteration (NULL, TRUE);

  g_assert (!tp_proxy_prepare_finish (test->conn, test->prepare_result,
        &error));
  g_assert_error (error, TP_ERROR, TP_ERROR_PERMISSION_DENIED);
  g_clear_error (&error);
  g_object_unref (test->prepare_result);
  test->prepare_result = NULL;

  g_assert (!tp_proxy_is_prepared (test->conn, TP_CONNECTION_FEATURE_CORE));
  g_assert (!tp_proxy_is_prepared (test->conn,
        TP_CONNECTION_FEATURE_CONNECTED));

  /* it's not synchronous even if we were already invalidated */
  tp_proxy_prepare_async (test->conn, features, connection_prepared_cb, test);
  g_assert (test->prepare_result == NULL);

  while (test->prepare_result == NULL)
    g_main_context_iteration (NULL, TRUE);

  g_assert (!tp_proxy_prepare_finish (test->conn, test->prepare_result,
        &error));
  g_assert_error (error, TP_ERROR, TP_ERROR_PERMISSION_DENIED);
  g_clear_error (&error);
  g_object_unref (test->prepare_result);
  test->prepare_result = NULL;

  g_assert (!tp_proxy_is_prepared (test->conn, TP_CONNECTION_FEATURE_CORE));
  g_assert (!tp_proxy_is_prepared (test->conn,
        TP_CONNECTION_FEATURE_CONNECTED));

  g_assert_cmpstr (tp_connection_get_detailed_error (test->conn, NULL), ==,
      TP_ERROR_STR_PERMISSION_DENIED);
  g_assert_cmpstr (tp_connection_get_detailed_error (test->conn, &asv), ==,
      TP_ERROR_STR_PERMISSION_DENIED);
  g_assert (asv != NULL);
}

int
main (int argc,
      char **argv)
{
  tp_tests_init (&argc, &argv);

  g_test_add ("/conn/prepare", Test, NULL, setup, test_prepare, teardown);
  g_test_add ("/conn/fail_to_prepare", Test, NULL, setup, test_fail_to_prepare,
      teardown);

  return g_test_run ();
}<|MERGE_RESOLUTION|>--- conflicted
+++ resolved
@@ -94,14 +94,8 @@
   g_assert_no_error (error);
 
   tp_tests_connection_assert_disconnect_succeeds (conn);
-<<<<<<< HEAD
   tp_tests_proxy_run_until_prepared_or_failed (conn, NULL, &error);
-  g_assert_error (error, TP_ERRORS, TP_ERROR_CANCELLED);
-=======
-
-  g_assert (!tp_connection_run_until_ready (conn, FALSE, &error, NULL));
   g_assert_error (error, TP_ERROR, TP_ERROR_CANCELLED);
->>>>>>> 72514214
   g_clear_error (&error);
 
   test->service_conn_as_base = NULL;
