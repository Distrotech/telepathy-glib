/* Feature test for TpContact creation using a connection which doesn't
 * support Contacts.
 * Those tests are not updated any more as Contacts is now mandatory.
 *
 * Copyright (C) 2008 Collabora Ltd. <http://www.collabora.co.uk/>
 * Copyright (C) 2008 Nokia Corporation
 *
 * Copying and distribution of this file, with or without modification,
 * are permitted in any medium without royalty provided the copyright
 * notice and this notice are preserved.
 */

#include <telepathy-glib/connection.h>
#include <telepathy-glib/contact.h>
#include <telepathy-glib/dbus.h>
#include <telepathy-glib/debug.h>

#include "tests/lib/contacts-conn.h"
#include "tests/lib/debug.h"
#include "tests/lib/myassert.h"
#include "tests/lib/util.h"

typedef struct {
    TpBaseConnection *base_connection;
    TpTestsContactsConnection *legacy_service_conn;
    TpConnection *legacy_client_conn;
} Fixture;

typedef struct {
    GMainLoop *loop;
    GError *error /* initialized to 0 */;
    GPtrArray *contacts;
    GArray *invalid;
    gchar **good_ids;
    GHashTable *bad_ids;
} Result;

static void
reset_result (Result *result)
{
  /* clean up before doing the second request */
  g_array_free (result->invalid, TRUE);
  result->invalid = NULL;
  g_ptr_array_foreach (result->contacts, (GFunc) g_object_unref, NULL);
  g_ptr_array_free (result->contacts, TRUE);
  result->contacts = NULL;
  g_clear_error (&result->error);
}

static void
by_handle_cb (TpConnection *connection,
              guint n_contacts,
              TpContact * const *contacts,
              guint n_invalid,
              const TpHandle *invalid,
              const GError *error,
              gpointer user_data,
              GObject *weak_object)
{
  Result *result = user_data;

  g_assert (result->invalid == NULL);
  g_assert (result->contacts == NULL);
  g_assert (result->error == NULL);
  g_assert (result->good_ids == NULL);
  g_assert (result->bad_ids == NULL);

  if (error == NULL)
    {
      guint i;

      DEBUG ("got %u contacts and %u invalid", n_contacts, n_invalid);

      result->invalid = g_array_sized_new (FALSE, FALSE, sizeof (TpHandle),
          n_invalid);
      g_array_append_vals (result->invalid, invalid, n_invalid);

      result->contacts = g_ptr_array_sized_new (n_contacts);

      for (i = 0; i < n_contacts; i++)
        {
          TpContact *contact = contacts[i];

          DEBUG ("contact #%u: %p", i, contact);
          DEBUG ("contact #%u alias: %s", i, tp_contact_get_alias (contact));
          DEBUG ("contact #%u avatar token: %s", i,
              tp_contact_get_avatar_token (contact));
          DEBUG ("contact #%u presence type: %u", i,
              tp_contact_get_presence_type (contact));
          DEBUG ("contact #%u presence status: %s", i,
              tp_contact_get_presence_status (contact));
          DEBUG ("contact #%u presence message: %s", i,
              tp_contact_get_presence_message (contact));
          g_ptr_array_add (result->contacts, g_object_ref (contact));
        }
    }
  else
    {
      DEBUG ("got an error: %s %u: %s", g_quark_to_string (error->domain),
          error->code, error->message);
      result->error = g_error_copy (error);
    }
}

static void
finish (gpointer r)
{
  Result *result = r;

  g_main_loop_quit (result->loop);
}

static void
test_by_handle (Fixture *f,
    gconstpointer unused G_GNUC_UNUSED)
{
  TpTestsContactsConnection *service_conn = f->legacy_service_conn;
  TpConnection *client_conn = f->legacy_client_conn;
  Result result = { g_main_loop_new (NULL, FALSE), NULL, NULL, NULL };
  TpHandle handles[5] = { 0, 0, 0, 0, 0 };
  TpHandleRepoIface *service_repo = tp_base_connection_get_handles (
      (TpBaseConnection *) service_conn, TP_HANDLE_TYPE_CONTACT);
  TpContact *contacts[4];
  gpointer weak_pointers[4];
  guint i;

  g_message (G_STRFUNC);

  /* arrange for some handles to exist */
  handles[0] = tp_handle_ensure (service_repo, "alice", NULL, NULL);
  MYASSERT (handles[0] != 0, "");
  handles[1] = tp_handle_ensure (service_repo, "bob", NULL, NULL);
  MYASSERT (handles[1] != 0, "");
  /* randomly guess at a handle that shouldn't exist */
  handles[2] = 31337;
  MYASSERT (!tp_handle_is_valid (service_repo, 31337, NULL), "");
  /* another valid handle */
  handles[3] = tp_handle_ensure (service_repo, "chris", NULL, NULL);
  MYASSERT (handles[3] != 0, "");
  /* another invalid handle */
  handles[4] = 12345;
  MYASSERT (!tp_handle_is_valid (service_repo, 12345, NULL), "");

  /* Make a request for the following 5 contacts:
   * - alice
   * - bob
   * - invalid handle 31337
   * - chris
   * - invalid handle 12345
   */
  tp_connection_get_contacts_by_handle (client_conn,
      5, handles,
      0, NULL,
      by_handle_cb,
      &result, finish, NULL);

  g_main_loop_run (result.loop);

  MYASSERT (result.contacts->len == 3, ": %u", result.contacts->len);
  MYASSERT (result.invalid->len == 2, ": %u", result.invalid->len);
  g_assert_no_error (result.error);

  MYASSERT (g_ptr_array_index (result.contacts, 0) != NULL, "");
  MYASSERT (g_ptr_array_index (result.contacts, 1) != NULL, "");
  MYASSERT (g_ptr_array_index (result.contacts, 2) != NULL, "");
  contacts[0] = g_ptr_array_index (result.contacts, 0);
  g_assert_cmpuint (tp_contact_get_handle (contacts[0]), ==, handles[0]);
  g_assert_cmpstr (tp_contact_get_identifier (contacts[0]), ==, "alice");
  contacts[1] = g_ptr_array_index (result.contacts, 1);
  g_assert_cmpuint (tp_contact_get_handle (contacts[1]), ==, handles[1]);
  g_assert_cmpstr (tp_contact_get_identifier (contacts[1]), ==, "bob");
  contacts[3] = g_ptr_array_index (result.contacts, 2);
  g_assert_cmpuint (tp_contact_get_handle (contacts[3]), ==, handles[3]);
  g_assert_cmpstr (tp_contact_get_identifier (contacts[3]), ==, "chris");

  /* clean up before doing the second request */
  g_array_free (result.invalid, TRUE);
  result.invalid = NULL;
  g_ptr_array_free (result.contacts, TRUE);
  result.contacts = NULL;
  g_assert (result.error == NULL);

  /* Replace one of the invalid handles with a valid one */
  handles[2] = tp_handle_ensure (service_repo, "dora", NULL, NULL);
  MYASSERT (handles[2] != 0, "");

  /* Make a request for the following 4 contacts:
   * - alice (TpContact exists)
   * - bob (TpContact exists)
   * - dora (TpContact needs to be created)
   * - chris (TpContact exists)
   */
  tp_connection_get_contacts_by_handle (client_conn,
      4, handles,
      0, NULL,
      by_handle_cb,
      &result, finish, NULL);

  g_main_loop_run (result.loop);

  /* assert that we got the same contacts back */

  MYASSERT (result.contacts->len == 4, ": %u", result.contacts->len);
  MYASSERT (result.invalid->len == 0, ": %u", result.invalid->len);
  g_assert_no_error (result.error);

  /* 0, 1 and 3 we already have a reference to */
  MYASSERT (g_ptr_array_index (result.contacts, 0) == contacts[0], "");
  g_object_unref (g_ptr_array_index (result.contacts, 0));
  MYASSERT (g_ptr_array_index (result.contacts, 1) == contacts[1], "");
  g_object_unref (g_ptr_array_index (result.contacts, 1));
  MYASSERT (g_ptr_array_index (result.contacts, 3) == contacts[3], "");
  g_object_unref (g_ptr_array_index (result.contacts, 3));

  /* 2 we don't */
  contacts[2] = g_ptr_array_index (result.contacts, 2);
  g_assert_cmpuint (tp_contact_get_handle (contacts[2]), ==, handles[2]);
  g_assert_cmpstr (tp_contact_get_identifier (contacts[2]), ==, "dora");

  /* clean up refs to contacts and assert that they aren't leaked */

  for (i = 0; i < 4; i++)
    {
      weak_pointers[i] = contacts[i];
      g_object_add_weak_pointer ((GObject *) contacts[i],weak_pointers +i);
    }

  for (i = 0; i < 4; i++)
    {
      g_object_unref (contacts[i]);
      MYASSERT (weak_pointers[i] == NULL, ": %u", i);
    }

  /* wait for ReleaseHandles to run */
  tp_tests_proxy_run_until_dbus_queue_processed (client_conn);

  /* unref all the handles we created service-side */
  tp_handle_unref (service_repo, handles[0]);
  tp_handle_unref (service_repo, handles[1]);
  tp_handle_unref (service_repo, handles[2]);
  tp_handle_unref (service_repo, handles[3]);

  /* remaining cleanup */
  g_main_loop_unref (result.loop);
  g_array_free (result.invalid, TRUE);
  g_ptr_array_free (result.contacts, TRUE);
  g_assert (result.error == NULL);
}

static void
test_no_features (Fixture *f,
    gconstpointer unused G_GNUC_UNUSED)
{
  TpTestsContactsConnection *service_conn = f->legacy_service_conn;
  TpConnection *client_conn = f->legacy_client_conn;
  Result result = { g_main_loop_new (NULL, FALSE), NULL, NULL, NULL };
  const gchar * const ids[] = { "alice", "bob", "chris" };
  TpHandle handles[3] = { 0, 0, 0 };
  TpHandleRepoIface *service_repo = tp_base_connection_get_handles (
      (TpBaseConnection *) service_conn, TP_HANDLE_TYPE_CONTACT);
  TpContact *contacts[3];
  guint i;

  g_message (G_STRFUNC);

  for (i = 0; i < 3; i++)
    handles[i] = tp_handle_ensure (service_repo, ids[i], NULL, NULL);

  tp_connection_get_contacts_by_handle (client_conn,
      3, handles,
      0, NULL,
      by_handle_cb,
      &result, finish, NULL);

  g_main_loop_run (result.loop);

  MYASSERT (result.contacts->len == 3, ": %u", result.contacts->len);
  MYASSERT (result.invalid->len == 0, ": %u", result.invalid->len);
  g_assert_no_error (result.error);

  MYASSERT (g_ptr_array_index (result.contacts, 0) != NULL, "");
  MYASSERT (g_ptr_array_index (result.contacts, 1) != NULL, "");
  MYASSERT (g_ptr_array_index (result.contacts, 2) != NULL, "");

  for (i = 0; i < 3; i++)
    contacts[i] = g_ptr_array_index (result.contacts, i);

  for (i = 0; i < 3; i++)
    {
      MYASSERT (tp_contact_get_connection (contacts[i]) == client_conn, "");
      g_assert_cmpuint (tp_contact_get_handle (contacts[i]), ==, handles[i]);
      g_assert_cmpstr (tp_contact_get_identifier (contacts[i]), ==, ids[i]);
      g_assert_cmpstr (tp_contact_get_alias (contacts[i]), ==,
          tp_contact_get_identifier (contacts[i]));
      MYASSERT (tp_contact_get_avatar_token (contacts[i]) == NULL,
          ": %s", tp_contact_get_avatar_token (contacts[i]));
      g_assert_cmpuint (tp_contact_get_presence_type (contacts[i]), ==,
          TP_CONNECTION_PRESENCE_TYPE_UNSET);
      g_assert_cmpstr (tp_contact_get_presence_status (contacts[i]), ==, "");
      g_assert_cmpstr (tp_contact_get_presence_message (contacts[i]), ==, "");
      MYASSERT (!tp_contact_has_feature (contacts[i],
            TP_CONTACT_FEATURE_ALIAS), "");
      MYASSERT (!tp_contact_has_feature (contacts[i],
            TP_CONTACT_FEATURE_AVATAR_TOKEN), "");
      MYASSERT (!tp_contact_has_feature (contacts[i],
            TP_CONTACT_FEATURE_PRESENCE), "");
      MYASSERT (!tp_contact_has_feature (contacts[i],
            TP_CONTACT_FEATURE_LOCATION), "");
    }

  for (i = 0; i < 3; i++)
    {
      g_object_unref (contacts[i]);
      tp_tests_proxy_run_until_dbus_queue_processed (client_conn);
      tp_handle_unref (service_repo, handles[i]);
    }

  /* remaining cleanup */
  g_main_loop_unref (result.loop);
  g_array_free (result.invalid, TRUE);
  g_ptr_array_free (result.contacts, TRUE);
  g_assert (result.error == NULL);
}

static void
upgrade_cb (TpConnection *connection,
            guint n_contacts,
            TpContact * const *contacts,
            const GError *error,
            gpointer user_data,
            GObject *weak_object)
{
  Result *result = user_data;

  g_assert (result->invalid == NULL);
  g_assert (result->contacts == NULL);
  g_assert (result->error == NULL);
  g_assert (result->good_ids == NULL);
  g_assert (result->bad_ids == NULL);

  if (error == NULL)
    {
      guint i;

      DEBUG ("got %u contacts", n_contacts);

      result->contacts = g_ptr_array_sized_new (n_contacts);

      for (i = 0; i < n_contacts; i++)
        {
          TpContact *contact = contacts[i];

          DEBUG ("contact #%u: %p", i, contact);
          DEBUG ("contact #%u alias: %s", i, tp_contact_get_alias (contact));
          DEBUG ("contact #%u avatar token: %s", i,
              tp_contact_get_avatar_token (contact));
          DEBUG ("contact #%u presence type: %u", i,
              tp_contact_get_presence_type (contact));
          DEBUG ("contact #%u presence status: %s", i,
              tp_contact_get_presence_status (contact));
          DEBUG ("contact #%u presence message: %s", i,
              tp_contact_get_presence_message (contact));
          g_ptr_array_add (result->contacts, g_object_ref (contact));
        }
    }
  else
    {
      DEBUG ("got an error: %s %u: %s", g_quark_to_string (error->domain),
          error->code, error->message);
      result->error = g_error_copy (error);
    }
}

/* Just put a country in locations for easier comparaisons.
 * FIXME: Ideally we should have a MYASSERT_SAME_ASV */
#define ASSERT_SAME_LOCATION(left, right)\
  G_STMT_START {\
    g_assert_cmpuint (g_hash_table_size (left), ==, \
        g_hash_table_size (right));\
    g_assert_cmpstr (g_hash_table_lookup (left, "country"), ==,\
        g_hash_table_lookup (right, "country"));\
  } G_STMT_END

static void
test_upgrade (Fixture *f,
    gconstpointer unused G_GNUC_UNUSED)
{
  TpTestsContactsConnection *service_conn = f->legacy_service_conn;
  TpConnection *client_conn = f->legacy_client_conn;
  Result result = { g_main_loop_new (NULL, FALSE), NULL, NULL, NULL };
  TpHandle handles[] = { 0, 0, 0 };
  static const gchar * const ids[] = { "alice", "bob", "chris" };
  static const gchar * const aliases[] = { "Alice in Wonderland",
      "Bob the Builder", "Christopher Robin" };
  static const gchar * const tokens[] = { "aaaaa", "bbbbb", "ccccc" };
  static TpTestsContactsConnectionPresenceStatusIndex statuses[] = {
      TP_TESTS_CONTACTS_CONNECTION_STATUS_AVAILABLE,
      TP_TESTS_CONTACTS_CONNECTION_STATUS_BUSY,
      TP_TESTS_CONTACTS_CONNECTION_STATUS_AWAY };
  static const gchar * const messages[] = { "", "Fixing it",
      "GON OUT BACKSON" };
  GHashTable *location_1 = tp_asv_new (
      "country",  G_TYPE_STRING, "United-kingdoms", NULL);
  GHashTable *location_2 = tp_asv_new (
      "country",  G_TYPE_STRING, "Atlantis", NULL);
  GHashTable *location_3 = tp_asv_new (
      "country",  G_TYPE_STRING, "Belgium", NULL);
  GHashTable *locations[] = { location_1, location_2, location_3 };
  TpHandleRepoIface *service_repo = tp_base_connection_get_handles (
      (TpBaseConnection *) service_conn, TP_HANDLE_TYPE_CONTACT);
  TpContact *contacts[3];
  TpContactFeature features[] = { TP_CONTACT_FEATURE_ALIAS,
      TP_CONTACT_FEATURE_AVATAR_TOKEN, TP_CONTACT_FEATURE_PRESENCE,
      TP_CONTACT_FEATURE_LOCATION };
  guint i;

  g_message (G_STRFUNC);

  for (i = 0; i < 3; i++)
    handles[i] = tp_handle_ensure (service_repo, ids[i], NULL, NULL);

  tp_tests_contacts_connection_change_aliases (service_conn, 3, handles,
      aliases);
  tp_tests_contacts_connection_change_presences (service_conn, 3, handles,
      statuses, messages);
  tp_tests_contacts_connection_change_avatar_tokens (service_conn, 3, handles,
      tokens);
  tp_tests_contacts_connection_change_locations (service_conn, 3, handles,
      locations);

  tp_connection_get_contacts_by_handle (client_conn,
      3, handles,
      0, NULL,
      by_handle_cb,
      &result, finish, NULL);

  g_main_loop_run (result.loop);

  MYASSERT (result.contacts->len == 3, ": %u", result.contacts->len);
  MYASSERT (result.invalid->len == 0, ": %u", result.invalid->len);
  g_assert_no_error (result.error);

  MYASSERT (g_ptr_array_index (result.contacts, 0) != NULL, "");
  MYASSERT (g_ptr_array_index (result.contacts, 1) != NULL, "");
  MYASSERT (g_ptr_array_index (result.contacts, 2) != NULL, "");

  for (i = 0; i < 3; i++)
    contacts[i] = g_ptr_array_index (result.contacts, i);

  for (i = 0; i < 3; i++)
    {
      MYASSERT (tp_contact_get_connection (contacts[i]) == client_conn, "");
      g_assert_cmpuint (tp_contact_get_handle (contacts[i]), ==, handles[i]);
      g_assert_cmpstr (tp_contact_get_identifier (contacts[i]), ==, ids[i]);
      g_assert_cmpstr (tp_contact_get_alias (contacts[i]), ==,
          tp_contact_get_identifier (contacts[i]));
      MYASSERT (tp_contact_get_avatar_token (contacts[i]) == NULL,
          ": %s", tp_contact_get_avatar_token (contacts[i]));
      g_assert_cmpuint (tp_contact_get_presence_type (contacts[i]), ==,
          TP_CONNECTION_PRESENCE_TYPE_UNSET);
      g_assert_cmpstr (tp_contact_get_presence_status (contacts[i]), ==, "");
      g_assert_cmpstr (tp_contact_get_presence_message (contacts[i]), ==, "");
      MYASSERT (!tp_contact_has_feature (contacts[i],
            TP_CONTACT_FEATURE_ALIAS), "");
      MYASSERT (!tp_contact_has_feature (contacts[i],
            TP_CONTACT_FEATURE_AVATAR_TOKEN), "");
      MYASSERT (!tp_contact_has_feature (contacts[i],
            TP_CONTACT_FEATURE_PRESENCE), "");
      MYASSERT (!tp_contact_has_feature (contacts[i],
            TP_CONTACT_FEATURE_LOCATION), "");
    }

  /* clean up before doing the second request */
  g_array_free (result.invalid, TRUE);
  result.invalid = NULL;
  g_ptr_array_free (result.contacts, TRUE);
  result.contacts = NULL;
  g_assert (result.error == NULL);

  tp_connection_upgrade_contacts (client_conn,
      3, contacts,
      G_N_ELEMENTS (features), features,
      upgrade_cb,
      &result, finish, NULL);

  g_main_loop_run (result.loop);

  MYASSERT (result.contacts->len == 3, ": %u", result.contacts->len);
  MYASSERT (result.invalid == NULL, "");
  g_assert_no_error (result.error);

  for (i = 0; i < 3; i++)
    {
      MYASSERT (g_ptr_array_index (result.contacts, 0) == contacts[0], "");
      g_object_unref (g_ptr_array_index (result.contacts, i));
    }

  for (i = 0; i < 3; i++)
    {
      g_assert_cmpuint (tp_contact_get_handle (contacts[i]), ==, handles[i]);
      g_assert_cmpstr (tp_contact_get_identifier (contacts[i]), ==, ids[i]);

      MYASSERT (tp_contact_has_feature (contacts[i],
            TP_CONTACT_FEATURE_ALIAS), "");
      g_assert_cmpstr (tp_contact_get_alias (contacts[i]), ==, aliases[i]);

      MYASSERT (tp_contact_has_feature (contacts[i],
            TP_CONTACT_FEATURE_AVATAR_TOKEN), "");
      g_assert_cmpstr (tp_contact_get_avatar_token (contacts[i]), ==,
          tokens[i]);

      MYASSERT (tp_contact_has_feature (contacts[i],
            TP_CONTACT_FEATURE_PRESENCE), "");
      g_assert_cmpstr (tp_contact_get_presence_message (contacts[i]), ==,
          messages[i]);

      MYASSERT (tp_contact_has_feature (contacts[i],
            TP_CONTACT_FEATURE_LOCATION), "");
      ASSERT_SAME_LOCATION (tp_contact_get_location (contacts[i]),
          locations[i]);
    }

  g_assert_cmpuint (tp_contact_get_presence_type (contacts[0]), ==,
      TP_CONNECTION_PRESENCE_TYPE_AVAILABLE);
  g_assert_cmpstr (tp_contact_get_presence_status (contacts[0]), ==,
      "available");
  g_assert_cmpuint (tp_contact_get_presence_type (contacts[1]), ==,
      TP_CONNECTION_PRESENCE_TYPE_BUSY);
  g_assert_cmpstr (tp_contact_get_presence_status (contacts[1]), ==, "busy");
  g_assert_cmpuint (tp_contact_get_presence_type (contacts[2]), ==,
      TP_CONNECTION_PRESENCE_TYPE_AWAY);
  g_assert_cmpstr (tp_contact_get_presence_status (contacts[2]), ==, "away");

  for (i = 0; i < 3; i++)
    {
      g_object_unref (contacts[i]);
      tp_tests_proxy_run_until_dbus_queue_processed (client_conn);
      tp_handle_unref (service_repo, handles[i]);
    }

  /* remaining cleanup */
  g_hash_table_unref (location_1);
  g_hash_table_unref (location_2);
  g_hash_table_unref (location_3);
  g_main_loop_unref (result.loop);
  g_ptr_array_free (result.contacts, TRUE);
  g_assert (result.invalid == NULL);
  g_assert (result.error == NULL);
}

typedef struct
{
  gboolean alias_changed;
  gboolean avatar_token_changed;
  gboolean presence_type_changed;
  gboolean presence_status_changed;
  gboolean presence_msg_changed;
  gboolean location_changed;
} notify_ctx;

static void
notify_ctx_init (notify_ctx *ctx)
{
  ctx->alias_changed = FALSE;
  ctx->avatar_token_changed = FALSE;
  ctx->presence_type_changed = FALSE;
  ctx->presence_status_changed = FALSE;
  ctx->presence_msg_changed = FALSE;
  ctx->location_changed = FALSE;
}

static gboolean
notify_ctx_is_fully_changed (notify_ctx *ctx)
{
  return ctx->alias_changed && ctx->avatar_token_changed &&
    ctx->presence_type_changed && ctx->presence_status_changed &&
    ctx->presence_msg_changed && ctx->location_changed;
}

static gboolean
notify_ctx_is_changed (notify_ctx *ctx)
{
  return ctx->alias_changed || ctx->avatar_token_changed ||
    ctx->presence_type_changed || ctx->presence_status_changed ||
    ctx->presence_msg_changed || ctx->location_changed;
}

static void
contact_notify_cb (TpContact *contact,
    GParamSpec *param,
    notify_ctx *ctx)
{
  if (!tp_strdiff (param->name, "alias"))
    ctx->alias_changed = TRUE;
  else if (!tp_strdiff (param->name, "avatar-token"))
    ctx->avatar_token_changed = TRUE;
  else if (!tp_strdiff (param->name, "presence-type"))
    ctx->presence_type_changed = TRUE;
  else if (!tp_strdiff (param->name, "presence-status"))
    ctx->presence_status_changed = TRUE;
  else if (!tp_strdiff (param->name, "presence-message"))
    ctx->presence_msg_changed = TRUE;
  else if (!tp_strdiff (param->name, "location"))
    ctx->location_changed = TRUE;
}

static void
test_features (Fixture *f,
    gconstpointer unused G_GNUC_UNUSED)
{
  TpTestsContactsConnection *service_conn = f->legacy_service_conn;
  TpConnection *client_conn = f->legacy_client_conn;
  Result result = { g_main_loop_new (NULL, FALSE), NULL, NULL, NULL };
  TpHandle handles[] = { 0, 0, 0 };
  static const gchar * const ids[] = { "alice", "bob", "chris" };
  static const gchar * const aliases[] = { "Alice in Wonderland",
      "Bob the Builder", "Christopher Robin" };
  static const gchar * const tokens[] = { "aaaaa", "bbbbb", "ccccc" };
  static TpTestsContactsConnectionPresenceStatusIndex statuses[] = {
      TP_TESTS_CONTACTS_CONNECTION_STATUS_AVAILABLE,
      TP_TESTS_CONTACTS_CONNECTION_STATUS_BUSY,
      TP_TESTS_CONTACTS_CONNECTION_STATUS_AWAY };
  static const gchar * const messages[] = { "", "Fixing it",
      "GON OUT BACKSON" };
  static const gchar * const new_aliases[] = { "Alice [at a tea party]",
      "Bob the Plumber" };
  static const gchar * const new_tokens[] = { "AAAA", "BBBB" };
  static TpTestsContactsConnectionPresenceStatusIndex new_statuses[] = {
      TP_TESTS_CONTACTS_CONNECTION_STATUS_AWAY,
      TP_TESTS_CONTACTS_CONNECTION_STATUS_AVAILABLE };
  static const gchar * const new_messages[] = { "At the Mad Hatter's",
      "It'll cost you" };
  GHashTable *location_1 = tp_asv_new (
      "country",  G_TYPE_STRING, "United-kingdoms", NULL);
  GHashTable *location_2 = tp_asv_new (
      "country",  G_TYPE_STRING, "Atlantis", NULL);
  GHashTable *location_3 = tp_asv_new (
      "country",  G_TYPE_STRING, "Belgium", NULL);
  GHashTable *locations[] = { location_1, location_2, location_3 };
  GHashTable *location_4 = tp_asv_new (
      "country",  G_TYPE_STRING, "France", NULL);
  GHashTable *location_5 = tp_asv_new (
      "country",  G_TYPE_STRING, "Irland", NULL);
  GHashTable *new_locations[] = { location_4, location_5 };
  TpHandleRepoIface *service_repo = tp_base_connection_get_handles (
      (TpBaseConnection *) service_conn, TP_HANDLE_TYPE_CONTACT);
  TpContact *contacts[3];
  TpContactFeature features[] = { TP_CONTACT_FEATURE_ALIAS,
      TP_CONTACT_FEATURE_AVATAR_TOKEN, TP_CONTACT_FEATURE_PRESENCE,
      TP_CONTACT_FEATURE_LOCATION };
  guint i;
  struct {
      TpConnection *connection;
      TpHandle handle;
      gchar *identifier;
      gchar *alias;
      gchar *avatar_token;
      TpConnectionPresenceType presence_type;
      gchar *presence_status;
      gchar *presence_message;
      GHashTable *location;
  } from_gobject;
  notify_ctx notify_ctx_alice, notify_ctx_chris;

  g_message (G_STRFUNC);

  for (i = 0; i < 3; i++)
    handles[i] = tp_handle_ensure (service_repo, ids[i], NULL, NULL);

  tp_tests_contacts_connection_change_aliases (service_conn, 3, handles,
      aliases);
  tp_tests_contacts_connection_change_presences (service_conn, 3, handles,
      statuses, messages);
  tp_tests_contacts_connection_change_avatar_tokens (service_conn, 3, handles,
      tokens);
  tp_tests_contacts_connection_change_locations (service_conn, 3, handles,
      locations);

  tp_connection_get_contacts_by_handle (client_conn,
      3, handles,
      G_N_ELEMENTS (features), features,
      by_handle_cb,
      &result, finish, NULL);

  g_main_loop_run (result.loop);

  MYASSERT (result.contacts->len == 3, ": %u", result.contacts->len);
  MYASSERT (result.invalid->len == 0, ": %u", result.invalid->len);
  g_assert_no_error (result.error);

  MYASSERT (g_ptr_array_index (result.contacts, 0) != NULL, "");
  MYASSERT (g_ptr_array_index (result.contacts, 1) != NULL, "");
  MYASSERT (g_ptr_array_index (result.contacts, 2) != NULL, "");

  for (i = 0; i < 3; i++)
    contacts[i] = g_ptr_array_index (result.contacts, i);

  for (i = 0; i < 3; i++)
    {
      g_assert_cmpuint (tp_contact_get_handle (contacts[i]), ==, handles[i]);
      g_assert_cmpstr (tp_contact_get_identifier (contacts[i]), ==, ids[i]);

      MYASSERT (tp_contact_has_feature (contacts[i],
            TP_CONTACT_FEATURE_ALIAS), "");
      g_assert_cmpstr (tp_contact_get_alias (contacts[i]), ==, aliases[i]);

      MYASSERT (tp_contact_has_feature (contacts[i],
            TP_CONTACT_FEATURE_AVATAR_TOKEN), "");
      g_assert_cmpstr (tp_contact_get_avatar_token (contacts[i]), ==,
          tokens[i]);

      MYASSERT (tp_contact_has_feature (contacts[i],
            TP_CONTACT_FEATURE_PRESENCE), "");
      g_assert_cmpstr (tp_contact_get_presence_message (contacts[i]), ==,
          messages[i]);

      MYASSERT (tp_contact_has_feature (contacts[i],
            TP_CONTACT_FEATURE_LOCATION), "");
      ASSERT_SAME_LOCATION (tp_contact_get_location (contacts[i]),
          locations[i]);
    }

  g_assert_cmpuint (tp_contact_get_presence_type (contacts[0]), ==,
      TP_CONNECTION_PRESENCE_TYPE_AVAILABLE);
  g_assert_cmpstr (tp_contact_get_presence_status (contacts[0]), ==,
      "available");
  g_assert_cmpuint (tp_contact_get_presence_type (contacts[1]), ==,
      TP_CONNECTION_PRESENCE_TYPE_BUSY);
  g_assert_cmpstr (tp_contact_get_presence_status (contacts[1]), ==,
      "busy");
  g_assert_cmpuint (tp_contact_get_presence_type (contacts[2]), ==,
      TP_CONNECTION_PRESENCE_TYPE_AWAY);
  g_assert_cmpstr (tp_contact_get_presence_status (contacts[2]), ==,
      "away");

  /* exercise GObject properties in a basic way */
  g_object_get (contacts[0],
      "connection", &from_gobject.connection,
      "handle", &from_gobject.handle,
      "identifier", &from_gobject.identifier,
      "alias", &from_gobject.alias,
      "avatar-token", &from_gobject.avatar_token,
      "presence-type", &from_gobject.presence_type,
      "presence-status", &from_gobject.presence_status,
      "presence-message", &from_gobject.presence_message,
      "location", &from_gobject.location,
      NULL);
  MYASSERT (from_gobject.connection == client_conn, "");
  g_assert_cmpuint (from_gobject.handle, ==, handles[0]);
  g_assert_cmpstr (from_gobject.identifier, ==, "alice");
  g_assert_cmpstr (from_gobject.alias, ==, "Alice in Wonderland");
  g_assert_cmpstr (from_gobject.avatar_token, ==, "aaaaa");
  g_assert_cmpuint (from_gobject.presence_type, ==,
      TP_CONNECTION_PRESENCE_TYPE_AVAILABLE);
  g_assert_cmpstr (from_gobject.presence_status, ==, "available");
  g_assert_cmpstr (from_gobject.presence_message, ==, "");
  ASSERT_SAME_LOCATION (from_gobject.location, locations[0]);
  g_object_unref (from_gobject.connection);
  g_free (from_gobject.identifier);
  g_free (from_gobject.alias);
  g_free (from_gobject.avatar_token);
  g_free (from_gobject.presence_status);
  g_free (from_gobject.presence_message);
  g_hash_table_unref (from_gobject.location);

  notify_ctx_init (&notify_ctx_alice);
  g_signal_connect (contacts[0], "notify",
      G_CALLBACK (contact_notify_cb), &notify_ctx_alice);

  notify_ctx_init (&notify_ctx_chris);
  g_signal_connect (contacts[2], "notify",
      G_CALLBACK (contact_notify_cb), &notify_ctx_chris);

  /* Change Alice and Bob's contact info, leave Chris as-is */
  tp_tests_contacts_connection_change_aliases (service_conn, 2, handles,
      new_aliases);
  tp_tests_contacts_connection_change_presences (service_conn, 2, handles,
      new_statuses, new_messages);
  tp_tests_contacts_connection_change_avatar_tokens (service_conn, 2, handles,
      new_tokens);
  tp_tests_contacts_connection_change_locations (service_conn, 2, handles,
      new_locations);
  tp_tests_proxy_run_until_dbus_queue_processed (client_conn);

  g_assert (notify_ctx_is_fully_changed (&notify_ctx_alice));
  g_assert (!notify_ctx_is_changed (&notify_ctx_chris));

  for (i = 0; i < 2; i++)
    {
      g_assert_cmpuint (tp_contact_get_handle (contacts[i]), ==, handles[i]);
      g_assert_cmpstr (tp_contact_get_identifier (contacts[i]), ==,
          ids[i]);

      MYASSERT (tp_contact_has_feature (contacts[i],
            TP_CONTACT_FEATURE_ALIAS), "");
      g_assert_cmpstr (tp_contact_get_alias (contacts[i]), ==,
          new_aliases[i]);

      MYASSERT (tp_contact_has_feature (contacts[i],
            TP_CONTACT_FEATURE_AVATAR_TOKEN), "");
      g_assert_cmpstr (tp_contact_get_avatar_token (contacts[i]), ==,
          new_tokens[i]);

      MYASSERT (tp_contact_has_feature (contacts[i],
            TP_CONTACT_FEATURE_PRESENCE), "");
      g_assert_cmpstr (tp_contact_get_presence_message (contacts[i]), ==,
          new_messages[i]);

      MYASSERT (tp_contact_has_feature (contacts[i],
            TP_CONTACT_FEATURE_LOCATION), "");
      ASSERT_SAME_LOCATION (tp_contact_get_location (contacts[i]),
          new_locations[i]);
    }

  g_assert_cmpuint (tp_contact_get_presence_type (contacts[0]), ==,
      TP_CONNECTION_PRESENCE_TYPE_AWAY);
  g_assert_cmpstr (tp_contact_get_presence_status (contacts[0]), ==,
      "away");
  g_assert_cmpuint (tp_contact_get_presence_type (contacts[1]), ==,
      TP_CONNECTION_PRESENCE_TYPE_AVAILABLE);
  g_assert_cmpstr (tp_contact_get_presence_status (contacts[1]), ==,
      "available");

  for (i = 0; i < 3; i++)
    {
      g_object_unref (contacts[i]);
      tp_tests_proxy_run_until_dbus_queue_processed (client_conn);
      tp_handle_unref (service_repo, handles[i]);
    }

  /* remaining cleanup */
  g_main_loop_unref (result.loop);
  g_array_free (result.invalid, TRUE);
  g_ptr_array_free (result.contacts, TRUE);
  g_assert (result.error == NULL);
  g_hash_table_unref (location_1);
  g_hash_table_unref (location_2);
  g_hash_table_unref (location_3);
  g_hash_table_unref (location_4);
  g_hash_table_unref (location_5);
}

static void
by_id_cb (TpConnection *connection,
          guint n_contacts,
          TpContact * const *contacts,
          const gchar * const *good_ids,
          GHashTable *bad_ids,
          const GError *error,
          gpointer user_data,
          GObject *weak_object)
{
  Result *result = user_data;

  g_assert (result->invalid == NULL);
  g_assert (result->contacts == NULL);
  g_assert (result->error == NULL);
  g_assert (result->good_ids == NULL);
  g_assert (result->bad_ids == NULL);

  if (error == NULL)
    {
      GHashTableIter iter;
      gpointer key, value;
      guint i;

      DEBUG ("got %u contacts and %u bad IDs", n_contacts,
          g_hash_table_size (bad_ids));

      result->bad_ids = g_hash_table_new_full (g_str_hash, g_str_equal,
          g_free, (GDestroyNotify) g_error_free);
      tp_g_hash_table_update (result->bad_ids, bad_ids,
          (GBoxedCopyFunc) g_strdup, (GBoxedCopyFunc) g_error_copy);

      g_hash_table_iter_init (&iter, result->bad_ids);

      while (g_hash_table_iter_next (&iter, &key, &value))
        {
          gchar *id = key;
          GError *e = value;

          DEBUG ("bad ID %s: %s %u: %s", id, g_quark_to_string (e->domain),
              e->code, e->message);
        }

      result->good_ids = g_strdupv ((GStrv) good_ids);

      result->contacts = g_ptr_array_sized_new (n_contacts);

      for (i = 0; i < n_contacts; i++)
        {
          TpContact *contact = contacts[i];

          DEBUG ("contact #%u: %p", i, contact);
          DEBUG ("contact #%u we asked for ID %s", i, good_ids[i]);
          DEBUG ("contact #%u we got ID %s", i,
              tp_contact_get_identifier (contact));
          DEBUG ("contact #%u alias: %s", i, tp_contact_get_alias (contact));
          DEBUG ("contact #%u avatar token: %s", i,
              tp_contact_get_avatar_token (contact));
          DEBUG ("contact #%u presence type: %u", i,
              tp_contact_get_presence_type (contact));
          DEBUG ("contact #%u presence status: %s", i,
              tp_contact_get_presence_status (contact));
          DEBUG ("contact #%u presence message: %s", i,
              tp_contact_get_presence_message (contact));
          g_ptr_array_add (result->contacts, g_object_ref (contact));
        }
    }
  else
    {
      DEBUG ("got an error: %s %u: %s", g_quark_to_string (error->domain),
          error->code, error->message);
      result->error = g_error_copy (error);
    }
}

static void
test_by_id (Fixture *f,
    gconstpointer unused G_GNUC_UNUSED)
{
  TpConnection *client_conn = f->legacy_client_conn;
  Result result = { g_main_loop_new (NULL, FALSE) };
  static const gchar * const ids[] = { "Alice", "Bob", "Not valid", "Chris",
      "not valid either", NULL };
  TpContact *contacts[3];
  guint i;
  GError *e /* no initialization needed */;

  g_message ("%s: all bad (fd.o #19688)", G_STRFUNC);

  tp_connection_get_contacts_by_id (client_conn,
      1, ids + 2,
      0, NULL,
      by_id_cb,
      &result, finish, NULL);

  g_main_loop_run (result.loop);

  MYASSERT (result.contacts->len == 0, ": %u", result.contacts->len);
  MYASSERT (g_hash_table_size (result.bad_ids) == 1, ": %u",
      g_hash_table_size (result.bad_ids));
  g_assert_no_error (result.error);

  e = g_hash_table_lookup (result.bad_ids, "Not valid");
  MYASSERT (e != NULL, "");

  g_ptr_array_free (result.contacts, TRUE);
  result.contacts = NULL;
  g_strfreev (result.good_ids);
  result.good_ids = NULL;
  g_hash_table_destroy (result.bad_ids);
  result.bad_ids = NULL;

  g_message ("%s: all good", G_STRFUNC);

  tp_connection_get_contacts_by_id (client_conn,
      2, ids,
      0, NULL,
      by_id_cb,
      &result, finish, NULL);

  g_main_loop_run (result.loop);

  MYASSERT (result.contacts->len == 2, ": %u", result.contacts->len);
  MYASSERT (g_hash_table_size (result.bad_ids) == 0, ": %u",
      g_hash_table_size (result.bad_ids));
  g_assert_no_error (result.error);

  MYASSERT (g_ptr_array_index (result.contacts, 0) != NULL, "");
  MYASSERT (g_ptr_array_index (result.contacts, 1) != NULL, "");
  contacts[0] = g_ptr_array_index (result.contacts, 0);
  g_assert_cmpstr (result.good_ids[0], ==, "Alice");
  g_assert_cmpstr (tp_contact_get_identifier (contacts[0]), ==, "alice");
  contacts[1] = g_ptr_array_index (result.contacts, 1);
  g_assert_cmpstr (result.good_ids[1], ==, "Bob");
  g_assert_cmpstr (tp_contact_get_identifier (contacts[1]), ==, "bob");

  for (i = 0; i < 2; i++)
    {
      g_object_unref (contacts[i]);
    }

  g_ptr_array_free (result.contacts, TRUE);
  result.contacts = NULL;
  g_strfreev (result.good_ids);
  result.good_ids = NULL;
  g_hash_table_destroy (result.bad_ids);
  result.bad_ids = NULL;

  g_message ("%s: not all good", G_STRFUNC);

  tp_connection_get_contacts_by_id (client_conn,
      5, ids,
      0, NULL,
      by_id_cb,
      &result, finish, NULL);

  g_main_loop_run (result.loop);

  MYASSERT (result.contacts->len == 3, ": %u", result.contacts->len);
  MYASSERT (g_hash_table_size (result.bad_ids) == 2, ": %u",
      g_hash_table_size (result.bad_ids));
  g_assert_no_error (result.error);

  e = g_hash_table_lookup (result.bad_ids, "Not valid");
  MYASSERT (e != NULL, "");

  e = g_hash_table_lookup (result.bad_ids, "not valid either");
  MYASSERT (e != NULL, "");

  MYASSERT (g_ptr_array_index (result.contacts, 0) != NULL, "");
  MYASSERT (g_ptr_array_index (result.contacts, 1) != NULL, "");
  MYASSERT (g_ptr_array_index (result.contacts, 2) != NULL, "");
  contacts[0] = g_ptr_array_index (result.contacts, 0);
  g_assert_cmpstr (result.good_ids[0], ==, "Alice");
  g_assert_cmpstr (tp_contact_get_identifier (contacts[0]), ==, "alice");
  contacts[1] = g_ptr_array_index (result.contacts, 1);
  g_assert_cmpstr (result.good_ids[1], ==, "Bob");
  g_assert_cmpstr (tp_contact_get_identifier (contacts[1]), ==, "bob");
  contacts[2] = g_ptr_array_index (result.contacts, 2);
  g_assert_cmpstr (result.good_ids[2], ==, "Chris");
  g_assert_cmpstr (tp_contact_get_identifier (contacts[2]), ==, "chris");

  /* clean up refs to contacts */

  for (i = 0; i < 3; i++)
    {
      g_object_unref (contacts[i]);
    }

  /* wait for ReleaseHandles to run */
  tp_tests_proxy_run_until_dbus_queue_processed (client_conn);

  /* remaining cleanup */
  g_main_loop_unref (result.loop);

  g_ptr_array_free (result.contacts, TRUE);
  result.contacts = NULL;
  g_strfreev (result.good_ids);
  result.good_ids = NULL;
  g_hash_table_destroy (result.bad_ids);
  result.bad_ids = NULL;
}

static void
test_by_handle_again (Fixture *f,
    gconstpointer unused G_GNUC_UNUSED)
{
  Result result = { g_main_loop_new (NULL, FALSE), NULL, NULL, NULL };
  TpHandle handle;
  TpHandleRepoIface *service_repo = tp_base_connection_get_handles (
      f->base_connection, TP_HANDLE_TYPE_CONTACT);
  TpContact *contact;
  gpointer weak_pointer;
  const gchar *alias = "Alice in Wonderland";
  TpContactFeature feature = TP_CONTACT_FEATURE_ALIAS;
  gboolean ok;

  g_test_bug ("25181");

  handle = tp_handle_ensure (service_repo, "alice", NULL, NULL);
  g_assert_cmpuint (handle, !=, 0);
  tp_tests_contacts_connection_change_aliases (f->legacy_service_conn, 1,
      &handle, &alias);

  tp_connection_get_contacts_by_handle (f->legacy_client_conn,
      1, &handle,
      1, &feature,
      by_handle_cb,
      &result, finish, NULL);
  g_main_loop_run (result.loop);
  g_assert_cmpuint (result.contacts->len, ==, 1);
  g_assert_cmpuint (result.invalid->len, ==, 0);
  g_assert_no_error (result.error);

  g_assert (g_ptr_array_index (result.contacts, 0) != NULL);
  contact = g_object_ref (g_ptr_array_index (result.contacts, 0));
  g_assert_cmpuint (tp_contact_get_handle (contact), ==, handle);
  g_assert_cmpstr (tp_contact_get_identifier (contact), ==, "alice");
  g_assert_cmpstr (tp_contact_get_alias (contact), ==, "Alice in Wonderland");

<<<<<<< HEAD
  tp_tests_abort_after (10);
  g_type_init ();
  tp_debug_set_flags ("all");
=======
  /* clean up before doing the second request */
  reset_result (&result);
  g_assert (result.error == NULL);
>>>>>>> 5ec5790b

  /* silently remove the object from D-Bus, so that if the second request
   * makes any D-Bus calls, it will fail (but the client conn isn't
   * invalidated) */
  tp_dbus_daemon_unregister_object (
      tp_base_connection_get_dbus_daemon (f->base_connection),
      f->base_connection);
  /* check that that worked */
  ok = tp_cli_connection_run_get_self_handle (f->legacy_client_conn, -1, NULL,
      &result.error, NULL);
  g_assert_error (result.error, DBUS_GERROR, DBUS_GERROR_UNKNOWN_METHOD);
  g_assert (!ok);
  g_clear_error (&result.error);

  tp_connection_get_contacts_by_handle (f->legacy_client_conn,
      1, &handle,
      1, &feature,
      by_handle_cb,
      &result, finish, NULL);
  g_main_loop_run (result.loop);
  g_assert_cmpuint (result.contacts->len, ==, 1);
  g_assert_cmpuint (result.invalid->len, ==, 0);
  g_assert_no_error (result.error);

  g_assert (g_ptr_array_index (result.contacts, 0) == contact);
  g_assert_cmpstr (tp_contact_get_alias (contact), ==, "Alice in Wonderland");

  /* OK, put it back so teardown() can use it */
  tp_dbus_daemon_register_object (
      tp_base_connection_get_dbus_daemon (f->base_connection),
      f->base_connection->object_path, f->base_connection);
  /* check that *that* worked */
  ok = tp_cli_connection_run_get_self_handle (f->legacy_client_conn, -1, NULL,
      &result.error, NULL);
  g_assert_no_error (result.error);
  g_assert (ok);

  g_assert (result.error == NULL);
  reset_result (&result);

  weak_pointer = contact;
  g_object_add_weak_pointer ((GObject *) contact, &weak_pointer);
  g_object_unref (contact);
  g_assert (weak_pointer == NULL);

  tp_tests_proxy_run_until_dbus_queue_processed (f->legacy_client_conn);
  g_main_loop_unref (result.loop);
}

static void
test_by_handle_upgrade (Fixture *f,
    gconstpointer unused G_GNUC_UNUSED)
{
  Result result = { g_main_loop_new (NULL, FALSE), NULL, NULL, NULL };
  TpHandle handle;
  TpHandleRepoIface *service_repo = tp_base_connection_get_handles (
      f->base_connection, TP_HANDLE_TYPE_CONTACT);
  TpContact *contact;
  gpointer weak_pointer;
  const gchar *alias = "Alice in Wonderland";
  TpContactFeature feature = TP_CONTACT_FEATURE_ALIAS;

  g_test_bug ("32191");

  handle = tp_handle_ensure (service_repo, "alice", NULL, NULL);
  g_assert_cmpuint (handle, !=, 0);
  tp_tests_contacts_connection_change_aliases (f->legacy_service_conn,
      1, &handle, &alias);

  tp_connection_get_contacts_by_handle (f->legacy_client_conn,
      1, &handle,
      0, NULL,
      by_handle_cb,
      &result, finish, NULL);
  g_main_loop_run (result.loop);
  g_assert_cmpuint (result.contacts->len, ==, 1);
  g_assert_cmpuint (result.invalid->len, ==, 0);
  g_assert_no_error (result.error);

  g_assert (g_ptr_array_index (result.contacts, 0) != NULL);
  contact = g_object_ref (g_ptr_array_index (result.contacts, 0));
  g_assert_cmpuint (tp_contact_get_handle (contact), ==, handle);
  g_assert_cmpstr (tp_contact_get_identifier (contact), ==, "alice");
  /* fallback alias is still in effect */
  g_assert_cmpstr (tp_contact_get_alias (contact), ==, "alice");

  /* clean up before doing the second request */
  reset_result (&result);
  g_assert (result.error == NULL);

  /* the second request enables the Alias feature, so it must make more D-Bus
   * round trips */
  tp_connection_get_contacts_by_handle (f->legacy_client_conn,
      1, &handle,
      1, &feature,
      by_handle_cb,
      &result, finish, NULL);
  g_main_loop_run (result.loop);
  g_assert_cmpuint (result.contacts->len, ==, 1);
  g_assert_cmpuint (result.invalid->len, ==, 0);
  g_assert_no_error (result.error);

  g_assert (g_ptr_array_index (result.contacts, 0) == contact);
  g_assert_cmpstr (tp_contact_get_alias (contact), ==, "Alice in Wonderland");

  g_assert (result.error == NULL);
  reset_result (&result);

  weak_pointer = contact;
  g_object_add_weak_pointer ((GObject *) contact, &weak_pointer);
  g_object_unref (contact);
  g_assert (weak_pointer == NULL);

  tp_tests_proxy_run_until_dbus_queue_processed (f->legacy_client_conn);
  g_main_loop_unref (result.loop);
}

static void
setup (Fixture *f,
    gconstpointer unused G_GNUC_UNUSED)
{
  tp_tests_create_and_connect_conn (TP_TESTS_TYPE_LEGACY_CONTACTS_CONNECTION,
      "me@test.com", &f->base_connection, &f->legacy_client_conn);

  f->legacy_service_conn = g_object_ref (TP_TESTS_CONTACTS_CONNECTION (
        f->base_connection));
}

static void
teardown (Fixture *f,
    gconstpointer unused G_GNUC_UNUSED)
{
  GError *error = NULL;
  gboolean ok;

  if (f->legacy_client_conn != NULL)
    {
      ok = tp_cli_connection_run_disconnect (f->legacy_client_conn, -1,
            &error, NULL);
      g_assert_no_error (error);
      g_assert (ok);
    }

  tp_clear_object (&f->legacy_client_conn);
  tp_clear_object (&f->legacy_service_conn);
  tp_clear_object (&f->base_connection);
}

int
main (int argc,
      char **argv)
{
  g_type_init ();
  tp_debug_set_flags ("all");
  g_set_prgname ("contacts-slow-path");
  g_test_init (&argc, &argv, NULL);
  g_test_bug_base ("http://bugs.freedesktop.org/show_bug.cgi?id=");

  g_test_add ("/contacts-slow-path/by-handle", Fixture, NULL, setup,
      test_by_handle, teardown);
  g_test_add ("/contacts-slow-path/no-features", Fixture, NULL, setup,
      test_no_features, teardown);
  g_test_add ("/contacts-slow-path/features", Fixture, NULL, setup,
      test_features, teardown);
  g_test_add ("/contacts-slow-path/upgrade", Fixture, NULL, setup,
      test_upgrade, teardown);
  g_test_add ("/contacts-slow-path/by-id", Fixture, NULL, setup,
      test_by_id, teardown);
  g_test_add ("/contacts-slow-path/by-handle-again", Fixture, NULL, setup,
      test_by_handle_again, teardown);
  g_test_add ("/contacts-slow-path/by-handle-upgrade", Fixture, NULL, setup,
      test_by_handle_upgrade, teardown);

  return g_test_run ();
}<|MERGE_RESOLUTION|>--- conflicted
+++ resolved
@@ -1080,15 +1080,9 @@
   g_assert_cmpstr (tp_contact_get_identifier (contact), ==, "alice");
   g_assert_cmpstr (tp_contact_get_alias (contact), ==, "Alice in Wonderland");
 
-<<<<<<< HEAD
-  tp_tests_abort_after (10);
-  g_type_init ();
-  tp_debug_set_flags ("all");
-=======
   /* clean up before doing the second request */
   reset_result (&result);
   g_assert (result.error == NULL);
->>>>>>> 5ec5790b
 
   /* silently remove the object from D-Bus, so that if the second request
    * makes any D-Bus calls, it will fail (but the client conn isn't
@@ -1243,6 +1237,7 @@
 {
   g_type_init ();
   tp_debug_set_flags ("all");
+  tp_tests_abort_after (10);
   g_set_prgname ("contacts-slow-path");
   g_test_init (&argc, &argv, NULL);
   g_test_bug_base ("http://bugs.freedesktop.org/show_bug.cgi?id=");
