/* Regression test for Protocol objects in the echo-2 example CM.
 *
 * Copyright © 2010 Collabora Ltd. <http://www.collabora.co.uk/>
 *
 * Copying and distribution of this file, with or without modification,
 * are permitted in any medium without royalty provided the copyright
 * notice and this notice are preserved.
 */

#include "config.h"

#include <telepathy-glib/protocol.h>
#include <telepathy-glib/telepathy-glib.h>
#include <telepathy-glib/telepathy-glib-dbus.h>

#include "telepathy-glib/reentrants.h"

#include "examples/cm/echo-message-parts/connection-manager.h"
#include "examples/cm/echo-message-parts/chan.h"
#include "examples/cm/echo-message-parts/conn.h"

#include "tests/lib/util.h"

typedef struct
{
  GMainLoop *mainloop;
  TpDBusDaemon *dbus;
  GError *error /* statically initialized to NULL */ ;

  ExampleEcho2ConnectionManager *service_cm;

  TpConnectionManager *cm;
  TpProtocol *protocol;

  TpConnectionManager *file_cm;
  TpProtocol *file_protocol;
} Test;

static void
setup (Test *test,
       gconstpointer data G_GNUC_UNUSED)
{
  TpBaseConnectionManager *service_cm_as_base;
  gboolean ok;

  g_type_init ();
  tp_debug_set_flags ("all");

  test->mainloop = g_main_loop_new (NULL, FALSE);
  test->dbus = tp_dbus_daemon_dup (NULL);
  g_assert (test->dbus != NULL);

  test->service_cm = EXAMPLE_ECHO_2_CONNECTION_MANAGER (g_object_new (
        EXAMPLE_TYPE_ECHO_2_CONNECTION_MANAGER,
        NULL));
  g_assert (test->service_cm != NULL);
  service_cm_as_base = TP_BASE_CONNECTION_MANAGER (test->service_cm);
  g_assert (service_cm_as_base != NULL);

  ok = tp_base_connection_manager_register (service_cm_as_base);
  g_assert (ok);

  test->cm = tp_connection_manager_new (test->dbus, "example_echo_2",
      NULL, &test->error);
  g_assert (test->cm != NULL);
  tp_tests_proxy_run_until_prepared (test->cm, NULL);

  ok = tp_base_connection_manager_register (service_cm_as_base);
  g_assert (ok);

  test->file_cm = tp_connection_manager_new (test->dbus, "test_manager_file",
      NULL, &test->error);
  g_assert (test->file_cm != NULL);
  tp_tests_proxy_run_until_prepared (test->file_cm, NULL);
}

static void
teardown (Test *test,
          gconstpointer data G_GNUC_UNUSED)
{
  tp_clear_object (&test->protocol);
  tp_clear_object (&test->cm);
  tp_clear_object (&test->service_cm);
  tp_clear_object (&test->file_cm);
  tp_clear_object (&test->file_protocol);

  tp_clear_object (&test->dbus);
  g_main_loop_unref (test->mainloop);
  test->mainloop = NULL;
}

const gchar * const expected_interfaces[] = {
    TP_IFACE_CONNECTION_INTERFACE_REQUESTS,
    TP_IFACE_CONNECTION_INTERFACE_CONTACTS,
    NULL };

const gchar * const expected_protocol_interfaces[] = {
    TP_IFACE_PROTOCOL_INTERFACE_AVATARS,
    TP_IFACE_PROTOCOL_INTERFACE_ADDRESSING,
    NULL };

const gchar * const expected_cm_interfaces[] = {
    "im.telepathy.Tests.Example",
    NULL };

const gchar * const expected_supported_avatar_mime_types[] = {
  "image/png",
  "image/jpeg",
  "image/gif",
  NULL };

const gchar * const expected_addressable_vcard_fields[] = {
  "x-jabber",
  "tel",
  NULL };

const gchar * const expected_addressable_uri_schemes[] = {
  "xmpp",
  "tel",
  NULL };

static void
test_protocol_properties (Test *test,
    gconstpointer data G_GNUC_UNUSED)
{
  GHashTable *properties = NULL;
  GPtrArray *arr;
  GValueArray *va;
  GHashTable *fixed;

  test->protocol = tp_protocol_new (test->dbus, "example_echo_2",
      "example", NULL, NULL);
  g_assert (test->protocol != NULL);

  tp_cli_dbus_properties_run_get_all (test->protocol, -1,
      TP_IFACE_PROTOCOL, &properties, &test->error, NULL);
  g_assert_no_error (test->error);

  tp_tests_assert_strv_equals (
      tp_asv_get_boxed (properties, "Interfaces", G_TYPE_STRV),
      expected_protocol_interfaces);

  g_assert_cmpstr (tp_asv_get_string (properties, "Icon"), ==, "im-icq");
  g_assert_cmpstr (tp_asv_get_string (properties, "EnglishName"), ==,
      "Echo II example");
  g_assert_cmpstr (tp_asv_get_string (properties, "VCardField"), ==,
      "x-telepathy-example");
  g_assert_cmpstr (tp_asv_get_string (properties, "VCardField"), ==,
      "x-telepathy-example");

  tp_tests_assert_strv_equals (tp_asv_get_boxed (properties,
        "ConnectionInterfaces", G_TYPE_STRV), expected_interfaces);

  arr = tp_asv_get_boxed (properties, "RequestableChannelClasses",
      TP_ARRAY_TYPE_REQUESTABLE_CHANNEL_CLASS_LIST);
  g_assert (arr != NULL);
  g_assert_cmpuint (arr->len, ==, 1);

  va = g_ptr_array_index (arr, 0);
  g_assert (G_VALUE_HOLDS (va->values + 0, TP_HASH_TYPE_CHANNEL_CLASS));
  g_assert (G_VALUE_HOLDS (va->values + 1, G_TYPE_STRV));

  fixed = g_value_get_boxed (va->values + 0);
  g_assert_cmpstr (tp_asv_get_string (fixed, TP_PROP_CHANNEL_CHANNEL_TYPE), ==,
      TP_IFACE_CHANNEL_TYPE_TEXT);

  arr = tp_asv_get_boxed (properties, "Parameters",
      TP_ARRAY_TYPE_PARAM_SPEC_LIST);
  g_assert (arr != NULL);
  g_assert_cmpuint (arr->len, >=, 1);
}

static void
test_protocol_avatar_properties (Test *test,
    gconstpointer data G_GNUC_UNUSED)
{
  GHashTable *properties = NULL;
  gboolean is_set;
  guint num;

  test->protocol = tp_protocol_new (test->dbus, "example_echo_2",
      "example", NULL, NULL);
  g_assert (test->protocol != NULL);

  tp_cli_dbus_properties_run_get_all (test->protocol, -1,
      TP_IFACE_PROTOCOL_INTERFACE_AVATARS, &properties, &test->error, NULL);
  g_assert_no_error (test->error);

  tp_tests_assert_strv_equals (
      tp_asv_get_boxed (properties, "SupportedAvatarMIMETypes", G_TYPE_STRV),
      expected_supported_avatar_mime_types);

  num = tp_asv_get_uint32 (properties, "MinimumAvatarHeight", &is_set);
  g_assert (is_set);
  g_assert_cmpuint (num, ==, 32);

  num = tp_asv_get_uint32 (properties, "MinimumAvatarWidth", &is_set);
  g_assert (is_set);
  g_assert_cmpuint (num, ==, 32);

  num = tp_asv_get_uint32 (properties, "RecommendedAvatarHeight", &is_set);
  g_assert (is_set);
  g_assert_cmpuint (num, ==, 64);

  num = tp_asv_get_uint32 (properties, "RecommendedAvatarWidth", &is_set);
  g_assert (is_set);
  g_assert_cmpuint (num, ==, 64);

  num = tp_asv_get_uint32 (properties, "MaximumAvatarHeight", &is_set);
  g_assert (is_set);
  g_assert_cmpuint (num, ==, 96);

  num = tp_asv_get_uint32 (properties, "MaximumAvatarWidth", &is_set);
  g_assert (is_set);
  g_assert_cmpuint (num, ==, 96);

  num = tp_asv_get_uint32 (properties, "MaximumAvatarBytes", &is_set);
  g_assert (is_set);
  g_assert_cmpuint (num, ==, 37748736);
}

static void
test_protocol_addressing_properties (Test *test,
    gconstpointer data G_GNUC_UNUSED)
{
  GHashTable *properties = NULL;

  test->protocol = tp_protocol_new (test->dbus, "example_echo_2",
      "example", NULL, NULL);
  g_assert (test->protocol != NULL);

  tp_cli_dbus_properties_run_get_all (test->protocol, -1,
      TP_IFACE_PROTOCOL_INTERFACE_ADDRESSING, &properties, &test->error, NULL);
  g_assert_no_error (test->error);

  tp_tests_assert_strv_equals (
      tp_asv_get_boxed (properties, "AddressableVCardFields", G_TYPE_STRV),
      expected_addressable_vcard_fields);

  tp_tests_assert_strv_equals (
      tp_asv_get_boxed (properties, "AddressableURISchemes", G_TYPE_STRV),
      expected_addressable_uri_schemes);
}

static void
test_protocols_property (Test *test,
    gconstpointer data G_GNUC_UNUSED)
{
  GHashTable *properties = NULL;
  GHashTable *protocols;
  GHashTable *pp;
  GPtrArray *arr;
  GValueArray *va;
  GHashTable *fixed;

  tp_cli_dbus_properties_run_get_all (test->cm, -1,
      TP_IFACE_CONNECTION_MANAGER, &properties, &test->error, NULL);
  g_assert_no_error (test->error);

  g_assert (tp_asv_lookup (properties, "Interfaces") != NULL);
  test_assert_empty_strv (tp_asv_get_boxed (properties, "Interfaces",
        G_TYPE_STRV));

  protocols = tp_asv_get_boxed (properties, "Protocols",
      TP_HASH_TYPE_PROTOCOL_PROPERTIES_MAP);
  g_assert (protocols != NULL);
  g_assert_cmpuint (g_hash_table_size (protocols), ==, 1);

  pp = g_hash_table_lookup (protocols, "example");
  g_assert (pp != NULL);

  tp_tests_assert_strv_equals (
      tp_asv_get_boxed (pp, TP_PROP_PROTOCOL_INTERFACES, G_TYPE_STRV),
      expected_protocol_interfaces);

  g_assert_cmpstr (tp_asv_get_string (pp, TP_PROP_PROTOCOL_ICON), ==,
      "im-icq");
  g_assert_cmpstr (tp_asv_get_string (pp, TP_PROP_PROTOCOL_ENGLISH_NAME), ==,
      "Echo II example");
  g_assert_cmpstr (tp_asv_get_string (pp, TP_PROP_PROTOCOL_VCARD_FIELD), ==,
      "x-telepathy-example");

  tp_tests_assert_strv_equals (tp_asv_get_boxed (pp,
        TP_PROP_PROTOCOL_CONNECTION_INTERFACES, G_TYPE_STRV),
      expected_interfaces);

  arr = tp_asv_get_boxed (pp, TP_PROP_PROTOCOL_REQUESTABLE_CHANNEL_CLASSES,
      TP_ARRAY_TYPE_REQUESTABLE_CHANNEL_CLASS_LIST);
  g_assert (arr != NULL);
  g_assert_cmpuint (arr->len, ==, 1);

  va = g_ptr_array_index (arr, 0);
  g_assert (G_VALUE_HOLDS (va->values + 0, TP_HASH_TYPE_CHANNEL_CLASS));
  g_assert (G_VALUE_HOLDS (va->values + 1, G_TYPE_STRV));

  fixed = g_value_get_boxed (va->values + 0);
  g_assert_cmpstr (tp_asv_get_string (fixed, TP_PROP_CHANNEL_CHANNEL_TYPE), ==,
      TP_IFACE_CHANNEL_TYPE_TEXT);

  arr = tp_asv_get_boxed (pp, TP_PROP_PROTOCOL_PARAMETERS,
      TP_ARRAY_TYPE_PARAM_SPEC_LIST);
  g_assert (arr != NULL);
  g_assert_cmpuint (arr->len, >=, 1);
}

static void
<<<<<<< HEAD
=======
test_protocols_property_old (Test *test,
    gconstpointer data G_GNUC_UNUSED)
{
  GHashTable *properties = NULL;
  GHashTable *protocols;
  GHashTable *pp;
  GPtrArray *arr;

  tp_cli_dbus_properties_run_get_all (test->old_cm, -1,
      TP_IFACE_CONNECTION_MANAGER, &properties, &test->error, NULL);
  g_assert_no_error (test->error);

  g_assert (tp_asv_lookup (properties, "Interfaces") != NULL);
  tp_tests_assert_strv_equals (tp_asv_get_boxed (properties,
          "Interfaces", G_TYPE_STRV), expected_cm_interfaces);

  protocols = tp_asv_get_boxed (properties, "Protocols",
      TP_HASH_TYPE_PROTOCOL_PROPERTIES_MAP);
  g_assert (protocols != NULL);
  g_assert_cmpuint (g_hash_table_size (protocols), ==, 1);

  pp = g_hash_table_lookup (protocols, "example");
  g_assert (pp != NULL);

  g_assert (tp_asv_lookup (pp, TP_PROP_PROTOCOL_INTERFACES) == NULL);
  g_assert (tp_asv_lookup (pp, TP_PROP_PROTOCOL_ICON) == NULL);
  g_assert (tp_asv_lookup (pp, TP_PROP_PROTOCOL_ENGLISH_NAME) == NULL);
  g_assert (tp_asv_lookup (pp, TP_PROP_PROTOCOL_VCARD_FIELD) == NULL);
  g_assert (tp_asv_lookup (pp,
        TP_PROP_PROTOCOL_CONNECTION_INTERFACES) == NULL);
  g_assert (tp_asv_lookup (pp, TP_PROP_PROTOCOL_REQUESTABLE_CHANNEL_CLASSES)
      == NULL);

  arr = tp_asv_get_boxed (pp, TP_PROP_PROTOCOL_PARAMETERS,
      TP_ARRAY_TYPE_PARAM_SPEC_LIST);
  g_assert (arr != NULL);
  g_assert_cmpuint (arr->len, >=, 1);

}

static void
>>>>>>> 932a5758
check_avatar_requirements (TpAvatarRequirements *req)
{
  g_assert (req != NULL);

  g_assert (req->supported_mime_types != NULL);
  g_assert_cmpuint (g_strv_length (req->supported_mime_types), ==, 3);
  g_assert (tp_strv_contains ((const gchar * const *) req->supported_mime_types,
        "image/png"));
  g_assert (tp_strv_contains ((const gchar * const *) req->supported_mime_types,
        "image/jpeg"));
  g_assert (tp_strv_contains ((const gchar * const *) req->supported_mime_types,
        "image/gif"));

  g_assert_cmpuint (req->minimum_width, ==, 32);
  g_assert_cmpuint (req->minimum_height, ==, 32);
  g_assert_cmpuint (req->recommended_width, ==, 64);
  g_assert_cmpuint (req->recommended_height, ==, 64);
  g_assert_cmpuint (req->maximum_width, ==, 96);
  g_assert_cmpuint (req->maximum_height, ==, 96);
  g_assert_cmpuint (req->maximum_bytes, ==, 37748736);
}

static void
test_protocol_object (Test *test,
    gconstpointer data G_GNUC_UNUSED)
{
  TpAvatarRequirements *req;
  GList *l;
  TpConnectionManagerParam *param;
  GList *params;

  g_assert_cmpstr (tp_connection_manager_get_name (test->cm), ==,
      "example_echo_2");
  tp_tests_proxy_run_until_prepared (test->cm, NULL);
  test->protocol = g_object_ref (
      tp_connection_manager_get_protocol (test->cm, "example"));

  g_assert_cmpstr (tp_protocol_get_name (test->protocol), ==, "example");

  g_assert_cmpstr (tp_protocol_get_cm_name (test->protocol),
      ==, "example_echo_2");

  g_assert (tp_proxy_has_interface_by_id (test->protocol,
      TP_IFACE_QUARK_PROTOCOL));
  g_assert (tp_proxy_has_interface_by_id (test->protocol,
      TP_IFACE_QUARK_PROTOCOL_INTERFACE_AVATARS));

  g_assert (tp_proxy_is_prepared (test->protocol,
        TP_PROTOCOL_FEATURE_PARAMETERS));

  g_assert (tp_protocol_has_param (test->protocol, "account"));
  g_assert (!tp_protocol_has_param (test->protocol, "no-way"));

  g_assert (tp_proxy_is_prepared (test->protocol, TP_PROTOCOL_FEATURE_CORE));

  g_assert_cmpstr (tp_protocol_get_icon_name (test->protocol), ==,
      "im-icq");
  g_assert_cmpstr (tp_protocol_get_english_name (test->protocol), ==,
      "Echo II example");
  g_assert_cmpstr (tp_protocol_get_vcard_field (test->protocol), ==,
      "x-telepathy-example");
  g_assert (TP_IS_CAPABILITIES (tp_protocol_get_capabilities (
          test->protocol)));

  req = tp_protocol_get_avatar_requirements (test->protocol);
  check_avatar_requirements (req);

  g_object_get (test->protocol, "avatar-requirements", &req, NULL);
  check_avatar_requirements (req);

  l = tp_protocol_dup_params (test->protocol);
  g_assert_cmpuint (g_list_length (l), ==, 1);
  param = l->data;
  g_assert_cmpstr (tp_connection_manager_param_get_name (param), ==, "account");
  g_list_free_full (l, (GDestroyNotify) tp_connection_manager_param_free);

  g_assert_cmpstr (tp_connection_manager_param_get_name (
      tp_protocol_get_param (test->protocol, "account")), ==, "account");

  param = tp_protocol_dup_param (test->protocol, "account");
  /* it's a copy */
  g_assert (param != tp_protocol_get_param (test->protocol, "account"));
  g_assert_cmpstr (tp_connection_manager_param_get_name (param), ==, "account");
  tp_connection_manager_param_free (param);

  params = tp_protocol_dup_params (test->protocol);
  g_assert_cmpuint (g_list_length (params), ==, 1);
  g_assert_cmpstr (tp_connection_manager_param_get_name (params->data), ==,
      "account");
  g_list_free_full (params, (GDestroyNotify) tp_connection_manager_param_free);
}

static void
test_protocol_object_from_file (Test *test,
    gconstpointer data G_GNUC_UNUSED)
{
  GQuark features[] = { TP_PROTOCOL_FEATURE_CORE, 0 };
  TpCapabilities *caps;
  TpAvatarRequirements *req;

  g_assert_cmpstr (tp_connection_manager_get_name (test->file_cm), ==,
      "test_manager_file");
  tp_tests_proxy_run_until_prepared (test->file_cm, NULL);
  test->file_protocol = g_object_ref (
      tp_connection_manager_get_protocol (test->file_cm, "foo"));

  g_assert_cmpstr (tp_protocol_get_name (test->file_protocol), ==, "foo");

  g_assert (tp_proxy_is_prepared (test->file_protocol,
        TP_PROTOCOL_FEATURE_PARAMETERS));

  g_assert (tp_protocol_has_param (test->file_protocol, "account"));
  g_assert (!tp_protocol_has_param (test->file_protocol, "no-way"));

  tp_tests_proxy_run_until_prepared (test->file_protocol, features);
  g_assert (tp_proxy_is_prepared (test->file_protocol,
        TP_PROTOCOL_FEATURE_CORE));

  g_assert_cmpstr (tp_protocol_get_icon_name (test->file_protocol), ==,
      "im-icq");
  g_assert_cmpstr (tp_protocol_get_english_name (test->file_protocol), ==,
      "Regression tests");
  g_assert_cmpstr (tp_protocol_get_vcard_field (test->file_protocol), ==,
      "x-telepathy-tests");

  g_assert (tp_protocol_get_capabilities (test->file_protocol) != NULL);
  caps = tp_protocol_get_capabilities (test->file_protocol);
  g_assert (!tp_capabilities_is_specific_to_contact (caps));
  g_assert (tp_capabilities_supports_text_chats (caps));
  g_assert (!tp_capabilities_supports_text_chatrooms (caps));

  req = tp_protocol_get_avatar_requirements (test->file_protocol);
  check_avatar_requirements (req);

  g_object_get (test->file_protocol, "avatar-requirements", &req, NULL);
  check_avatar_requirements (req);
}

int
main (int argc,
      char **argv)
{
  tp_tests_init (&argc, &argv);
  g_test_bug_base ("http://bugs.freedesktop.org/show_bug.cgi?id=");

  g_test_add ("/protocol-objects/protocol-properties", Test, NULL, setup,
      test_protocol_properties, teardown);
  g_test_add ("/protocol-objects/protocol-avatar-properties", Test, NULL,
      setup, test_protocol_avatar_properties, teardown);
  g_test_add ("/protocol-objects/protocol-addressing-properties", Test, NULL,
      setup, test_protocol_addressing_properties, teardown);
  g_test_add ("/protocol-objects/protocols-property", Test, NULL, setup,
      test_protocols_property, teardown);
  g_test_add ("/protocol-objects/object", Test, NULL, setup,
      test_protocol_object, teardown);
  g_test_add ("/protocol-objects/object-from-file", Test, NULL, setup,
      test_protocol_object_from_file, teardown);

  return g_test_run ();
}<|MERGE_RESOLUTION|>--- conflicted
+++ resolved
@@ -304,50 +304,6 @@
 }
 
 static void
-<<<<<<< HEAD
-=======
-test_protocols_property_old (Test *test,
-    gconstpointer data G_GNUC_UNUSED)
-{
-  GHashTable *properties = NULL;
-  GHashTable *protocols;
-  GHashTable *pp;
-  GPtrArray *arr;
-
-  tp_cli_dbus_properties_run_get_all (test->old_cm, -1,
-      TP_IFACE_CONNECTION_MANAGER, &properties, &test->error, NULL);
-  g_assert_no_error (test->error);
-
-  g_assert (tp_asv_lookup (properties, "Interfaces") != NULL);
-  tp_tests_assert_strv_equals (tp_asv_get_boxed (properties,
-          "Interfaces", G_TYPE_STRV), expected_cm_interfaces);
-
-  protocols = tp_asv_get_boxed (properties, "Protocols",
-      TP_HASH_TYPE_PROTOCOL_PROPERTIES_MAP);
-  g_assert (protocols != NULL);
-  g_assert_cmpuint (g_hash_table_size (protocols), ==, 1);
-
-  pp = g_hash_table_lookup (protocols, "example");
-  g_assert (pp != NULL);
-
-  g_assert (tp_asv_lookup (pp, TP_PROP_PROTOCOL_INTERFACES) == NULL);
-  g_assert (tp_asv_lookup (pp, TP_PROP_PROTOCOL_ICON) == NULL);
-  g_assert (tp_asv_lookup (pp, TP_PROP_PROTOCOL_ENGLISH_NAME) == NULL);
-  g_assert (tp_asv_lookup (pp, TP_PROP_PROTOCOL_VCARD_FIELD) == NULL);
-  g_assert (tp_asv_lookup (pp,
-        TP_PROP_PROTOCOL_CONNECTION_INTERFACES) == NULL);
-  g_assert (tp_asv_lookup (pp, TP_PROP_PROTOCOL_REQUESTABLE_CHANNEL_CLASSES)
-      == NULL);
-
-  arr = tp_asv_get_boxed (pp, TP_PROP_PROTOCOL_PARAMETERS,
-      TP_ARRAY_TYPE_PARAM_SPEC_LIST);
-  g_assert (arr != NULL);
-  g_assert_cmpuint (arr->len, >=, 1);
-
-}
-
-static void
->>>>>>> 932a5758
 check_avatar_requirements (TpAvatarRequirements *req)
 {
   g_assert (req != NULL);
