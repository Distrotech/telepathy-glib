/* Regression test for Protocol objects in the echo-2 example CM.
 *
 * Copyright © 2010 Collabora Ltd. <http://www.collabora.co.uk/>
 *
 * Copying and distribution of this file, with or without modification,
 * are permitted in any medium without royalty provided the copyright
 * notice and this notice are preserved.
 */

#include "config.h"

#include <telepathy-glib/protocol.h>
#include <telepathy-glib/telepathy-glib.h>
<<<<<<< HEAD
#include <telepathy-glib/telepathy-glib-dbus.h>
=======
#include <telepathy-glib/variant-util-internal.h>
>>>>>>> e8c68230

#include "telepathy-glib/reentrants.h"

#include "examples/cm/echo-message-parts/connection-manager.h"
#include "examples/cm/echo-message-parts/chan.h"
#include "examples/cm/echo-message-parts/conn.h"

#include "tests/lib/util.h"

typedef struct
{
  GMainLoop *mainloop;
  TpDBusDaemon *dbus;
  GError *error /* statically initialized to NULL */ ;

  ExampleEcho2ConnectionManager *service_cm;

  TpConnectionManager *cm;
  TpProtocol *protocol;

  TpConnectionManager *file_cm;
  TpProtocol *file_protocol;
} Test;

static void
setup (Test *test,
       gconstpointer data G_GNUC_UNUSED)
{
  TpBaseConnectionManager *service_cm_as_base;
  gboolean ok;

  tp_debug_set_flags ("all");

  test->mainloop = g_main_loop_new (NULL, FALSE);
  test->dbus = tp_dbus_daemon_dup (NULL);
  g_assert (test->dbus != NULL);

  test->service_cm = EXAMPLE_ECHO_2_CONNECTION_MANAGER (g_object_new (
        EXAMPLE_TYPE_ECHO_2_CONNECTION_MANAGER,
        NULL));
  g_assert (test->service_cm != NULL);
  service_cm_as_base = TP_BASE_CONNECTION_MANAGER (test->service_cm);
  g_assert (service_cm_as_base != NULL);

  ok = tp_base_connection_manager_register (service_cm_as_base);
  g_assert (ok);

  test->cm = tp_connection_manager_new (test->dbus, "example_echo_2",
      NULL, &test->error);
  g_assert (test->cm != NULL);
  tp_tests_proxy_run_until_prepared (test->cm, NULL);

  ok = tp_base_connection_manager_register (service_cm_as_base);
  g_assert (ok);

  test->file_cm = tp_connection_manager_new (test->dbus, "test_manager_file",
      NULL, &test->error);
  g_assert (test->file_cm != NULL);
  tp_tests_proxy_run_until_prepared (test->file_cm, NULL);
}

static void
teardown (Test *test,
          gconstpointer data G_GNUC_UNUSED)
{
  tp_clear_object (&test->protocol);
  tp_clear_object (&test->cm);
  tp_clear_object (&test->service_cm);
  tp_clear_object (&test->file_cm);
  tp_clear_object (&test->file_protocol);

  tp_clear_object (&test->dbus);
  g_main_loop_unref (test->mainloop);
  test->mainloop = NULL;
}

const gchar * const expected_interfaces[] = {
    NULL };

const gchar * const expected_protocol_interfaces[] = {
    TP_IFACE_PROTOCOL_INTERFACE_AVATARS1,
    TP_IFACE_PROTOCOL_INTERFACE_ADDRESSING1,
    NULL };

const gchar * const expected_cm_interfaces[] = {
    "im.telepathy.Tests.Example",
    NULL };

const gchar * const expected_supported_avatar_mime_types[] = {
  "image/png",
  "image/jpeg",
  "image/gif",
  NULL };

const gchar * const expected_addressable_vcard_fields[] = {
  "x-jabber",
  "tel",
  NULL };

const gchar * const expected_addressable_uri_schemes[] = {
  "xmpp",
  "tel",
  NULL };

static void
test_protocol_properties (Test *test,
    gconstpointer data G_GNUC_UNUSED)
{
  GHashTable *properties = NULL;
  GPtrArray *arr;
  GValueArray *va;
  GHashTable *fixed;

  test->protocol = tp_protocol_new (test->dbus, "example_echo_2",
      "example", NULL, NULL);
  g_assert (test->protocol != NULL);

  tp_cli_dbus_properties_run_get_all (test->protocol, -1,
      TP_IFACE_PROTOCOL, &properties, &test->error, NULL);
  g_assert_no_error (test->error);

  tp_tests_assert_strv_equals (
      tp_asv_get_boxed (properties, "Interfaces", G_TYPE_STRV),
      expected_protocol_interfaces);

  g_assert_cmpstr (tp_asv_get_string (properties, "Icon"), ==, "im-icq");
  g_assert_cmpstr (tp_asv_get_string (properties, "EnglishName"), ==,
      "Echo II example");
  g_assert_cmpstr (tp_asv_get_string (properties, "VCardField"), ==,
      "x-telepathy-example");
  g_assert_cmpstr (tp_asv_get_string (properties, "VCardField"), ==,
      "x-telepathy-example");

  tp_tests_assert_strv_equals (tp_asv_get_boxed (properties,
        "ConnectionInterfaces", G_TYPE_STRV), expected_interfaces);

  arr = tp_asv_get_boxed (properties, "RequestableChannelClasses",
      TP_ARRAY_TYPE_REQUESTABLE_CHANNEL_CLASS_LIST);
  g_assert (arr != NULL);
  g_assert_cmpuint (arr->len, ==, 1);

  va = g_ptr_array_index (arr, 0);
  g_assert (G_VALUE_HOLDS (va->values + 0, TP_HASH_TYPE_CHANNEL_CLASS));
  g_assert (G_VALUE_HOLDS (va->values + 1, G_TYPE_STRV));

  fixed = g_value_get_boxed (va->values + 0);
  g_assert_cmpstr (tp_asv_get_string (fixed, TP_PROP_CHANNEL_CHANNEL_TYPE), ==,
      TP_IFACE_CHANNEL_TYPE_TEXT);

  arr = tp_asv_get_boxed (properties, "Parameters",
      TP_ARRAY_TYPE_PARAM_SPEC_LIST);
  g_assert (arr != NULL);
  g_assert_cmpuint (arr->len, >=, 1);
}

static void
test_protocol_avatar_properties (Test *test,
    gconstpointer data G_GNUC_UNUSED)
{
  GHashTable *properties = NULL;
  gboolean is_set;
  guint num;

  test->protocol = tp_protocol_new (test->dbus, "example_echo_2",
      "example", NULL, NULL);
  g_assert (test->protocol != NULL);

  tp_cli_dbus_properties_run_get_all (test->protocol, -1,
      TP_IFACE_PROTOCOL_INTERFACE_AVATARS1, &properties, &test->error, NULL);
  g_assert_no_error (test->error);

  tp_tests_assert_strv_equals (
      tp_asv_get_boxed (properties, "SupportedAvatarMIMETypes", G_TYPE_STRV),
      expected_supported_avatar_mime_types);

  num = tp_asv_get_uint32 (properties, "MinimumAvatarHeight", &is_set);
  g_assert (is_set);
  g_assert_cmpuint (num, ==, 32);

  num = tp_asv_get_uint32 (properties, "MinimumAvatarWidth", &is_set);
  g_assert (is_set);
  g_assert_cmpuint (num, ==, 32);

  num = tp_asv_get_uint32 (properties, "RecommendedAvatarHeight", &is_set);
  g_assert (is_set);
  g_assert_cmpuint (num, ==, 64);

  num = tp_asv_get_uint32 (properties, "RecommendedAvatarWidth", &is_set);
  g_assert (is_set);
  g_assert_cmpuint (num, ==, 64);

  num = tp_asv_get_uint32 (properties, "MaximumAvatarHeight", &is_set);
  g_assert (is_set);
  g_assert_cmpuint (num, ==, 96);

  num = tp_asv_get_uint32 (properties, "MaximumAvatarWidth", &is_set);
  g_assert (is_set);
  g_assert_cmpuint (num, ==, 96);

  num = tp_asv_get_uint32 (properties, "MaximumAvatarBytes", &is_set);
  g_assert (is_set);
  g_assert_cmpuint (num, ==, 37748736);
}

static void
test_protocol_addressing_properties (Test *test,
    gconstpointer data G_GNUC_UNUSED)
{
  GHashTable *properties = NULL;

  test->protocol = tp_protocol_new (test->dbus, "example_echo_2",
      "example", NULL, NULL);
  g_assert (test->protocol != NULL);

  tp_cli_dbus_properties_run_get_all (test->protocol, -1,
      TP_IFACE_PROTOCOL_INTERFACE_ADDRESSING1, &properties, &test->error, NULL);
  g_assert_no_error (test->error);

  tp_tests_assert_strv_equals (
      tp_asv_get_boxed (properties, "AddressableVCardFields", G_TYPE_STRV),
      expected_addressable_vcard_fields);

  tp_tests_assert_strv_equals (
      tp_asv_get_boxed (properties, "AddressableURISchemes", G_TYPE_STRV),
      expected_addressable_uri_schemes);
}

static void
test_protocols_property (Test *test,
    gconstpointer data G_GNUC_UNUSED)
{
  GHashTable *properties = NULL;
  GHashTable *protocols;
  GHashTable *pp;
  GPtrArray *arr;
  GValueArray *va;
  GHashTable *fixed;

  tp_cli_dbus_properties_run_get_all (test->cm, -1,
      TP_IFACE_CONNECTION_MANAGER, &properties, &test->error, NULL);
  g_assert_no_error (test->error);

  g_assert (tp_asv_lookup (properties, "Interfaces") != NULL);
  test_assert_empty_strv (tp_asv_get_boxed (properties, "Interfaces",
        G_TYPE_STRV));

  protocols = tp_asv_get_boxed (properties, "Protocols",
      TP_HASH_TYPE_PROTOCOL_PROPERTIES_MAP);
  g_assert (protocols != NULL);
  g_assert_cmpuint (g_hash_table_size (protocols), ==, 1);

  pp = g_hash_table_lookup (protocols, "example");
  g_assert (pp != NULL);

  tp_tests_assert_strv_equals (
      tp_asv_get_boxed (pp, TP_PROP_PROTOCOL_INTERFACES, G_TYPE_STRV),
      expected_protocol_interfaces);

  g_assert_cmpstr (tp_asv_get_string (pp, TP_PROP_PROTOCOL_ICON), ==,
      "im-icq");
  g_assert_cmpstr (tp_asv_get_string (pp, TP_PROP_PROTOCOL_ENGLISH_NAME), ==,
      "Echo II example");
  g_assert_cmpstr (tp_asv_get_string (pp, TP_PROP_PROTOCOL_VCARD_FIELD), ==,
      "x-telepathy-example");

  tp_tests_assert_strv_equals (tp_asv_get_boxed (pp,
        TP_PROP_PROTOCOL_CONNECTION_INTERFACES, G_TYPE_STRV),
      expected_interfaces);

  arr = tp_asv_get_boxed (pp, TP_PROP_PROTOCOL_REQUESTABLE_CHANNEL_CLASSES,
      TP_ARRAY_TYPE_REQUESTABLE_CHANNEL_CLASS_LIST);
  g_assert (arr != NULL);
  g_assert_cmpuint (arr->len, ==, 1);

  va = g_ptr_array_index (arr, 0);
  g_assert (G_VALUE_HOLDS (va->values + 0, TP_HASH_TYPE_CHANNEL_CLASS));
  g_assert (G_VALUE_HOLDS (va->values + 1, G_TYPE_STRV));

  fixed = g_value_get_boxed (va->values + 0);
  g_assert_cmpstr (tp_asv_get_string (fixed, TP_PROP_CHANNEL_CHANNEL_TYPE), ==,
      TP_IFACE_CHANNEL_TYPE_TEXT);

  arr = tp_asv_get_boxed (pp, TP_PROP_PROTOCOL_PARAMETERS,
      TP_ARRAY_TYPE_PARAM_SPEC_LIST);
  g_assert (arr != NULL);
  g_assert_cmpuint (arr->len, >=, 1);
}

static void
check_avatar_requirements (TpAvatarRequirements *req)
{
  g_assert (req != NULL);

  g_assert (req->supported_mime_types != NULL);
  g_assert_cmpuint (g_strv_length (req->supported_mime_types), ==, 3);
  g_assert (tp_strv_contains ((const gchar * const *) req->supported_mime_types,
        "image/png"));
  g_assert (tp_strv_contains ((const gchar * const *) req->supported_mime_types,
        "image/jpeg"));
  g_assert (tp_strv_contains ((const gchar * const *) req->supported_mime_types,
        "image/gif"));

  g_assert_cmpuint (req->minimum_width, ==, 32);
  g_assert_cmpuint (req->minimum_height, ==, 32);
  g_assert_cmpuint (req->recommended_width, ==, 64);
  g_assert_cmpuint (req->recommended_height, ==, 64);
  g_assert_cmpuint (req->maximum_width, ==, 96);
  g_assert_cmpuint (req->maximum_height, ==, 96);
  g_assert_cmpuint (req->maximum_bytes, ==, 37748736);
}

static void
check_tp_protocol (TpProtocol *protocol)
{
  TpAvatarRequirements *req;
  GList *l;
  TpConnectionManagerParam *param;
  GList *params;

<<<<<<< HEAD
  g_assert_cmpstr (tp_connection_manager_get_name (test->cm), ==,
      "example_echo_2");
  tp_tests_proxy_run_until_prepared (test->cm, NULL);
  test->protocol = g_object_ref (
      tp_connection_manager_get_protocol (test->cm, "example"));
=======
  g_assert_cmpstr (tp_protocol_get_name (protocol), ==, "example");
>>>>>>> e8c68230

  g_assert_cmpstr (tp_protocol_get_cm_name (protocol),
      ==, "example_echo_2");

  g_assert (tp_proxy_has_interface_by_id (protocol,
      TP_IFACE_QUARK_PROTOCOL));
<<<<<<< HEAD
  g_assert (tp_proxy_has_interface_by_id (test->protocol,
      TP_IFACE_QUARK_PROTOCOL_INTERFACE_AVATARS1));
=======
  g_assert (tp_proxy_has_interface_by_id (protocol,
      TP_IFACE_QUARK_PROTOCOL_INTERFACE_AVATARS));
>>>>>>> e8c68230

  g_assert (tp_proxy_is_prepared (protocol,
        TP_PROTOCOL_FEATURE_PARAMETERS));

  g_assert (tp_protocol_has_param (protocol, "account"));
  g_assert (!tp_protocol_has_param (protocol, "no-way"));

  g_assert (tp_proxy_is_prepared (protocol, TP_PROTOCOL_FEATURE_CORE));

  g_assert_cmpstr (tp_protocol_get_icon_name (protocol), ==,
      "im-icq");
  g_assert_cmpstr (tp_protocol_get_english_name (protocol), ==,
      "Echo II example");
  g_assert_cmpstr (tp_protocol_get_vcard_field (protocol), ==,
      "x-telepathy-example");
  g_assert (TP_IS_CAPABILITIES (tp_protocol_get_capabilities (
          protocol)));

  req = tp_protocol_get_avatar_requirements (protocol);
  check_avatar_requirements (req);

  g_object_get (protocol, "avatar-requirements", &req, NULL);
  check_avatar_requirements (req);

  l = tp_protocol_dup_params (protocol);
  g_assert_cmpuint (g_list_length (l), ==, 1);
  param = l->data;
  g_assert_cmpstr (tp_connection_manager_param_get_name (param), ==, "account");
  g_list_free_full (l, (GDestroyNotify) tp_connection_manager_param_free);

<<<<<<< HEAD
  g_assert_cmpstr (tp_connection_manager_param_get_name (
      tp_protocol_get_param (test->protocol, "account")), ==, "account");
=======
  g_assert_cmpstr (tp_protocol_get_param (protocol, "account")->name, ==,
      "account");
>>>>>>> e8c68230

  param = tp_protocol_dup_param (protocol, "account");
  /* it's a copy */
<<<<<<< HEAD
  g_assert (param != tp_protocol_get_param (test->protocol, "account"));
  g_assert_cmpstr (tp_connection_manager_param_get_name (param), ==, "account");
  tp_connection_manager_param_free (param);

  params = tp_protocol_dup_params (test->protocol);
  g_assert_cmpuint (g_list_length (params), ==, 1);
  g_assert_cmpstr (tp_connection_manager_param_get_name (params->data), ==,
      "account");
  g_list_free_full (params, (GDestroyNotify) tp_connection_manager_param_free);
=======
  g_assert (param != tp_protocol_get_param (protocol, "account"));
  g_assert_cmpstr (param->name, ==, "account");
  tp_connection_manager_param_free (param);

  g_assert_cmpstr (tp_protocol_borrow_params (protocol)[0].name, ==,
      "account");
  g_assert_cmpstr (tp_protocol_borrow_params (protocol)[1].name, ==,
      NULL);
}

static void
test_protocol_object (Test *test,
    gconstpointer data G_GNUC_UNUSED)
{
  GHashTable *props;
  TpProtocol *protocol;
  GVariant *vardict;

  g_assert_cmpstr (tp_connection_manager_get_name (test->cm), ==,
      "example_echo_2");
  tp_tests_proxy_run_until_prepared (test->cm, NULL);
  test->protocol = g_object_ref (
      tp_connection_manager_get_protocol_object (test->cm, "example"));

  check_tp_protocol (test->protocol);

  /* Create a new TpProtocol for the same protocol but by passing it all its
   * immutable properities */
  g_object_get (test->protocol,
      "protocol-properties", &props,
      NULL);

  protocol = tp_protocol_new (test->dbus, "example_echo_2",
      "example", props, &test->error);
  g_assert_no_error (test->error);
  g_assert (TP_IS_PROTOCOL (protocol));

  check_tp_protocol (protocol);

  vardict = tp_protocol_dup_immutable_properties (test->protocol);
  g_assert (vardict != NULL);
  g_assert (g_variant_is_of_type (vardict, G_VARIANT_TYPE_VARDICT));

  g_object_unref (protocol);

  /* Same but using tp_protocol_new_vardict */
  protocol = tp_protocol_new_vardict (test->dbus, "example_echo_2",
      "example", vardict, &test->error);
  g_assert_no_error (test->error);
  g_assert (TP_IS_PROTOCOL (protocol));

  check_tp_protocol (protocol);

  g_object_unref (protocol);

  g_variant_unref (vardict);
  g_hash_table_unref (props);
}

static void
test_protocol_object_old (Test *test,
    gconstpointer data G_GNUC_UNUSED)
{
  TpAvatarRequirements *req;

  g_assert_cmpstr (tp_connection_manager_get_name (test->old_cm), ==,
      "example_echo");
  tp_tests_proxy_run_until_prepared (test->old_cm, NULL);
  test->old_protocol = g_object_ref (
      tp_connection_manager_get_protocol_object (test->old_cm, "example"));

  g_assert_cmpstr (tp_protocol_get_name (test->old_protocol), ==, "example");

  g_assert (tp_proxy_is_prepared (test->old_protocol,
        TP_PROTOCOL_FEATURE_PARAMETERS));

  g_assert (tp_protocol_has_param (test->old_protocol, "account"));
  g_assert (!tp_protocol_has_param (test->old_protocol, "no-way"));

  g_assert (!tp_proxy_is_prepared (test->old_protocol,
        TP_PROTOCOL_FEATURE_CORE));

  g_assert_cmpstr (tp_protocol_get_icon_name (test->old_protocol), ==,
      "im-example");
  g_assert_cmpstr (tp_protocol_get_english_name (test->old_protocol), ==,
      "Example");
  g_assert_cmpstr (tp_protocol_get_vcard_field (test->old_protocol), ==, NULL);
  g_assert (tp_protocol_get_capabilities (test->old_protocol) == NULL);

  req = tp_protocol_get_avatar_requirements (test->old_protocol);
  g_assert (req == NULL);
>>>>>>> e8c68230
}

static void
test_protocol_object_from_file (Test *test,
    gconstpointer data G_GNUC_UNUSED)
{
  GQuark features[] = { TP_PROTOCOL_FEATURE_CORE, 0 };
  TpCapabilities *caps;
  TpAvatarRequirements *req;

  g_assert_cmpstr (tp_connection_manager_get_name (test->file_cm), ==,
      "test_manager_file");
  tp_tests_proxy_run_until_prepared (test->file_cm, NULL);
  test->file_protocol = g_object_ref (
      tp_connection_manager_get_protocol (test->file_cm, "foo"));

  g_assert_cmpstr (tp_protocol_get_name (test->file_protocol), ==, "foo");

  g_assert (tp_proxy_is_prepared (test->file_protocol,
        TP_PROTOCOL_FEATURE_PARAMETERS));

  g_assert (tp_protocol_has_param (test->file_protocol, "account"));
  g_assert (!tp_protocol_has_param (test->file_protocol, "no-way"));

  tp_tests_proxy_run_until_prepared (test->file_protocol, features);
  g_assert (tp_proxy_is_prepared (test->file_protocol,
        TP_PROTOCOL_FEATURE_CORE));

  g_assert_cmpstr (tp_protocol_get_icon_name (test->file_protocol), ==,
      "im-icq");
  g_assert_cmpstr (tp_protocol_get_english_name (test->file_protocol), ==,
      "Regression tests");
  g_assert_cmpstr (tp_protocol_get_vcard_field (test->file_protocol), ==,
      "x-telepathy-tests");

  g_assert (tp_protocol_get_capabilities (test->file_protocol) != NULL);
  caps = tp_protocol_get_capabilities (test->file_protocol);
  g_assert (!tp_capabilities_is_specific_to_contact (caps));
  g_assert (tp_capabilities_supports_text_chats (caps));
  g_assert (!tp_capabilities_supports_text_chatrooms (caps));

  req = tp_protocol_get_avatar_requirements (test->file_protocol);
  check_avatar_requirements (req);

  g_object_get (test->file_protocol, "avatar-requirements", &req, NULL);
  check_avatar_requirements (req);
}

static void
test_normalize (Test *test,
    gconstpointer data G_GNUC_UNUSED)
{
  GAsyncResult *result = NULL;
  gchar *s;

  tp_tests_proxy_run_until_prepared (test->cm, NULL);
  test->protocol = g_object_ref (
      tp_connection_manager_get_protocol (test->cm, "example"));

  tp_protocol_normalize_contact_async (test->protocol,
      "MiXeDcAsE", NULL, tp_tests_result_ready_cb, &result);
  tp_tests_run_until_result (&result);
  s = tp_protocol_normalize_contact_finish (test->protocol, result,
      &test->error);
  g_assert_no_error (test->error);
  g_assert_cmpstr (s, ==, "mixedcase");
  g_clear_object (&result);
  g_free (s);

  tp_protocol_normalize_contact_async (test->protocol,
      "", NULL, tp_tests_result_ready_cb, &result);
  tp_tests_run_until_result (&result);
  s = tp_protocol_normalize_contact_finish (test->protocol, result,
      &test->error);
  g_assert_error (test->error, TP_ERROR, TP_ERROR_INVALID_HANDLE);
  g_assert_cmpstr (s, ==, NULL);
  g_clear_object (&result);
  g_clear_error (&test->error);

  tp_protocol_normalize_contact_uri_async (test->protocol,
      "xmpp:MiXeDcAsE", NULL, tp_tests_result_ready_cb, &result);
  tp_tests_run_until_result (&result);
  s = tp_protocol_normalize_contact_uri_finish (test->protocol, result,
      &test->error);
  g_assert_no_error (test->error);
  g_assert_cmpstr (s, ==, "xmpp:mixedcase");
  g_clear_object (&result);
  g_free (s);

  tp_protocol_normalize_contact_uri_async (test->protocol,
      "xmpp:", NULL, tp_tests_result_ready_cb, &result);
  tp_tests_run_until_result (&result);
  s = tp_protocol_normalize_contact_uri_finish (test->protocol, result,
      &test->error);
  g_assert_cmpstr (s, ==, NULL);
  g_assert_error (test->error, TP_ERROR, TP_ERROR_INVALID_ARGUMENT);
  g_clear_object (&result);
  g_clear_error (&test->error);

  tp_protocol_normalize_contact_uri_async (test->protocol,
      "http://example.com", NULL, tp_tests_result_ready_cb, &result);
  tp_tests_run_until_result (&result);
  s = tp_protocol_normalize_contact_uri_finish (test->protocol, result,
      &test->error);
  g_assert_cmpstr (s, ==, NULL);
  g_assert_error (test->error, TP_ERROR, TP_ERROR_NOT_IMPLEMENTED);
  g_clear_object (&result);
  g_clear_error (&test->error);

  tp_protocol_normalize_vcard_address_async (test->protocol,
      "x-jabber", "MiXeDcAsE", NULL, tp_tests_result_ready_cb, &result);
  tp_tests_run_until_result (&result);
  s = tp_protocol_normalize_vcard_address_finish (test->protocol, result,
      &test->error);
  g_assert_no_error (test->error);
  g_assert_cmpstr (s, ==, "mixedcase");
  g_clear_object (&result);
  g_free (s);

  tp_protocol_normalize_vcard_address_async (test->protocol,
      "x-jabber", "", NULL, tp_tests_result_ready_cb, &result);
  tp_tests_run_until_result (&result);
  s = tp_protocol_normalize_vcard_address_finish (test->protocol, result,
      &test->error);
  g_assert_error (test->error, TP_ERROR, TP_ERROR_INVALID_ARGUMENT);
  g_assert_cmpstr (s, ==, NULL);
  g_clear_object (&result);
  g_clear_error (&test->error);

  tp_protocol_normalize_vcard_address_async (test->protocol,
      "x-skype", "", NULL, tp_tests_result_ready_cb, &result);
  tp_tests_run_until_result (&result);
  s = tp_protocol_normalize_vcard_address_finish (test->protocol, result,
      &test->error);
  g_assert_error (test->error, TP_ERROR, TP_ERROR_NOT_IMPLEMENTED);
  g_assert_cmpstr (s, ==, NULL);
  g_clear_object (&result);
  g_clear_error (&test->error);
}

static void
test_id (Test *test,
    gconstpointer data G_GNUC_UNUSED)
{
  GAsyncResult *result = NULL;
  gchar *s;

  tp_tests_proxy_run_until_prepared (test->cm, NULL);
  test->protocol = g_object_ref (
      tp_connection_manager_get_protocol (test->cm, "example"));

  tp_protocol_identify_account_async (test->protocol,
      g_variant_new_parsed ("{ 'account': <'Hello'> }"),
      NULL, tp_tests_result_ready_cb, &result);
  tp_tests_run_until_result (&result);
  s = tp_protocol_identify_account_finish (test->protocol, result,
      &test->error);
  g_assert_no_error (test->error);
  g_assert_cmpstr (s, ==, "hello");
  g_clear_object (&result);
  g_free (s);

  tp_protocol_identify_account_async (test->protocol,
      g_variant_new_parsed ("{ 'account': <'Hello'>, 'unknown-param': <42> }"),
      NULL, tp_tests_result_ready_cb, &result);
  tp_tests_run_until_result (&result);
  s = tp_protocol_identify_account_finish (test->protocol, result,
      &test->error);
  g_assert_error (test->error, TP_ERROR, TP_ERROR_INVALID_ARGUMENT);
  g_assert_cmpstr (s, ==, NULL);
  g_clear_object (&result);
  g_clear_error (&test->error);

  tp_protocol_identify_account_async (test->protocol,
      g_variant_new_parsed ("@a{sv} {}"),
      NULL, tp_tests_result_ready_cb, &result);
  tp_tests_run_until_result (&result);
  s = tp_protocol_identify_account_finish (test->protocol, result,
      &test->error);
  g_assert_error (test->error, TP_ERROR, TP_ERROR_INVALID_ARGUMENT);
  g_assert_cmpstr (s, ==, NULL);
  g_clear_object (&result);
  g_clear_error (&test->error);

  tp_protocol_identify_account_async (test->protocol,
      g_variant_new_parsed ("@a{sv} { 'account': <''> }"),
      NULL, tp_tests_result_ready_cb, &result);
  tp_tests_run_until_result (&result);
  s = tp_protocol_identify_account_finish (test->protocol, result,
      &test->error);
  g_assert_error (test->error, TP_ERROR, TP_ERROR_INVALID_ARGUMENT);
  g_assert_cmpstr (s, ==, NULL);
  g_clear_object (&result);
  g_clear_error (&test->error);
}

int
main (int argc,
      char **argv)
{
  tp_tests_init (&argc, &argv);
  g_test_bug_base ("http://bugs.freedesktop.org/show_bug.cgi?id=");

  g_test_add ("/protocol-objects/protocol-properties", Test, NULL, setup,
      test_protocol_properties, teardown);
  g_test_add ("/protocol-objects/protocol-avatar-properties", Test, NULL,
      setup, test_protocol_avatar_properties, teardown);
  g_test_add ("/protocol-objects/protocol-addressing-properties", Test, NULL,
      setup, test_protocol_addressing_properties, teardown);
  g_test_add ("/protocol-objects/protocols-property", Test, NULL, setup,
      test_protocols_property, teardown);
  g_test_add ("/protocol-objects/object", Test, NULL, setup,
      test_protocol_object, teardown);
  g_test_add ("/protocol-objects/object-from-file", Test, NULL, setup,
      test_protocol_object_from_file, teardown);
  g_test_add ("/protocol-objects/normalize", Test, NULL, setup,
      test_normalize, teardown);
  g_test_add ("/protocol-objects/id", Test, NULL, setup,
      test_id, teardown);

  return tp_tests_run_with_bus ();
}<|MERGE_RESOLUTION|>--- conflicted
+++ resolved
@@ -11,11 +11,7 @@
 
 #include <telepathy-glib/protocol.h>
 #include <telepathy-glib/telepathy-glib.h>
-<<<<<<< HEAD
 #include <telepathy-glib/telepathy-glib-dbus.h>
-=======
-#include <telepathy-glib/variant-util-internal.h>
->>>>>>> e8c68230
 
 #include "telepathy-glib/reentrants.h"
 
@@ -335,28 +331,15 @@
   TpConnectionManagerParam *param;
   GList *params;
 
-<<<<<<< HEAD
-  g_assert_cmpstr (tp_connection_manager_get_name (test->cm), ==,
-      "example_echo_2");
-  tp_tests_proxy_run_until_prepared (test->cm, NULL);
-  test->protocol = g_object_ref (
-      tp_connection_manager_get_protocol (test->cm, "example"));
-=======
   g_assert_cmpstr (tp_protocol_get_name (protocol), ==, "example");
->>>>>>> e8c68230
 
   g_assert_cmpstr (tp_protocol_get_cm_name (protocol),
       ==, "example_echo_2");
 
   g_assert (tp_proxy_has_interface_by_id (protocol,
       TP_IFACE_QUARK_PROTOCOL));
-<<<<<<< HEAD
-  g_assert (tp_proxy_has_interface_by_id (test->protocol,
+  g_assert (tp_proxy_has_interface_by_id (protocol,
       TP_IFACE_QUARK_PROTOCOL_INTERFACE_AVATARS1));
-=======
-  g_assert (tp_proxy_has_interface_by_id (protocol,
-      TP_IFACE_QUARK_PROTOCOL_INTERFACE_AVATARS));
->>>>>>> e8c68230
 
   g_assert (tp_proxy_is_prepared (protocol,
         TP_PROTOCOL_FEATURE_PARAMETERS));
@@ -387,35 +370,17 @@
   g_assert_cmpstr (tp_connection_manager_param_get_name (param), ==, "account");
   g_list_free_full (l, (GDestroyNotify) tp_connection_manager_param_free);
 
-<<<<<<< HEAD
-  g_assert_cmpstr (tp_connection_manager_param_get_name (
-      tp_protocol_get_param (test->protocol, "account")), ==, "account");
-=======
-  g_assert_cmpstr (tp_protocol_get_param (protocol, "account")->name, ==,
-      "account");
->>>>>>> e8c68230
-
   param = tp_protocol_dup_param (protocol, "account");
   /* it's a copy */
-<<<<<<< HEAD
-  g_assert (param != tp_protocol_get_param (test->protocol, "account"));
+  g_assert (param != tp_protocol_get_param (protocol, "account"));
   g_assert_cmpstr (tp_connection_manager_param_get_name (param), ==, "account");
   tp_connection_manager_param_free (param);
 
-  params = tp_protocol_dup_params (test->protocol);
+  params = tp_protocol_dup_params (protocol);
   g_assert_cmpuint (g_list_length (params), ==, 1);
   g_assert_cmpstr (tp_connection_manager_param_get_name (params->data), ==,
       "account");
   g_list_free_full (params, (GDestroyNotify) tp_connection_manager_param_free);
-=======
-  g_assert (param != tp_protocol_get_param (protocol, "account"));
-  g_assert_cmpstr (param->name, ==, "account");
-  tp_connection_manager_param_free (param);
-
-  g_assert_cmpstr (tp_protocol_borrow_params (protocol)[0].name, ==,
-      "account");
-  g_assert_cmpstr (tp_protocol_borrow_params (protocol)[1].name, ==,
-      NULL);
 }
 
 static void
@@ -430,7 +395,7 @@
       "example_echo_2");
   tp_tests_proxy_run_until_prepared (test->cm, NULL);
   test->protocol = g_object_ref (
-      tp_connection_manager_get_protocol_object (test->cm, "example"));
+      tp_connection_manager_get_protocol (test->cm, "example"));
 
   check_tp_protocol (test->protocol);
 
@@ -467,40 +432,6 @@
   g_hash_table_unref (props);
 }
 
-static void
-test_protocol_object_old (Test *test,
-    gconstpointer data G_GNUC_UNUSED)
-{
-  TpAvatarRequirements *req;
-
-  g_assert_cmpstr (tp_connection_manager_get_name (test->old_cm), ==,
-      "example_echo");
-  tp_tests_proxy_run_until_prepared (test->old_cm, NULL);
-  test->old_protocol = g_object_ref (
-      tp_connection_manager_get_protocol_object (test->old_cm, "example"));
-
-  g_assert_cmpstr (tp_protocol_get_name (test->old_protocol), ==, "example");
-
-  g_assert (tp_proxy_is_prepared (test->old_protocol,
-        TP_PROTOCOL_FEATURE_PARAMETERS));
-
-  g_assert (tp_protocol_has_param (test->old_protocol, "account"));
-  g_assert (!tp_protocol_has_param (test->old_protocol, "no-way"));
-
-  g_assert (!tp_proxy_is_prepared (test->old_protocol,
-        TP_PROTOCOL_FEATURE_CORE));
-
-  g_assert_cmpstr (tp_protocol_get_icon_name (test->old_protocol), ==,
-      "im-example");
-  g_assert_cmpstr (tp_protocol_get_english_name (test->old_protocol), ==,
-      "Example");
-  g_assert_cmpstr (tp_protocol_get_vcard_field (test->old_protocol), ==, NULL);
-  g_assert (tp_protocol_get_capabilities (test->old_protocol) == NULL);
-
-  req = tp_protocol_get_avatar_requirements (test->old_protocol);
-  g_assert (req == NULL);
->>>>>>> e8c68230
-}
 
 static void
 test_protocol_object_from_file (Test *test,
