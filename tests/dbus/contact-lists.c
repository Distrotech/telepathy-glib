--- conflicted
+++ resolved
@@ -409,13 +409,8 @@
   g_assert (conn != NULL);
   g_assert_no_error (error);
   tp_tests_connection_assert_disconnect_succeeds (conn);
-<<<<<<< HEAD
   tp_tests_proxy_run_until_prepared_or_failed (conn, NULL, &error);
-  g_assert_error (error, TP_ERRORS, TP_ERROR_CANCELLED);
-=======
-  g_assert (!tp_connection_run_until_ready (conn, FALSE, &error, NULL));
   g_assert_error (error, TP_ERROR, TP_ERROR_CANCELLED);
->>>>>>> 72514214
   g_clear_error (&error);
 
   tp_clear_pointer (&test->contact_attributes, g_hash_table_unref);
@@ -1490,65 +1485,8 @@
   GError *error = NULL;
   LogEntry *le;
 
-<<<<<<< HEAD
   tp_cli_connection_interface_contact_groups_run_remove_group (test->conn,
       -1, "Cambridge", &error, NULL);
-=======
-  test->group = test_ensure_channel (test, TP_HANDLE_TYPE_GROUP,
-      "Cambridge");
-
-  g_assert (!tp_intset_is_empty (
-        tp_channel_group_get_members (test->group)));
-
-  if (!tp_strdiff (mode, "old"))
-    {
-      /* The old API can't remove non-empty groups... */
-      tp_cli_channel_run_close (test->group, -1, &error, NULL);
-      g_assert_error (error, TP_ERROR, TP_ERROR_NOT_AVAILABLE);
-
-      g_assert_cmpuint (test->log->len, ==, 0);
-    }
-  else
-    {
-      /* ... but the new API can */
-      LogEntry *le;
-
-      tp_cli_connection_interface_contact_groups_run_remove_group (test->conn,
-          -1, "Cambridge", &error, NULL);
-      g_assert_no_error (error);
-
-      g_assert (tp_proxy_get_invalidated (test->group) != NULL);
-      g_assert_cmpuint (test->log->len, ==, 2);
-      test_assert_one_group_removed (test, 0, "Cambridge");
-
-      le = g_ptr_array_index (test->log, 1);
-      g_assert_cmpint (le->type, ==, GROUPS_CHANGED);
-      g_assert_cmpuint (le->contacts->len, ==, 4);
-      g_assert (le->groups_added == NULL || le->groups_added[0] == NULL);
-      g_assert (le->groups_removed != NULL);
-      g_assert_cmpstr (le->groups_removed[0], ==, "Cambridge");
-      g_assert_cmpstr (le->groups_removed[1], ==, NULL);
-    }
-}
-
-static void
-test_remove_group_empty (Test *test,
-    gconstpointer mode)
-{
-  GError *error = NULL;
-
-  g_assert_cmpuint (test->log->len, ==, 0);
-  test->group = test_ensure_channel (test, TP_HANDLE_TYPE_GROUP,
-      "people who understand const in C");
-
-  g_assert_cmpuint (test->log->len, ==, 1);
-  test_assert_one_group_created (test, 0, "people who understand const in C");
-
-  g_assert (tp_intset_is_empty (
-        tp_channel_group_get_members (test->group)));
-
-  tp_cli_channel_run_close (test->group, -1, &error, NULL);
->>>>>>> 72514214
   g_assert_no_error (error);
 
   g_assert_cmpuint (test->log->len, ==, 2);
