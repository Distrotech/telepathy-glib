--- conflicted
+++ resolved
@@ -18,7 +18,6 @@
 #include "telepathy-glib/reentrants.h"
 
 #include "examples/cm/contactlist/conn.h"
-#include "tests/lib/debug.h"
 #include "tests/lib/util.h"
 
 typedef enum {
@@ -578,133 +577,6 @@
 }
 
 static void
-<<<<<<< HEAD
-=======
-expect_cambridge_once_cb (TpConnection *conn,
-    const GPtrArray *channels,
-    gpointer user_data,
-    GObject *weak_object G_GNUC_UNUSED)
-{
-  Test *test = user_data;
-  GValueArray *va;
-  const gchar *object_path;
-  GHashTable *properties;
-
-  g_assert_cmpuint (channels->len, ==, 1);
-  va = g_ptr_array_index (channels, 0);
-  object_path = g_value_get_boxed (va->values + 0);
-  properties = g_value_get_boxed (va->values + 1);
-
-  if (tp_asv_get_uint32 (properties, TP_PROP_CHANNEL_TARGET_HANDLE_TYPE, NULL)
-      != TP_HANDLE_TYPE_GROUP ||
-      tp_strdiff (tp_asv_get_string (properties, TP_PROP_CHANNEL_CHANNEL_TYPE),
-        TP_IFACE_CHANNEL_TYPE_CONTACT_LIST) ||
-      tp_strdiff (tp_asv_get_string (properties, TP_PROP_CHANNEL_TARGET_ID),
-        "Cambridge"))
-    {
-      /* either this is not a ContactList, or it's a LIST ContactList,
-       * or it's one of the other groups - Montreal or Francophones.
-       * Either way, it's not interesting right now. */
-      DEBUG ("NewChannels not for Cambridge group, ignoring");
-      return;
-    }
-
-  DEBUG ("NewChannels for Cambridge group");
-  /* the Cambridge group should only be created once (fd.o #52011) */
-  g_assert (test->group == NULL);
-
-  test->group = tp_simple_client_factory_ensure_channel (
-      tp_proxy_get_factory (conn),
-      conn, object_path, properties, &test->error);
-  g_assert_no_error (test->error);
-}
-
-static void
-test_initial_channels (Test *test,
-    gconstpointer nil G_GNUC_UNUSED)
-{
-  TpProxySignalConnection *new_channels_sig;
-
-  /* legacy interface for the Group channels */
-  new_channels_sig = tp_cli_connection_interface_requests_connect_to_new_channels (
-      test->conn, expect_cambridge_once_cb, test, NULL, NULL, &test->error);
-  g_assert_no_error (test->error);
-
-  test_connect_and_finish_setup (test);
-
-  test->publish = test_ensure_channel (test, TP_HANDLE_TYPE_LIST, "publish");
-  test->subscribe = test_ensure_channel (test, TP_HANDLE_TYPE_LIST,
-      "subscribe");
-  test->stored = test_ensure_channel (test, TP_HANDLE_TYPE_LIST, "stored");
-  test->deny = test_ensure_channel (test, TP_HANDLE_TYPE_LIST, "deny");
-
-  g_assert_cmpuint (
-      tp_intset_size (tp_channel_group_get_members (test->publish)), ==, 4);
-  g_assert_cmpuint (
-      tp_intset_size (tp_channel_group_get_local_pending (test->publish)),
-      ==, 2);
-  g_assert_cmpuint (
-      tp_intset_size (tp_channel_group_get_remote_pending (test->publish)),
-      ==, 0);
-  g_assert (tp_intset_is_member (tp_channel_group_get_members (test->publish),
-        test->sjoerd));
-  g_assert (tp_intset_is_member (
-        tp_channel_group_get_local_pending (test->publish),
-        test->wim));
-
-  g_assert_cmpuint (
-      tp_intset_size (tp_channel_group_get_members (test->subscribe)), ==, 4);
-  g_assert_cmpuint (
-      tp_intset_size (tp_channel_group_get_local_pending (test->subscribe)),
-      ==, 0);
-  g_assert_cmpuint (
-      tp_intset_size (tp_channel_group_get_remote_pending (test->subscribe)),
-      ==, 2);
-  g_assert (tp_intset_is_member (
-        tp_channel_group_get_members (test->subscribe),
-        test->sjoerd));
-  g_assert (tp_intset_is_member (
-        tp_channel_group_get_remote_pending (test->subscribe),
-        test->helen));
-
-  g_assert_cmpuint (
-      tp_intset_size (tp_channel_group_get_members (test->stored)), ==, 8);
-  g_assert_cmpuint (
-      tp_intset_size (tp_channel_group_get_local_pending (test->stored)),
-      ==, 0);
-  g_assert_cmpuint (
-      tp_intset_size (tp_channel_group_get_remote_pending (test->stored)),
-      ==, 0);
-  g_assert (tp_intset_is_member (tp_channel_group_get_members (test->stored),
-        test->sjoerd));
-
-  g_assert (!tp_intset_is_member (tp_channel_group_get_members (test->publish),
-        test->ninja));
-  g_assert (!tp_intset_is_member (tp_channel_group_get_members (
-          test->subscribe),
-        test->ninja));
-  g_assert (!tp_intset_is_member (tp_channel_group_get_members (test->stored),
-        test->ninja));
-
-  g_assert_cmpuint (
-      tp_intset_size (tp_channel_group_get_members (test->deny)), ==, 2);
-  g_assert_cmpuint (
-      tp_intset_size (tp_channel_group_get_local_pending (test->deny)),
-      ==, 0);
-  g_assert_cmpuint (
-      tp_intset_size (tp_channel_group_get_remote_pending (test->deny)),
-      ==, 0);
-  g_assert (tp_intset_is_member (tp_channel_group_get_members (test->deny),
-        test->bill));
-
-  /* the Cambridge group was announced (fd.o #52011) */
-  tp_tests_proxy_run_until_dbus_queue_processed (test->conn);
-  tp_proxy_signal_connection_disconnect (new_channels_sig);
-  g_assert (TP_IS_CHANNEL (test->group));
-}
-
-static void
->>>>>>> ff1eea1e
 test_properties (Test *test,
     gconstpointer nil G_GNUC_UNUSED)
 {
@@ -2056,11 +1928,6 @@
   g_test_add ("/contact-lists/nothing",
       Test, NULL, setup, test_nothing, teardown);
 
-<<<<<<< HEAD
-=======
-  g_test_add ("/contact-lists/initial-channels",
-      Test, NULL, setup_pre_connect, test_initial_channels, teardown);
->>>>>>> ff1eea1e
   g_test_add ("/contact-lists/properties",
       Test, NULL, setup, test_properties, teardown);
   g_test_add ("/contact-lists/contacts",
