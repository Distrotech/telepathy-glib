--- conflicted
+++ resolved
@@ -337,11 +337,7 @@
 		$< > $@
 	@chmod +x $@
 
-<<<<<<< HEAD
 service_files = dbus-1/services/spurious.service
-=======
-service_files = services/dbus-1/spurious.service
->>>>>>> 07e7c3d2
 
 if ENABLE_INSTALLED_TESTS
 dbusservicedir = @tpglibtestsdir@/dbus-1/services
