--- conflicted
+++ resolved
@@ -4,11 +4,7 @@
     test-account-manager \
     test-base-client \
     test-call-cancellation \
-<<<<<<< HEAD
-    test-call-example \
-=======
     test-call-channel \
->>>>>>> d70ba9ba
     test-channel \
     test-channel-dispatcher \
     test-channel-dispatch-operation \
@@ -117,11 +113,7 @@
 test_call_channel_SOURCES = call-channel.c
 test_call_channel_LDADD = \
     $(LDADD) \
-<<<<<<< HEAD
-    $(top_builddir)/examples/future/call-cm/libexample-cm-call.la
-=======
     $(top_builddir)/examples/cm/call/libexample-cm-call.la
->>>>>>> d70ba9ba
 
 test_client_SOURCES = client.c
 
