--- conflicted
+++ resolved
@@ -525,11 +525,7 @@
   Result result = { g_main_loop_new (NULL, FALSE), NULL, NULL, NULL };
   TpHandleRepoIface *service_repo = tp_base_connection_get_handles (
       (TpBaseConnection *) service_conn, TP_HANDLE_TYPE_CONTACT);
-<<<<<<< HEAD
   GQuark features[] = { TP_CONTACT_FEATURE_AVATAR_DATA, 0 };
-=======
-  TpContactFeature feature;
->>>>>>> dacdc30b
   const gchar avatar_data[] = "fake-avatar-data";
   const gchar avatar_token[] = "fake-avatar-token";
   const gchar avatar_mime_type[] = "fake-avatar-mime-type";
@@ -546,17 +542,13 @@
       avatar_mime_type, avatar_token);
 
   if (request_avatar)
-    feature = TP_CONTACT_FEATURE_AVATAR_DATA;
+    features[0] = TP_CONTACT_FEATURE_AVATAR_DATA;
   else
-    feature = TP_CONTACT_FEATURE_AVATAR_TOKEN;
+    features[0] = TP_CONTACT_FEATURE_AVATAR_TOKEN;
 
   tp_connection_get_contacts_by_handle (client_conn,
       1, &handle,
-<<<<<<< HEAD
       features,
-=======
-      1, &feature,
->>>>>>> dacdc30b
       by_handle_cb,
       &result, finish, NULL);
   g_main_loop_run (result.loop);
