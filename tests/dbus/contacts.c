--- conflicted
+++ resolved
@@ -2549,12 +2549,8 @@
   factory = tp_proxy_get_factory (f->client_conn);
   tp_client_factory_add_contact_features_varargs (factory,
       TP_CONTACT_FEATURE_ALIAS,
-<<<<<<< HEAD
+      TP_CONTACT_FEATURE_AVATAR_DATA,
       0);
-=======
-      TP_CONTACT_FEATURE_AVATAR_DATA,
-      TP_CONTACT_FEATURE_INVALID);
->>>>>>> 6afc5819
 
   /* Now put it online and wait for contact list state move to success */
   g_signal_connect (f->client_conn, "contact-list-changed",
