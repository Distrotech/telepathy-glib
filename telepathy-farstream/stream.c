--- conflicted
+++ resolved
@@ -2128,8 +2128,6 @@
 
   DEBUG (self, "called with event %u", event);
 
-<<<<<<< HEAD
-=======
   g_object_get (self->priv->fs_session,
       "current-send-codec", &send_codec,
       "codecs", &codecs,
@@ -2145,7 +2143,6 @@
       goto out;
     }
 
->>>>>>> bf1bb998
   if (self->priv->sending_telephony_event)
     {
       WARNING (self, "start new telephony event without stopping the"
@@ -2159,13 +2156,10 @@
   if (!fs_session_start_telephony_event (self->priv->fs_session, event, 8))
     WARNING (self, "sending sound event %u failed", event);
   self->priv->sending_telephony_event = TRUE;
-<<<<<<< HEAD
-=======
 
  out:
   fs_codec_destroy (send_codec);
   fs_codec_list_destroy (codecs);
->>>>>>> bf1bb998
 }
 
 
@@ -2180,14 +2174,8 @@
 
   DEBUG (self, "called");
 
-<<<<<<< HEAD
   if (!self->priv->sending_telephony_event)
-      WARNING (self, "Trying to stop telephony event without having started"
-          " one");
-=======
-  if (!self->priv->sending_telephony_event )
     WARNING (self, "Trying to stop telephony event without having started one");
->>>>>>> bf1bb998
   self->priv->sending_telephony_event = FALSE;
 
   if (!fs_session_stop_telephony_event (self->priv->fs_session))
