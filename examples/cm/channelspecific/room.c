/*
 * room.c - a chatroom channel
 *
 * Copyright (C) 2007-2008 Collabora Ltd. <http://www.collabora.co.uk/>
 * Copyright (C) 2007-2008 Nokia Corporation
 *
 * Copying and distribution of this file, with or without modification,
 * are permitted in any medium without royalty provided the copyright
 * notice and this notice are preserved.
 */

#include "room.h"

#include <telepathy-glib/telepathy-glib.h>
#include <telepathy-glib/channel-iface.h>
#include <telepathy-glib/svc-channel.h>

G_DEFINE_TYPE_WITH_CODE (ExampleCSHRoomChannel,
    example_csh_room_channel,
    TP_TYPE_BASE_CHANNEL,
    G_IMPLEMENT_INTERFACE (TP_TYPE_SVC_CHANNEL_TYPE_TEXT,
      tp_message_mixin_iface_init);
    G_IMPLEMENT_INTERFACE (TP_TYPE_SVC_CHANNEL_INTERFACE_GROUP,
      tp_group_mixin_iface_init);)

/* type definition stuff */

enum
{
  PROP_SIMULATION_DELAY = 1,
  N_PROPS
};

struct _ExampleCSHRoomChannelPrivate
{
  guint simulation_delay;
};

static GPtrArray *
example_csh_room_channel_get_interfaces (TpBaseChannel *self)
{
  GPtrArray *interfaces;

<<<<<<< HEAD
static const char * example_csh_room_channel_interfaces[] = {
    TP_IFACE_CHANNEL_INTERFACE_GROUP,
    NULL
};
=======
  interfaces = TP_BASE_CHANNEL_CLASS (example_csh_room_channel_parent_class)->
    get_interfaces (self);
>>>>>>> be03dcdf

  g_ptr_array_add (interfaces, TP_IFACE_CHANNEL_INTERFACE_GROUP);
  g_ptr_array_add (interfaces, TP_IFACE_CHANNEL_INTERFACE_MESSAGES);
  return interfaces;
};

static void
example_csh_room_channel_init (ExampleCSHRoomChannel *self)
{
  self->priv = G_TYPE_INSTANCE_GET_PRIVATE (self, EXAMPLE_TYPE_CSH_ROOM_CHANNEL,
      ExampleCSHRoomChannelPrivate);
}

static TpHandle
suggest_room_identity (ExampleCSHRoomChannel *self)
{
  TpBaseConnection *connection =
    tp_base_channel_get_connection (TP_BASE_CHANNEL (self));
  TpHandleRepoIface *contact_repo =
    tp_base_connection_get_handles (connection, TP_HANDLE_TYPE_CONTACT);
  TpHandleRepoIface *room_repo =
    tp_base_connection_get_handles (connection, TP_HANDLE_TYPE_ROOM);
  gchar *nick, *id;
  TpHandle ret;

  nick = g_strdup (tp_handle_inspect (contact_repo, connection->self_handle));
  g_strdelimit (nick, "@", '\0');
  id = g_strdup_printf ("%s@%s", nick, tp_handle_inspect (room_repo,
        tp_base_channel_get_target_handle (TP_BASE_CHANNEL (self))));
  g_free (nick);

  ret = tp_handle_ensure (contact_repo, id, NULL, NULL);
  g_free (id);

  g_assert (ret != 0);
  return ret;
}


/* This timeout callback represents a successful join. In a real CM it'd
 * happen in response to network events, rather than just a timer */
static void
complete_join (ExampleCSHRoomChannel *self)
{
  TpBaseConnection *conn = tp_base_channel_get_connection (TP_BASE_CHANNEL (self));
  TpHandleRepoIface *contact_repo =
    tp_base_connection_get_handles (conn, TP_HANDLE_TYPE_CONTACT);
  TpHandleRepoIface *room_repo =
    tp_base_connection_get_handles (conn, TP_HANDLE_TYPE_ROOM);
  const gchar *room_name = tp_handle_inspect (room_repo,
      tp_base_channel_get_target_handle (TP_BASE_CHANNEL (self)));
  gchar *str;
  TpHandle alice_local, bob_local, chris_local, anon_local;
  TpHandle alice_global, bob_global, chris_global;
  TpGroupMixin *mixin = TP_GROUP_MIXIN (self);
  TpIntset *added;
  GHashTable *details;

  /* For this example, we assume that all chatrooms initially contain
   * Alice, Bob and Chris (and that their global IDs are also known),
   * and they also contain one anonymous user. */

  str = g_strdup_printf ("alice@%s", room_name);
  alice_local = tp_handle_ensure (contact_repo, str, NULL, NULL);
  g_free (str);
  alice_global = tp_handle_ensure (contact_repo, "alice@alpha", NULL, NULL);

  str = g_strdup_printf ("bob@%s", room_name);
  bob_local = tp_handle_ensure (contact_repo, str, NULL, NULL);
  g_free (str);
  bob_global = tp_handle_ensure (contact_repo, "bob@beta", NULL, NULL);

  str = g_strdup_printf ("chris@%s", room_name);
  chris_local = tp_handle_ensure (contact_repo, str, NULL, NULL);
  g_free (str);
  chris_global = tp_handle_ensure (contact_repo, "chris@chi", NULL, NULL);

  str = g_strdup_printf ("anonymous coward@%s", room_name);
  anon_local = tp_handle_ensure (contact_repo, str, NULL, NULL);
  g_free (str);

  /* If our chosen nick is not available, pretend the server would
   * automatically rename us on entry. */
  if (mixin->self_handle == alice_local ||
      mixin->self_handle == bob_local ||
      mixin->self_handle == chris_local ||
      mixin->self_handle == anon_local)
    {
      TpHandle new_self;
      TpIntset *rp = tp_intset_new ();
      TpIntset *removed = tp_intset_new ();

      str = g_strdup_printf ("renamed by server@%s", room_name);
      new_self = tp_handle_ensure (contact_repo, str, NULL, NULL);
      g_free (str);

      tp_intset_add (rp, new_self);
      tp_intset_add (removed, mixin->self_handle);

      tp_group_mixin_add_handle_owner ((GObject *) self, new_self,
          conn->self_handle);
      tp_group_mixin_change_self_handle ((GObject *) self, new_self);

      details = tp_asv_new (
          "message", G_TYPE_STRING, "",
          "change-reason", G_TYPE_UINT, TP_CHANNEL_GROUP_CHANGE_REASON_RENAMED,
          "actor", G_TYPE_UINT, 0,
          NULL);

      tp_group_mixin_change_members ((GObject *) self, NULL, removed, NULL,
          rp, details);

      tp_clear_pointer (&details, g_hash_table_unref);
      tp_handle_unref (contact_repo, new_self);
      tp_intset_destroy (removed);
      tp_intset_destroy (rp);
    }

  tp_group_mixin_add_handle_owner ((GObject *) self, alice_local,
      alice_global);
  tp_group_mixin_add_handle_owner ((GObject *) self, bob_local,
      bob_global);
  tp_group_mixin_add_handle_owner ((GObject *) self, chris_local,
      chris_global);
  /* we know that anon_local is channel-specific, but not whose it is,
   * hence 0 */
  tp_group_mixin_add_handle_owner ((GObject *) self, anon_local, 0);

  /* everyone in! */
  added = tp_intset_new();
  tp_intset_add (added, alice_local);
  tp_intset_add (added, bob_local);
  tp_intset_add (added, chris_local);
  tp_intset_add (added, anon_local);
  tp_intset_add (added, mixin->self_handle);

  details = tp_asv_new (
      "message", G_TYPE_STRING, "",
      "change-reason", G_TYPE_UINT, TP_CHANNEL_GROUP_CHANGE_REASON_NONE,
      "actor", G_TYPE_UINT, 0,
      NULL);

  tp_group_mixin_change_members ((GObject *) self, added, NULL, NULL,
      NULL, details);

  tp_clear_pointer (&details, g_hash_table_unref);

  tp_handle_unref (contact_repo, alice_local);
  tp_handle_unref (contact_repo, bob_local);
  tp_handle_unref (contact_repo, chris_local);
  tp_handle_unref (contact_repo, anon_local);

  tp_handle_unref (contact_repo, alice_global);
  tp_handle_unref (contact_repo, bob_global);
  tp_handle_unref (contact_repo, chris_global);

  /* now that the dust has settled, we can also invite people */
  tp_group_mixin_change_flags ((GObject *) self,
      TP_CHANNEL_GROUP_FLAG_CAN_ADD | TP_CHANNEL_GROUP_FLAG_MESSAGE_ADD,
      0);
}


static void
join_room (ExampleCSHRoomChannel *self)
{
  TpBaseConnection *conn = tp_base_channel_get_connection (TP_BASE_CHANNEL (self));
  TpGroupMixin *mixin = TP_GROUP_MIXIN (self);
  GObject *object = (GObject *) self;
  TpIntset *add_remote_pending;
  GHashTable *details;

  g_assert (!tp_handle_set_is_member (mixin->members, mixin->self_handle));
  g_assert (!tp_handle_set_is_member (mixin->remote_pending,
        mixin->self_handle));

  /* Indicate in the Group interface that a join is in progress */

  add_remote_pending = tp_intset_new ();
  tp_intset_add (add_remote_pending, mixin->self_handle);

  details = tp_asv_new (
      "message", G_TYPE_STRING, "",
      "change-reason", G_TYPE_UINT, TP_CHANNEL_GROUP_CHANGE_REASON_NONE,
      "actor", G_TYPE_UINT, conn->self_handle,
      NULL);

  tp_group_mixin_add_handle_owner (object, mixin->self_handle,
      conn->self_handle);
  tp_group_mixin_change_members (object, NULL, NULL, NULL,
      add_remote_pending, details);

  g_hash_table_unref (details);
  tp_intset_destroy (add_remote_pending);

  /* Actually join the room. In a real implementation this would be a network
   * round-trip - we don't have a network, so pretend that joining takes
   * a short time */
  g_timeout_add (self->priv->simulation_delay, (GSourceFunc) complete_join,
      self);
}

static void
send_message (GObject *object,
    TpMessage *message,
    TpMessageSendingFlags flags)
{
  /* The /dev/null of text channels - we claim to have sent the message,
   * but nothing more happens */
  tp_message_mixin_sent (object, message, flags, "", NULL);
}

static GObject *
constructor (GType type,
             guint n_props,
             GObjectConstructParam *props)
{
  static TpChannelTextMessageType const types[] = {
      TP_CHANNEL_TEXT_MESSAGE_TYPE_NORMAL,
      TP_CHANNEL_TEXT_MESSAGE_TYPE_ACTION,
      TP_CHANNEL_TEXT_MESSAGE_TYPE_NOTICE
  };
  static const gchar * const content_types[] = { "*/*", NULL };
  GObject *object =
      G_OBJECT_CLASS (example_csh_room_channel_parent_class)->constructor (type,
          n_props, props);
  ExampleCSHRoomChannel *self = EXAMPLE_CSH_ROOM_CHANNEL (object);
  TpBaseConnection *conn = tp_base_channel_get_connection (TP_BASE_CHANNEL (self));
  TpHandleRepoIface *contact_repo = tp_base_connection_get_handles
      (conn, TP_HANDLE_TYPE_CONTACT);
  TpHandle self_handle;

  tp_base_channel_register (TP_BASE_CHANNEL (self));

  tp_message_mixin_init (object, G_STRUCT_OFFSET (ExampleCSHRoomChannel,
        message_mixin), conn);

  tp_message_mixin_implement_sending (object, send_message,
      G_N_ELEMENTS (types), types,
      TP_MESSAGE_PART_SUPPORT_FLAG_ONE_ATTACHMENT |
        TP_MESSAGE_PART_SUPPORT_FLAG_MULTIPLE_ATTACHMENTS,
      0, /* no TpDeliveryReportingSupportFlags */
      content_types);

  /* We start off remote-pending (if this CM supported other people inviting
   * us, we'd start off local-pending in that case instead - but it doesn't),
   * with this self-handle. */
  self_handle = suggest_room_identity (self);

  tp_group_mixin_init (object,
      G_STRUCT_OFFSET (ExampleCSHRoomChannel, group),
      contact_repo, self_handle);

  /* Initially, we can't do anything. */
  tp_group_mixin_change_flags (object,
      TP_CHANNEL_GROUP_FLAG_CHANNEL_SPECIFIC_HANDLES,
      0);

  /* Immediately attempt to join the group */
  join_room (self);

  return object;
}


static void
get_property (GObject *object,
              guint property_id,
              GValue *value,
              GParamSpec *pspec)
{
  ExampleCSHRoomChannel *self = EXAMPLE_CSH_ROOM_CHANNEL (object);

  switch (property_id)
    {
    case PROP_SIMULATION_DELAY:
      g_value_set_uint (value, self->priv->simulation_delay);
      break;
    default:
      G_OBJECT_WARN_INVALID_PROPERTY_ID (object, property_id, pspec);
      break;
    }
}

static void
set_property (GObject *object,
              guint property_id,
              const GValue *value,
              GParamSpec *pspec)
{
  ExampleCSHRoomChannel *self = EXAMPLE_CSH_ROOM_CHANNEL (object);

  switch (property_id)
    {
    case PROP_SIMULATION_DELAY:
      self->priv->simulation_delay = g_value_get_uint (value);
      break;
    default:
      G_OBJECT_WARN_INVALID_PROPERTY_ID (object, property_id, pspec);
      break;
    }
}

static void
example_csh_room_channel_close (TpBaseChannel *self)
{
  tp_base_channel_destroyed (self);
}

static void
finalize (GObject *object)
{
  tp_message_mixin_finalize (object);

  ((GObjectClass *) example_csh_room_channel_parent_class)->finalize (object);
}


static gboolean
add_member (GObject *object,
            TpHandle handle,
            const gchar *message,
            GError **error)
{
  /* In a real implementation, if handle was mixin->self_handle we'd accept
   * an invitation here; otherwise we'd invite the given contact.
   * Here, we do nothing for now. */
  return TRUE;
}

static gboolean
remove_member_with_reason (GObject *object,
                           TpHandle handle,
                           const gchar *message,
                           guint reason,
                           GError **error)
{
  ExampleCSHRoomChannel *self = EXAMPLE_CSH_ROOM_CHANNEL (object);

  if (handle == self->group.self_handle)
    {
      /* TODO: if simulating a channel where the user is an operator, let them
       * kick themselves (like in IRC), resulting in different "network"
       * messages */

      example_csh_room_channel_close (TP_BASE_CHANNEL (self));
      return TRUE;
    }
  else
    {
      /* TODO: also simulate some channels where the user is an operator and
       * can kick people */
      g_set_error (error, TP_ERRORS, TP_ERROR_PERMISSION_DENIED,
          "You can't eject other users from this channel");
      return FALSE;
    }
}

static void
example_csh_room_channel_class_init (ExampleCSHRoomChannelClass *klass)
{
  GObjectClass *object_class = (GObjectClass *) klass;
  TpBaseChannelClass *base_class = TP_BASE_CHANNEL_CLASS (klass);
  GParamSpec *param_spec;

  g_type_class_add_private (klass, sizeof (ExampleCSHRoomChannelPrivate));

  object_class->constructor = constructor;
  object_class->set_property = set_property;
  object_class->get_property = get_property;
  object_class->finalize = finalize;

  base_class->channel_type = TP_IFACE_CHANNEL_TYPE_TEXT;
  base_class->target_handle_type = TP_HANDLE_TYPE_ROOM;
  base_class->get_interfaces = example_csh_room_channel_get_interfaces;

  base_class->close = example_csh_room_channel_close;

  param_spec = g_param_spec_uint ("simulation-delay", "Simulation delay",
      "Delay between simulated network events",
      0, G_MAXUINT32, 500,
      G_PARAM_CONSTRUCT_ONLY | G_PARAM_READWRITE | G_PARAM_STATIC_STRINGS);
  g_object_class_install_property (object_class, PROP_SIMULATION_DELAY,
      param_spec);

  tp_group_mixin_class_init (object_class,
      G_STRUCT_OFFSET (ExampleCSHRoomChannelClass, group_class),
      add_member,
      NULL);
  tp_group_mixin_class_allow_self_removal (object_class);
  tp_group_mixin_class_set_remove_with_reason_func (object_class,
      remove_member_with_reason);
  tp_group_mixin_init_dbus_properties (object_class);

  tp_message_mixin_init_dbus_properties (object_class);
}<|MERGE_RESOLUTION|>--- conflicted
+++ resolved
@@ -41,18 +41,10 @@
 {
   GPtrArray *interfaces;
 
-<<<<<<< HEAD
-static const char * example_csh_room_channel_interfaces[] = {
-    TP_IFACE_CHANNEL_INTERFACE_GROUP,
-    NULL
-};
-=======
   interfaces = TP_BASE_CHANNEL_CLASS (example_csh_room_channel_parent_class)->
     get_interfaces (self);
->>>>>>> be03dcdf
 
   g_ptr_array_add (interfaces, TP_IFACE_CHANNEL_INTERFACE_GROUP);
-  g_ptr_array_add (interfaces, TP_IFACE_CHANNEL_INTERFACE_MESSAGES);
   return interfaces;
 };
 
