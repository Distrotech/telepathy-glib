--- conflicted
+++ resolved
@@ -368,16 +368,8 @@
   TpHandle handle;
   gchar *cambridge, *montreal, *francophones;
   ExampleContactDetails *d;
-<<<<<<< HEAD
-  TpIntset *set, *cam_set, *mtl_set, *fr_set;
-  TpIntsetFastIter iter;
-  ExampleContactList *subscribe, *publish, *stored;
-  ExampleContactGroup *cambridge_group, *montreal_group,
-      *francophones_group;
-=======
   GHashTableIter iter;
   gpointer handle_p;
->>>>>>> 277e5d45
 
   if (self->priv->all_tags == NULL)
     {
@@ -776,193 +768,9 @@
     tp_base_contact_list_groups_changed (manager, changed, NULL, 0,
         &group, 1);
 
-<<<<<<< HEAD
-      chan = EXAMPLE_CONTACT_LIST_BASE (self->priv->lists[handle]);
-    }
-  else
-    {
-      chan = g_hash_table_lookup (self->priv->groups,
-          GUINT_TO_POINTER (handle));
-    }
-
-  if (chan == NULL)
-    {
-      new_channel (self, handle_type, handle, request_token);
-    }
-  else if (require_new)
-    {
-      g_set_error (&error, TP_ERRORS, TP_ERROR_NOT_AVAILABLE,
-          "A ContactList channel for type #%u, handle #%u already exists",
-          handle_type, handle);
-      goto error;
-    }
-  else
-    {
-      tp_channel_manager_emit_request_already_satisfied (self,
-          request_token, TP_EXPORTABLE_CHANNEL (chan));
-    }
-
-  return TRUE;
-
-error:
-  tp_channel_manager_emit_request_failed (self, request_token,
-      error->domain, error->code, error->message);
-  g_error_free (error);
-  return TRUE;
-}
-
-static gboolean
-example_contact_list_manager_create_channel (TpChannelManager *manager,
-                                             gpointer request_token,
-                                             GHashTable *request_properties)
-{
-    return example_contact_list_manager_request (
-        EXAMPLE_CONTACT_LIST_MANAGER (manager), request_token,
-        request_properties, TRUE);
-}
-
-static gboolean
-example_contact_list_manager_ensure_channel (TpChannelManager *manager,
-                                             gpointer request_token,
-                                             GHashTable *request_properties)
-{
-    return example_contact_list_manager_request (
-        EXAMPLE_CONTACT_LIST_MANAGER (manager), request_token,
-        request_properties, FALSE);
-}
-
-static void
-channel_manager_iface_init (gpointer g_iface,
-                            gpointer data G_GNUC_UNUSED)
-{
-  TpChannelManagerIface *iface = g_iface;
-
-  iface->foreach_channel = example_contact_list_manager_foreach_channel;
-  iface->type_foreach_channel_class =
-      example_contact_list_manager_type_foreach_channel_class;
-  iface->create_channel = example_contact_list_manager_create_channel;
-  iface->ensure_channel = example_contact_list_manager_ensure_channel;
-  /* In this channel manager, Request has the same semantics as Ensure */
-  iface->request_channel = example_contact_list_manager_ensure_channel;
-}
-
-static void
-send_updated_roster (ExampleContactListManager *self,
-                     TpHandle contact)
-{
-  ExampleContactDetails *d = g_hash_table_lookup (self->priv->contact_details,
-      GUINT_TO_POINTER (contact));
-  const gchar *identifier = tp_handle_inspect (self->priv->contact_repo,
-      contact);
-
-  /* In a real connection manager, we'd transmit these new details to the
-   * server, rather than just printing messages. */
-
-  if (d == NULL)
-    {
-      g_message ("Deleting contact %s from server", identifier);
-    }
-  else
-    {
-      g_message ("Transmitting new state of contact %s to server", identifier);
-      g_message ("\talias = %s", d->alias);
-      g_message ("\tcan see our presence = %s",
-          d->publish ? "yes" :
-          (d->publish_requested ? "no, but has requested it" : "no"));
-      g_message ("\tsends us presence = %s",
-          d->subscribe ? "yes" :
-          (d->subscribe_requested ? "no, but we have requested it" : "no"));
-
-      if (d->tags == NULL || tp_handle_set_size (d->tags) == 0)
-        {
-          g_message ("\tnot in any groups");
-        }
-      else
-        {
-          TpIntset *set = tp_handle_set_peek (d->tags);
-          TpIntsetFastIter iter;
-          TpHandle member;
-
-          tp_intset_fast_iter_init (&iter, set);
-
-          while (tp_intset_fast_iter_next (&iter, &member))
-            {
-              g_message ("\tin group: %s",
-                  tp_handle_inspect (self->priv->group_repo, member));
-            }
-        }
-    }
-}
-
-gboolean
-example_contact_list_manager_add_to_group (ExampleContactListManager *self,
-                                           GObject *channel,
-                                           TpHandle group,
-                                           TpHandle member,
-                                           const gchar *message,
-                                           GError **error)
-{
-  gboolean updated;
-  ExampleContactDetails *d = ensure_contact (self, member, &updated);
-  ExampleContactList *stored = self->priv->lists[
-    EXAMPLE_CONTACT_LIST_STORED];
-
-  if (d->tags == NULL)
-    d->tags = tp_handle_set_new (self->priv->group_repo);
-
-  if (!tp_handle_set_is_member (d->tags, group))
-    {
-      tp_handle_set_add (d->tags, group);
-      updated = TRUE;
-    }
-
-  if (updated)
-    {
-      TpIntset *added = tp_intset_new_containing (member);
-
-      send_updated_roster (self, member);
-      tp_group_mixin_change_members (channel, "", added, NULL, NULL, NULL,
-          self->priv->conn->self_handle, TP_CHANNEL_GROUP_CHANGE_REASON_NONE);
-      tp_group_mixin_change_members ((GObject *) stored, "",
-          added, NULL, NULL, NULL,
-          self->priv->conn->self_handle, TP_CHANNEL_GROUP_CHANGE_REASON_NONE);
-      tp_intset_destroy (added);
-    }
-
-  return TRUE;
-}
-
-gboolean
-example_contact_list_manager_remove_from_group (
-    ExampleContactListManager *self,
-    GObject *channel,
-    TpHandle group,
-    TpHandle member,
-    const gchar *message,
-    GError **error)
-{
-  ExampleContactDetails *d = lookup_contact (self, member);
-
-  /* If not on the roster or not in any groups, we have nothing to do */
-  if (d == NULL || d->tags == NULL)
-    return TRUE;
-
-  if (tp_handle_set_remove (d->tags, group))
-    {
-      TpIntset *removed = tp_intset_new_containing (member);
-
-      send_updated_roster (self, member);
-      tp_group_mixin_change_members (channel, "", NULL, removed, NULL, NULL,
-          self->priv->conn->self_handle, TP_CHANNEL_GROUP_CHANGE_REASON_NONE);
-      tp_intset_destroy (removed);
-    }
-
-  return TRUE;
-=======
   tp_handle_set_destroy (changed);
   tp_simple_async_report_success_in_idle ((GObject *) self, callback,
       user_data, example_contact_list_manager_remove_from_group_async);
->>>>>>> 277e5d45
 }
 
 typedef struct {
@@ -997,15 +805,7 @@
                       TpHandle contact)
 {
   ExampleContactDetails *d;
-<<<<<<< HEAD
-  TpIntset *set;
-  ExampleContactList *publish = self->priv->lists[
-    EXAMPLE_CONTACT_LIST_PUBLISH];
-  ExampleContactList *stored = self->priv->lists[
-    EXAMPLE_CONTACT_LIST_STORED];
-=======
   TpHandleSet *set;
->>>>>>> 277e5d45
 
   /* if shutting down, do nothing */
   if (self->priv->conn == NULL)
@@ -1076,19 +876,11 @@
 {
   SelfAndContact *s = p;
   ExampleContactDetails *d;
-<<<<<<< HEAD
-  TpIntset *set;
-  ExampleContactList *subscribe = s->self->priv->lists[
-    EXAMPLE_CONTACT_LIST_SUBSCRIBE];
-  ExampleContactList *stored = s->self->priv->lists[
-    EXAMPLE_CONTACT_LIST_STORED];
-=======
   TpHandleSet *set;
 
   /* if shutting down, do nothing */
   if (s->self->priv->conn == NULL)
     return FALSE;
->>>>>>> 277e5d45
 
   /* A remote contact has accepted our request to see their presence.
    *
@@ -1132,13 +924,7 @@
 {
   SelfAndContact *s = p;
   ExampleContactDetails *d;
-<<<<<<< HEAD
-  TpIntset *set;
-  ExampleContactList *subscribe = s->self->priv->lists[
-    EXAMPLE_CONTACT_LIST_SUBSCRIBE];
-=======
   TpHandleSet *set;
->>>>>>> 277e5d45
 
   /* if shutting down, do nothing */
   if (s->self->priv->conn == NULL)
@@ -1187,13 +973,8 @@
 example_contact_list_manager_get_presence (ExampleContactListManager *self,
                                            TpHandle contact)
 {
-<<<<<<< HEAD
-  TpIntset *set;
-  ExampleContactList *stored = self->priv->lists[EXAMPLE_CONTACT_LIST_STORED];
-=======
   ExampleContactDetails *d = lookup_contact (self, contact);
   const gchar *id;
->>>>>>> 277e5d45
 
   if (d == NULL || !d->subscribe)
     {
@@ -1556,14 +1337,10 @@
     GAsyncReadyCallback callback,
     gpointer user_data)
 {
-<<<<<<< HEAD
-  TpIntset *set;
-=======
   ExampleContactListManager *self = EXAMPLE_CONTACT_LIST_MANAGER (manager);
   TpHandleSet *changed = tp_handle_set_new (self->priv->contact_repo);
   TpIntSetFastIter iter;
   TpHandle member;
->>>>>>> 277e5d45
 
   tp_intset_fast_iter_init (&iter, tp_handle_set_peek (contacts));
 
@@ -1891,18 +1668,9 @@
 static void
 example_contact_list_manager_class_init (ExampleContactListManagerClass *klass)
 {
-<<<<<<< HEAD
-  gboolean created;
-  ExampleContactDetails *d = ensure_contact (self, contact, &created);
-  ExampleContactList *stored = self->priv->lists[
-    EXAMPLE_CONTACT_LIST_STORED];
-  gchar *old = d->alias;
-  TpIntset *set;
-=======
   TpBaseContactListClass *list_manager_class =
     (TpBaseContactListClass *) klass;
   GObjectClass *object_class = (GObjectClass *) klass;
->>>>>>> 277e5d45
 
   object_class->constructed = constructed;
   object_class->dispose = dispose;
