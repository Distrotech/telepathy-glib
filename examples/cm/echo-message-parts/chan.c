/*
 * chan.c - an example text channel talking to a particular
 * contact. Similar code is used for 1-1 IM channels in many protocols
 * (IRC private messages ("/query"), XMPP IM etc.)
 *
 * Copyright (C) 2007 Collabora Ltd. <http://www.collabora.co.uk/>
 * Copyright (C) 2007 Nokia Corporation
 *
 * Copying and distribution of this file, with or without modification,
 * are permitted in any medium without royalty provided the copyright
 * notice and this notice are preserved.
 */

#include "chan.h"

#include <string.h>

#include <telepathy-glib/telepathy-glib.h>
#include <telepathy-glib/channel-iface.h>
#include <telepathy-glib/message-internal.h>
#include <telepathy-glib/svc-channel.h>

static void destroyable_iface_init (gpointer iface, gpointer data);
static void sms_iface_init (gpointer iface, gpointer data);

G_DEFINE_TYPE_WITH_CODE (ExampleEcho2Channel,
    example_echo_2_channel,
    TP_TYPE_BASE_CHANNEL,
    G_IMPLEMENT_INTERFACE (TP_TYPE_SVC_CHANNEL_TYPE_TEXT,
      tp_message_mixin_iface_init)
    G_IMPLEMENT_INTERFACE (TP_TYPE_SVC_CHANNEL_INTERFACE_DESTROYABLE,
      destroyable_iface_init)
    G_IMPLEMENT_INTERFACE (TP_TYPE_SVC_CHANNEL_INTERFACE_SMS, sms_iface_init)
    )

/* type definition stuff */

<<<<<<< HEAD
static const char * example_echo_2_channel_interfaces[] = {
    TP_IFACE_CHANNEL_INTERFACE_DESTROYABLE,
    TP_IFACE_CHANNEL_INTERFACE_SMS,
    NULL };
=======
static GPtrArray *
example_echo_2_channel_get_interfaces (TpBaseChannel *self)
{
  GPtrArray *interfaces;

  interfaces = TP_BASE_CHANNEL_CLASS (example_echo_2_channel_parent_class)->
    get_interfaces (self);

  g_ptr_array_add (interfaces, TP_IFACE_CHANNEL_INTERFACE_MESSAGES);
  g_ptr_array_add (interfaces, TP_IFACE_CHANNEL_INTERFACE_DESTROYABLE);
  g_ptr_array_add (interfaces, TP_IFACE_CHANNEL_INTERFACE_SMS);
  return interfaces;
};
>>>>>>> be03dcdf

enum
{
  PROP_SMS = 1,
  PROP_SMS_FLASH,
  N_PROPS
};

struct _ExampleEcho2ChannelPrivate
{
  gboolean sms;
};

static void
example_echo_2_channel_init (ExampleEcho2Channel *self)
{
  self->priv = G_TYPE_INSTANCE_GET_PRIVATE (self,
      EXAMPLE_TYPE_ECHO_2_CHANNEL, ExampleEcho2ChannelPrivate);
}


static void
send_message (GObject *object,
    TpMessage *message,
    TpMessageSendingFlags flags)
{
  ExampleEcho2Channel *self = EXAMPLE_ECHO_2_CHANNEL (object);
  TpBaseChannel *base = TP_BASE_CHANNEL (self);
  time_t timestamp = time (NULL);
  guint len = tp_message_count_parts (message);
  TpMessage *received = NULL;
  guint i;

  if (tp_asv_get_string (tp_message_peek (message, 0), "interface") != NULL)
    {
      /* this message is interface-specific - let's not echo it */
      goto finally;
    }

  received = tp_cm_message_new (tp_base_channel_get_connection (base), 1);

  /* Copy/modify the headers for the "received" message */
    {
      TpChannelTextMessageType message_type;
      gboolean valid;

      tp_cm_message_set_sender (received,
          tp_base_channel_get_target_handle (base));

      message_type = tp_asv_get_uint32 (tp_message_peek (message, 0),
          "message-type", &valid);

      /* The check for 'valid' means that if message-type is missing or of the
       * wrong type, fall back to NORMAL (this is in fact a no-op, since
       * NORMAL == 0 and tp_asv_get_uint32 returns 0 on missing or wrongly
       * typed values) */
      if (valid && message_type != TP_CHANNEL_TEXT_MESSAGE_TYPE_NORMAL)
        tp_message_set_uint32 (received, 0, "message-type", message_type);

      tp_message_set_uint32 (received, 0, "message-sent", timestamp);
      tp_message_set_uint32 (received, 0, "message-received", timestamp);
    }

  /* Copy the content for the "received" message */
  for (i = 1; i < len; i++)
    {
      const GHashTable *input = tp_message_peek (message, i);
      const gchar *s;
      const GValue *value;
      guint j;

      /* in this example we ignore interface-specific parts */

      s = tp_asv_get_string (input, "content-type");

      if (s == NULL)
        continue;

      s = tp_asv_get_string (input, "interface");

      if (s != NULL)
        continue;

      /* OK, we want to copy this part */

      j = tp_message_append_part (received);

      s = tp_asv_get_string (input, "content-type");
      g_assert (s != NULL);   /* already checked */
      tp_message_set_string (received, j, "content-type", s);

      s = tp_asv_get_string (input, "identifier");

      if (s != NULL)
        tp_message_set_string (received, j, "identifier", s);

      s = tp_asv_get_string (input, "alternative");

      if (s != NULL)
        tp_message_set_string (received, j, "alternative", s);

      s = tp_asv_get_string (input, "lang");

      if (s != NULL)
        tp_message_set_string (received, j, "lang", s);

      value = tp_asv_lookup (input, "content");

      if (value != NULL)
        tp_message_set (received, j, "content", value);
    }

finally:
  /* "OK, we've sent the message" (after calling this, message must not be
   * dereferenced) */
  tp_message_mixin_sent (object, message, flags, "", NULL);

  if (received != NULL)
    {
      /* Pretend the other user sent us back the same message. After this call,
       * the received message is owned by the mixin */
      tp_message_mixin_take_received (object, received);
    }
}


static GObject *
constructor (GType type,
    guint n_props,
    GObjectConstructParam *props)
{
  GObject *object =
      G_OBJECT_CLASS (example_echo_2_channel_parent_class)->constructor (type,
          n_props, props);
  ExampleEcho2Channel *self = EXAMPLE_ECHO_2_CHANNEL (object);
  TpBaseChannel *base = TP_BASE_CHANNEL (self);
  static TpChannelTextMessageType const types[] = {
      TP_CHANNEL_TEXT_MESSAGE_TYPE_NORMAL,
      TP_CHANNEL_TEXT_MESSAGE_TYPE_ACTION,
      TP_CHANNEL_TEXT_MESSAGE_TYPE_NOTICE
  };
  static const char * const content_types[] = { "*/*", NULL };

  tp_base_channel_register (base);

  tp_message_mixin_init (object, G_STRUCT_OFFSET (ExampleEcho2Channel, text),
      tp_base_channel_get_connection (base));

  tp_message_mixin_implement_sending (object, send_message,
      G_N_ELEMENTS (types), types,
      TP_MESSAGE_PART_SUPPORT_FLAG_ONE_ATTACHMENT |
      TP_MESSAGE_PART_SUPPORT_FLAG_MULTIPLE_ATTACHMENTS,
      TP_DELIVERY_REPORTING_SUPPORT_FLAG_RECEIVE_FAILURES,
      content_types);

  return object;
}

static void
finalize (GObject *object)
{
  tp_message_mixin_finalize (object);

  ((GObjectClass *) example_echo_2_channel_parent_class)->finalize (object);
}

static void
example_echo_2_channel_close (TpBaseChannel *self)
{
  GObject *object = (GObject *) self;

  if (!tp_base_channel_is_destroyed (self))
    {
      TpHandle first_sender;

      /* The manager wants to be able to respawn the channel if it has pending
       * messages. When respawned, the channel must have the initiator set
       * to the contact who sent us those messages (if it isn't already),
       * and the messages must be marked as having been rescued so they
       * don't get logged twice. */
      if (tp_message_mixin_has_pending_messages (object, &first_sender))
        {
          tp_message_mixin_set_rescued (object);
          tp_base_channel_reopened (self, first_sender);
        }
      else
        {
          tp_base_channel_destroyed (self);
        }
    }
}

static void
example_echo_2_channel_fill_immutable_properties (TpBaseChannel *chan,
    GHashTable *properties)
{
  TpBaseChannelClass *klass = TP_BASE_CHANNEL_CLASS (
      example_echo_2_channel_parent_class);

  klass->fill_immutable_properties (chan, properties);

  tp_dbus_properties_mixin_fill_properties_hash (
      G_OBJECT (chan), properties,
      TP_IFACE_CHANNEL_TYPE_TEXT, "MessagePartSupportFlags",
      TP_IFACE_CHANNEL_TYPE_TEXT, "DeliveryReportingSupport",
      TP_IFACE_CHANNEL_TYPE_TEXT, "SupportedContentTypes",
      TP_IFACE_CHANNEL_TYPE_TEXT, "MessageTypes",
      TP_IFACE_CHANNEL_INTERFACE_SMS, "Flash",
      NULL);
}

static void
set_property (GObject *object,
    guint property_id,
    const GValue *value,
    GParamSpec *pspec)
{
  ExampleEcho2Channel *self = (ExampleEcho2Channel *) object;

  switch (property_id)
    {
      case PROP_SMS:
        self->priv->sms = g_value_get_boolean (value);
        break;
      default:
        G_OBJECT_WARN_INVALID_PROPERTY_ID (object, property_id, pspec);
        break;
    }
}

static void
get_property (GObject *object,
    guint property_id,
    GValue *value,
    GParamSpec *pspec)
{
  ExampleEcho2Channel *self = (ExampleEcho2Channel *) object;

  switch (property_id)
    {
      case PROP_SMS:
        g_value_set_boolean (value, self->priv->sms);
        break;
      case PROP_SMS_FLASH:
        g_value_set_boolean (value, TRUE);
        break;
      default:
        G_OBJECT_WARN_INVALID_PROPERTY_ID (object, property_id, pspec);
        break;
    }
}

static void
example_echo_2_channel_class_init (ExampleEcho2ChannelClass *klass)
{
  GObjectClass *object_class = (GObjectClass *) klass;
  TpBaseChannelClass *base_class = (TpBaseChannelClass *) klass;
  GParamSpec *param_spec;
  static TpDBusPropertiesMixinPropImpl sms_props[] = {
      { "SMSChannel", "sms", NULL },
      { "Flash", "sms-flash", NULL },
      { NULL }
  };

  g_type_class_add_private (klass, sizeof (ExampleEcho2ChannelPrivate));

  object_class->constructor = constructor;
  object_class->set_property = set_property;
  object_class->get_property = get_property;
  object_class->finalize = finalize;

  base_class->channel_type = TP_IFACE_CHANNEL_TYPE_TEXT;
  base_class->target_handle_type = TP_HANDLE_TYPE_CONTACT;
  base_class->get_interfaces = example_echo_2_channel_get_interfaces;
  base_class->close = example_echo_2_channel_close;
  base_class->fill_immutable_properties =
    example_echo_2_channel_fill_immutable_properties;

  param_spec = g_param_spec_boolean ("sms", "SMS",
      "SMS.SMSChannel",
      FALSE,
      G_PARAM_READWRITE | G_PARAM_CONSTRUCT_ONLY | G_PARAM_STATIC_STRINGS);
  g_object_class_install_property (object_class, PROP_SMS, param_spec);

  param_spec = g_param_spec_boolean ("sms-flash", "SMS Flash",
      "SMS.Flash",
      FALSE,
      G_PARAM_READABLE | G_PARAM_STATIC_STRINGS);
  g_object_class_install_property (object_class, PROP_SMS_FLASH, param_spec);

  tp_dbus_properties_mixin_implement_interface (object_class,
      TP_IFACE_QUARK_CHANNEL_INTERFACE_SMS,
      tp_dbus_properties_mixin_getter_gobject_properties, NULL,
      sms_props);

  tp_message_mixin_init_dbus_properties (object_class);
}

static void
destroyable_destroy (TpSvcChannelInterfaceDestroyable *iface,
    DBusGMethodInvocation *context)
{
  TpBaseChannel *self = TP_BASE_CHANNEL (iface);

  tp_message_mixin_clear ((GObject *) self);
  example_echo_2_channel_close (self);
  g_assert (tp_base_channel_is_destroyed (self));
  tp_svc_channel_interface_destroyable_return_from_destroy (context);
}

static void
destroyable_iface_init (gpointer iface,
    gpointer data)
{
  TpSvcChannelInterfaceDestroyableClass *klass = iface;

#define IMPLEMENT(x) \
  tp_svc_channel_interface_destroyable_implement_##x (klass, destroyable_##x)
  IMPLEMENT (destroy);
#undef IMPLEMENT
}


void
example_echo_2_channel_set_sms (ExampleEcho2Channel *self,
    gboolean sms)
{
  if (self->priv->sms == sms)
    return;

  self->priv->sms = sms;

  tp_svc_channel_interface_sms_emit_sms_channel_changed (self, sms);
}

static void
sms_get_sms_length (TpSvcChannelInterfaceSMS *self,
    const GPtrArray *parts,
    DBusGMethodInvocation *context)
{
  TpMessage *message;
  guint i;
  gchar *txt;
  size_t len;

  message = tp_cm_message_new (
      tp_base_channel_get_connection (TP_BASE_CHANNEL (self)), parts->len);

  for (i = 0; i < parts->len; i++)
    {
      tp_g_hash_table_update (g_ptr_array_index (message->parts, i),
          g_ptr_array_index (parts, i),
          (GBoxedCopyFunc) g_strdup,
          (GBoxedCopyFunc) tp_g_value_slice_dup);
    }

  txt = tp_message_to_text (message);
  len = strlen (txt);

  tp_svc_channel_interface_sms_return_from_get_sms_length (context, len,
      EXAMPLE_ECHO_2_CHANNEL_MAX_SMS_LENGTH - len, -1);

  g_object_unref (message);
  g_free (txt);
}

static void
sms_iface_init (gpointer iface,
    gpointer data)
{
  TpSvcChannelInterfaceSMSClass *klass = iface;

#define IMPLEMENT(x) \
  tp_svc_channel_interface_sms_implement_##x (klass, sms_##x)
  IMPLEMENT (get_sms_length);
#undef IMPLEMENT
}<|MERGE_RESOLUTION|>--- conflicted
+++ resolved
@@ -35,12 +35,6 @@
 
 /* type definition stuff */
 
-<<<<<<< HEAD
-static const char * example_echo_2_channel_interfaces[] = {
-    TP_IFACE_CHANNEL_INTERFACE_DESTROYABLE,
-    TP_IFACE_CHANNEL_INTERFACE_SMS,
-    NULL };
-=======
 static GPtrArray *
 example_echo_2_channel_get_interfaces (TpBaseChannel *self)
 {
@@ -49,12 +43,10 @@
   interfaces = TP_BASE_CHANNEL_CLASS (example_echo_2_channel_parent_class)->
     get_interfaces (self);
 
-  g_ptr_array_add (interfaces, TP_IFACE_CHANNEL_INTERFACE_MESSAGES);
   g_ptr_array_add (interfaces, TP_IFACE_CHANNEL_INTERFACE_DESTROYABLE);
   g_ptr_array_add (interfaces, TP_IFACE_CHANNEL_INTERFACE_SMS);
   return interfaces;
 };
->>>>>>> be03dcdf
 
 enum
 {
