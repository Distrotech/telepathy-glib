--- conflicted
+++ resolved
@@ -177,15 +177,9 @@
       return;
     }
 
-<<<<<<< HEAD
-  /* Get contact objects for myself and someone else */
-  tp_connection_get_contacts_by_id (conn, 2, names, NULL,
-      contacts_ready_cb, NULL, NULL, NULL);
-=======
   /* Get contact object for someone else */
-  tp_connection_dup_contact_by_id_async (conn, "other@server", 0, NULL,
+  tp_connection_dup_contact_by_id_async (conn, "other@server", NULL,
       contact_ready_cb, NULL);
->>>>>>> 53cf9df1
 }
 
 static void
