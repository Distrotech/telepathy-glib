AC_PREREQ([2.59])

# Making releases:
#   set the new version number:
#     odd minor -> development series
#     even minor -> stable series
#     increment micro for each release within a series
#   set nano_version to 0
#   make the release, tag it
#   set nano_version to 1

m4_define([tp_glib_major_version], [0])
m4_define([tp_glib_minor_version], [99])
m4_define([tp_glib_micro_version], [0])
m4_define([tp_glib_nano_version], [1])

# If library source has changed since last release, increment revision
# If interfaces have been added, removed or changed since last release,
#  increment current and set revision to 0
# If interfaces have been added since last release, increment age
# If interfaces have been removed since last release, set age to 0
#
# If interfaces have been added, release builds will fail unless you add a new
# file like telepathy-glib/versions/1.1.0.abi to add them to the official ABI.
# This also forces binaries built against devel versions to be rebuilt
# (we don't guarantee that we won't add ABI then remove it again, if it was
# never seen in a release).

# These are shared by libtelepathy-glib-1 and libtelepathy-glib-1-core
m4_define([tp_glib_lt_current], [0])
m4_define([tp_glib_lt_revision], [0])
m4_define([tp_glib_lt_age], [0])

# The same, but for the generated code in libtelepathy-glib-1-dbus; this
# breaks ABI more often
m4_define([tp_glib_lt_dbus_current], [0])
m4_define([tp_glib_lt_dbus_revision], [0])
m4_define([tp_glib_lt_dbus_age], [0])

# Some magic
m4_define([tp_glib_base_version],
          [tp_glib_major_version.tp_glib_minor_version.tp_glib_micro_version])
m4_define([tp_glib_version],
          [m4_if(tp_glib_nano_version, 0, [tp_glib_base_version],
              [tp_glib_base_version].[tp_glib_nano_version])])

AC_INIT([Telepathy-GLib], [tp_glib_version],
        [https://bugs.freedesktop.org/enter_bug.cgi?product=Telepathy&component=tp-glib])

AC_CONFIG_MACRO_DIR([m4])

AM_INIT_AUTOMAKE([1.11 -Wno-portability])
AM_CONFIG_HEADER(config.h)

AM_SILENT_RULES

dnl check for tools
AC_PROG_CC
AC_PROG_CC_STDC
AC_PROG_INSTALL
AC_PROG_LIBTOOL
AM_PROG_LIBTOOL
AM_PROG_MKDIR_P
# pkg-config 0.21 adds CFLAGS from Requires.private, which we need
PKG_PROG_PKG_CONFIG([0.21])

GTK_DOC_CHECK([1.17],[--flavour no-tmpl])

GOBJECT_INTROSPECTION_CHECK([1.30])

TP_MAJOR_VERSION=tp_glib_major_version
TP_MINOR_VERSION=tp_glib_minor_version
TP_MICRO_VERSION=tp_glib_micro_version
AC_SUBST([TP_MAJOR_VERSION])
AC_SUBST([TP_MINOR_VERSION])
AC_SUBST([TP_MICRO_VERSION])

LT_CURRENT=tp_glib_lt_current
LT_REVISION=tp_glib_lt_revision
LT_AGE=tp_glib_lt_age
AC_SUBST([LT_CURRENT])
AC_SUBST([LT_REVISION])
AC_SUBST([LT_AGE])

LT_DBUS_CURRENT=tp_glib_lt_dbus_current
LT_DBUS_REVISION=tp_glib_lt_dbus_revision
LT_DBUS_AGE=tp_glib_lt_dbus_age
AC_SUBST([LT_DBUS_CURRENT])
AC_SUBST([LT_DBUS_REVISION])
AC_SUBST([LT_DBUS_AGE])

dnl optimizations, etc.
COMPILER_OPTIMISATIONS
COMPILER_COVERAGE
LINKER_OPTIMISATIONS
LINKER_VERSION_SCRIPT

ifelse(tp_glib_nano_version, 0,
[ # tp-glib is version x.y.z - "official release",
  # disable extra checks by default
  official_release=yes
  AC_ARG_ENABLE([fatal-warnings],
    [AC_HELP_STRING([--enable-fatal-warnings],
                    [make various warnings fatal])],
    [],
    [enable_fatal_warnings=no])
],
[ # tp-glib is version x.y.z.1 - development snapshot,
  # enable extra checks by default
  official_release=no
  AC_ARG_ENABLE([fatal-warnings],
    [AC_HELP_STRING([--disable-fatal-warnings],
                    [make various warnings non-fatal])],
    [],
    [enable_fatal_warnings=yes])
])

AC_SUBST([enable_fatal_warnings])

TP_COMPILER_WARNINGS([ERROR_CFLAGS], [test "x$enable_fatal_warnings" = xyes],
  [all \
   extra \
   declaration-after-statement \
   shadow \
   strict-prototypes \
   missing-prototypes \
   sign-compare \
   nested-externs \
   pointer-arith \
   format-security \
   init-self],
  [missing-field-initializers \
   unused-parameter])
AC_SUBST([ERROR_CFLAGS])

# these aren't really error flags but they serve a similar purpose for us -
# making the toolchain stricter
if test "x$enable_fatal_warnings" = xyes; then
  TP_ADD_LINKER_FLAG([ERROR_LDFLAGS], [-Wl,--no-copy-dt-needed-entries])

  # --no-copy-dt-needed-entries is the new name for --no-add-needed which
  # is much more widely supported
  case "$ERROR_LDFLAGS" in
  (*-Wl,--no-copy-dt-needed-entries*)
    ;;
  (*)
    TP_ADD_LINKER_FLAG([ERROR_LDFLAGS], [-Wl,--no-add-needed])
    ;;
  esac
fi

if test "x$enable_fatal_warnings" = xyes; then
  ERROR_SCANNERFLAGS=--warn-error
else
  ERROR_SCANNERFLAGS=
fi
AC_SUBST([ERROR_SCANNERFLAGS])

# Only use this where we really do want things to depend on whether it's
# a release or not (like ABI-stability enforcement). For fatal warnings,
# use ${enable_fatal_warnings} instead.
AM_CONDITIONAL([OFFICIAL_RELEASE], [test "x$official_release" = xyes])

AC_ARG_ENABLE(debug,
  AC_HELP_STRING([--disable-debug],[compile without debug code (note that this will disable much of the debug code in all GLib connection managers)]),
    enable_debug=$enableval, enable_debug=yes )

AC_ARG_ENABLE(debug-cache,
  AS_HELP_STRING([--enable-debug-cache],
                 [compile with code to unconditionally cache all debug messages whether or not they are actually emitted]),
                 [enable_debug_cache=$enableval],
                 [enable_debug_cache=yes])

if test x"$enable_debug_cache" != xno
then
  AC_DEFINE([ENABLE_DEBUG_CACHE], [1], [Define to enable debug message cache])
fi

AC_ARG_ENABLE(backtrace,
  AC_HELP_STRING([--enable-backtrace],[enable printing out the backtrace in case of crash (in most GLib connection managers)]),
    enable_backtrace=$enableval, enable_backtrace=no )

if test x$enable_debug = xyes; then
  AC_DEFINE(ENABLE_DEBUG, [], [Enable debug code])
fi

if test x$enable_backtrace = xyes; then
  AC_DEFINE(ENABLE_BACKTRACE, [], [Enable backtrace output on crashes])
fi

AC_SUBST(COVERAGE_CFLAGS)

AC_ARG_ENABLE([installed-tests],
 AC_HELP_STRING([--enable-installed-tests],
 [make tests installable]),
 [installed_tests=$enableval], [installed_tests=no])

if test x$installed_tests = xyes; then
 AC_DEFINE(ENABLE_INSTALLED_TESTS, [],
 [Make tests installable])
fi
AM_CONDITIONAL([ENABLE_INSTALLED_TESTS], [test "x$installed_tests" = xyes])

AC_ARG_ENABLE([installed-examples],
  AC_HELP_STRING([--enable-installed-examples],
    [install examples as well as the library]),
    [enable_installed_examples="$enableval"],
    [enable_installed_examples=$installed_tests])
AM_CONDITIONAL([INSTALL_EXAMPLES], [test "$enable_installed_examples" = yes])

if test x$installed_tests = xyes -a x$enable_installed_examples != xyes; then
  AC_MSG_ERROR([examples must be installed when tests are installed.])
fi

dnl docs/Makefile.am needs to know whether it's an out of tree build
dnl (srcdir != builddir)
AM_CONDITIONAL([OUT_OF_TREE_BUILD], [test "z$ac_srcdir" != z.])

tpglibtestsdir=${libdir}/telepathy-glib-tests
AC_SUBST(tpglibtestsdir)

dnl Check for Glib
PKG_CHECK_MODULES(GLIB,
  [glib-2.0 >= 2.32.0, gobject-2.0 >= 2.32.0, gio-2.0 >= 2.32.0])

dnl MIN_REQUIRED must stay to 2.30 because of GValueArray
AC_DEFINE([GLIB_VERSION_MIN_REQUIRED], [GLIB_VERSION_2_30], [Ignore post 2.32 deprecations])
AC_DEFINE([GLIB_VERSION_MAX_ALLOWED], [GLIB_VERSION_2_32], [Prevent post 2.32 APIs])

dnl Check for GIO-Unix
PKG_CHECK_MODULES(GIO_UNIX, [gio-unix-2.0],
  have_gio_unix=yes, have_gio_unix=no)

if test "x$have_gio_unix" = "xyes"; then
  AC_DEFINE(HAVE_GIO_UNIX, [], [Define if GIO-Unix is available])

  GLIB_CFLAGS="$GLIB_CFLAGS $GIO_UNIX_CFLAGS"
  GLIB_LIBS="$GLIB_LIBS $GIO_UNIX_LIBS"
fi

AC_SUBST(GLIB_CFLAGS)
AC_SUBST(GLIB_LIBS)

GLIB_GENMARSHAL=`$PKG_CONFIG --variable=glib_genmarshal glib-2.0`
AC_SUBST(GLIB_GENMARSHAL)

GLIB_MKENUMS=`$PKG_CONFIG --variable=glib_mkenums glib-2.0`
AC_SUBST(GLIB_MKENUMS)

dnl Check for D-Bus
PKG_CHECK_MODULES(DBUS, [dbus-1 >= 0.95, dbus-glib-1 >= 0.90])

AC_SUBST(DBUS_CFLAGS)
AC_SUBST(DBUS_LIBS)

AC_ARG_ENABLE(vala-bindings,
  AC_HELP_STRING([--enable-vala-bindings],
                 [build the EXPERIMENTAL Vala bindings]),
                  enable_vala_bindings=$enableval,
                  enable_vala_bindings=no )

if test x$enable_vala_bindings = xyes; then
  if test "x$INTROSPECTION_SCANNER" = x; then
    AC_MSG_ERROR([GObject-Introspection must be enabled for Vala bindings])
  fi

  AM_PROG_VALAC([0.14.0])
  have_vala=yes

  AC_PATH_PROG(VALAC, valac, valac)
  AC_SUBST(VALAC)
  AC_SUBST(VALAFLAGS)

  AC_PATH_PROG([VAPIGEN], [vapigen], [false])

  if test "x$VAPIGEN" = "xfalse"; then
    AC_MSG_ERROR([vapigen not found. Was vala compiled with --enable-vapigen?])
  fi

  AC_SUBST(VAPIGEN)
fi

AM_CONDITIONAL([HAVE_VALA], [test "x$have_vala" = "xyes"])
AC_SUBST(HAVE_VALA)

dnl We want the examples to be able to use TP_GLIB_CFLAGS as though they were
dnl independent programs, but subst'ing TP_GLIB_LIBS interferes with
dnl dependency tracking
TP_GLIB_CFLAGS='-I${top_builddir} -I${top_srcdir}'
AC_SUBST(TP_GLIB_CFLAGS)

dnl Check for code generation tools
XSLTPROC=
AC_CHECK_PROGS([XSLTPROC], [xsltproc])
if test -z "$XSLTPROC"; then
  AC_MSG_ERROR([xsltproc (from the libxslt source package) is required])
fi
AM_PATH_PYTHON([2.5])

dnl glibc backtrace functions
AC_CHECK_FUNCS(backtrace backtrace_symbols_fd)
AC_CHECK_HEADERS(execinfo.h)

dnl signal functions
AC_CHECK_FUNCS(signal)
AC_CHECK_HEADERS(signal.h)

HAVE_LD_VERSION_SCRIPT=no
if test -n "$VERSION_SCRIPT_ARG"; then
	HAVE_LD_VERSION_SCRIPT=yes
fi
AC_CHECK_PROGS([NM], [nm])
if test -z "$NM"; then
	HAVE_LD_VERSION_SCRIPT=no
fi
AM_CONDITIONAL([HAVE_LD_VERSION_SCRIPT], [test $HAVE_LD_VERSION_SCRIPT = yes])

dnl Check for C++ compiler, for syntax checking
AC_PROG_CXX
AC_LANG_PUSH([C++])
_TP_OLD_LIBS="$LIBS"
LIBS="$GLIB_LIBS"
_TP_OLD_CXXFLAGS="$CXXFLAGS"
CXXFLAGS="$GLIB_CFLAGS"
AC_LINK_IFELSE(
  [AC_LANG_PROGRAM(
     [[#include <gio/gio.h>]],
     [[g_type_init (); g_object_unref (g_file_new_for_path ("/"));]])
  ],
  [tp_cxx_works=yes],
  [tp_cxx_works=no])
LIBS="$_TP_OLD_LIBS"
CXXFLAGS="$_TP_OLD_CXXFLAGS"
AC_LANG_POP([C++])
AM_CONDITIONAL([HAVE_CXX], [test $tp_cxx_works = yes])

AC_OUTPUT( Makefile \
	   docs/Makefile \
	   docs/reference/Makefile \
	   docs/reference/version.xml \
	   examples/Makefile \
	   examples/client/Makefile \
	   examples/client/js/Makefile \
	   examples/client/python/Makefile \
	   examples/client/stream-tubes/Makefile \
	   examples/client/dbus-tubes/Makefile \
	   examples/cm/Makefile \
	   examples/cm/call/Makefile \
	   examples/cm/channelspecific/Makefile \
	   examples/cm/contactlist/Makefile \
	   examples/cm/echo-message-parts/Makefile \
	   examples/cm/extended/Makefile \
	   examples/cm/no-protocols/Makefile \
	   examples/extensions/Makefile \
	   spec/Makefile \
	   telepathy-glib/Makefile \
<<<<<<< HEAD
	   telepathy-glib/telepathy-glib-1-dbus.pc \
	   telepathy-glib/telepathy-glib-1-dbus-uninstalled.pc \
	   telepathy-glib/telepathy-glib-1.pc \
	   telepathy-glib/telepathy-glib-1-uninstalled.pc \
=======
	   telepathy-glib/telepathy-glib.pc \
	   telepathy-glib/telepathy-glib-uninstalled.pc \
	   telepathy-glib/version.h \
>>>>>>> 72514214
	   tests/Makefile \
	   tests/lib/Makefile \
	   tests/dbus/Makefile \
	   tests/tools/Makefile \
	   tools/Makefile \
	   m4/Makefile \
	   vala/Makefile
)<|MERGE_RESOLUTION|>--- conflicted
+++ resolved
@@ -354,16 +354,11 @@
 	   examples/extensions/Makefile \
 	   spec/Makefile \
 	   telepathy-glib/Makefile \
-<<<<<<< HEAD
 	   telepathy-glib/telepathy-glib-1-dbus.pc \
 	   telepathy-glib/telepathy-glib-1-dbus-uninstalled.pc \
 	   telepathy-glib/telepathy-glib-1.pc \
 	   telepathy-glib/telepathy-glib-1-uninstalled.pc \
-=======
-	   telepathy-glib/telepathy-glib.pc \
-	   telepathy-glib/telepathy-glib-uninstalled.pc \
 	   telepathy-glib/version.h \
->>>>>>> 72514214
 	   tests/Makefile \
 	   tests/lib/Makefile \
 	   tests/dbus/Makefile \
