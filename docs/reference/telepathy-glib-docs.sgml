<?xml version="1.0"?>
<!DOCTYPE book PUBLIC "-//OASIS//DTD DocBook XML V4.1.2//EN" 
               "http://www.oasis-open.org/docbook/xml/4.1.2/docbookx.dtd" [
  <!ENTITY tpglibversion SYSTEM "version.xml">
]>
<book id="index" xmlns:xi="http://www.w3.org/2003/XInclude">
  <bookinfo>
    <title>telepathy-glib API Reference Manual</title>
    <releaseinfo>
      This manual documents telepathy-glib version &tpglibversion;.
      The latest development version of this documentation can be found here:
      <ulink role="online-location" url="http://telepathy.freedesktop.org/doc/telepathy-glib/">online copy of the telepathy-glib API Reference Manual</ulink>.
    </releaseinfo>
  </bookinfo>

  <chapter id="ch-dbus">
    <title>General D-Bus support</title>
    <xi:include href="xml/proxy.xml"/>
    <xi:include href="xml/proxy-dbus-core.xml"/>
    <xi:include href="xml/proxy-tp-properties.xml"/>
    <xi:include href="xml/dbus.xml"/>
    <xi:include href="xml/asv.xml"/>
    <xi:include href="xml/proxy-subclass.xml"/>
  </chapter>
  <chapter id="ch-protocol">
    <title>The Telepathy protocol</title>
    <xi:include href="xml/defs.xml"/>
    <xi:include href="xml/handle.xml"/>
    <xi:include href="xml/interfaces.xml"/>
    <xi:include href="xml/enums.xml"/>
    <xi:include href="xml/errors.xml"/>
    <xi:include href="xml/gtypes.xml"/>
    <xi:include href="xml/channel-iface.xml"/>
  </chapter>
  <chapter id="ch-client">
    <title>Client-side proxies</title>
    <xi:include href="xml/connection-manager.xml"/>
    <xi:include href="xml/protocol.xml"/>
    <xi:include href="xml/connection.xml"/>
    <xi:include href="xml/contact.xml"/>
    <xi:include href="xml/capabilities.xml"/>
    <xi:include href="xml/connection-aliasing.xml"/>
    <xi:include href="xml/connection-avatars.xml"/>
    <xi:include href="xml/connection-balance.xml"/>
    <xi:include href="xml/connection-client-types.xml"/>
    <xi:include href="xml/connection-contacts.xml"/>
    <xi:include href="xml/connection-contact-info.xml"/>
    <xi:include href="xml/connection-contact-list.xml"/>
    <xi:include href="xml/connection-caps.xml"/>
    <xi:include href="xml/connection-location.xml"/>
    <xi:include href="xml/connection-requests.xml"/>
    <xi:include href="xml/connection-simple-presence.xml"/>
    <xi:include href="xml/connection-presence.xml"/>
    <xi:include href="xml/connection-cellular.xml"/>
    <xi:include href="xml/connection-mail.xml"/>
    <xi:include href="xml/connection-powersaving.xml"/>
    <xi:include href="xml/connection-addressing.xml"/>
    <xi:include href="xml/contact-search.xml"/>
    <xi:include href="xml/contact-search-result.xml"/>
    <xi:include href="xml/channel.xml"/>
    <xi:include href="xml/channel-group.xml"/>
    <xi:include href="xml/channel-room.xml"/>
    <xi:include href="xml/channel-text.xml"/>
    <xi:include href="xml/channel-media.xml"/>
    <xi:include href="xml/channel-file-transfer.xml"/>
    <xi:include href="xml/channel-tubes.xml"/>
    <xi:include href="xml/channel-tube.xml"/>
    <xi:include href="xml/channel-roomlist.xml"/>
    <xi:include href="xml/channel-contactsearch.xml"/>
    <xi:include href="xml/channel-auth.xml"/>
<<<<<<< HEAD
    <xi:include href="xml/channel-cli-call.xml"/>
=======
    <xi:include href="xml/cli-call-channel.xml"/>
    <xi:include href="xml/cli-call-content.xml"/>
    <xi:include href="xml/cli-call-stream.xml"/>
    <xi:include href="xml/cli-call-misc.xml"/>
>>>>>>> 50fb23a4
    <xi:include href="xml/cli-anonymity.xml"/>
    <xi:include href="xml/cli-service-point.xml"/>
    <xi:include href="xml/media-interfaces.xml"/>
    <xi:include href="xml/account-manager.xml"/>
    <xi:include href="xml/account.xml"/>
    <xi:include href="xml/channel-dispatcher.xml"/>
    <xi:include href="xml/channel-dispatch-operation.xml"/>
    <xi:include href="xml/channel-request.xml"/>
    <xi:include href="xml/client.xml"/>
    <xi:include href="xml/account-channel-request.xml"/>
    <xi:include href="xml/stream-tube-channel.xml"/>
    <xi:include href="xml/stream-tube-connection.xml"/>
    <xi:include href="xml/dbus-tube-channel.xml"/>
    <xi:include href="xml/client-channel-factory.xml"/>
    <xi:include href="xml/basic-proxy-factory.xml"/>
    <xi:include href="xml/automatic-proxy-factory.xml"/>
    <xi:include href="xml/simple-client-factory.xml"/>
    <xi:include href="xml/automatic-client-factory.xml"/>
    <xi:include href="xml/client-message.xml"/>
    <xi:include href="xml/signalled-message.xml"/>
    <xi:include href="xml/text-channel.xml"/>
    <xi:include href="xml/file-transfer-channel.xml"/>
    <xi:include href="xml/call-channel.xml"/>
    <xi:include href="xml/call-content.xml"/>
    <xi:include href="xml/call-stream.xml"/>
    <xi:include href="xml/call-misc.xml"/>
  </chapter>

  <chapter id="ch-service-dbus">
    <title>Service-side D-Bus interfaces</title>
    <xi:include href="tp-svc.xml"/>
    <xi:include href="xml/svc-generic.xml"/>
    <xi:include href="xml/svc-channel.xml"/>
    <xi:include href="xml/svc-channel-group.xml"/>
    <xi:include href="xml/svc-channel-room.xml"/>
    <xi:include href="xml/svc-channel-contactlist.xml"/>
    <xi:include href="xml/svc-channel-contactsearch.xml"/>
    <xi:include href="xml/svc-channel-text.xml"/>
    <xi:include href="xml/svc-channel-media.xml"/>
    <xi:include href="xml/svc-channel-file-transfer.xml"/>
    <xi:include href="xml/svc-channel-ft-metadata.xml"/>
    <xi:include href="xml/svc-channel-tubes.xml"/>
    <xi:include href="xml/svc-channel-tube.xml"/>
    <xi:include href="xml/svc-channel-roomlist.xml"/>
    <xi:include href="xml/svc-channel-auth.xml"/>
    <xi:include href="xml/svc-channel-securable.xml"/>
    <xi:include href="xml/svc-channel-call.xml"/>
    <xi:include href="xml/svc-debug.xml"/>
    <xi:include href="xml/svc-connection.xml"/>
    <xi:include href="xml/svc-anonymity.xml"/>
    <xi:include href="xml/svc-service-point.xml"/>
    <xi:include href="xml/svc-media-interfaces.xml"/>
    <xi:include href="xml/svc-connection-manager.xml"/>
    <xi:include href="xml/svc-protocol.xml"/>
    <xi:include href="xml/svc-account-manager.xml"/>
    <xi:include href="xml/svc-account.xml"/>
    <xi:include href="xml/svc-channel-dispatcher.xml"/>
    <xi:include href="xml/svc-channel-dispatch-operation.xml"/>
    <xi:include href="xml/svc-channel-request.xml"/>
    <xi:include href="xml/svc-client.xml"/>
    <xi:include href="xml/svc-tls.xml"/>
  </chapter>
  <chapter id="ch-service-base">
    <title>Service-side implementation</title>
    <xi:include href="xml/run.xml"/>
    <xi:include href="xml/base-connection-manager.xml"/>
    <xi:include href="xml/base-protocol.xml"/>
    <xi:include href="xml/base-connection.xml"/>
    <xi:include href="xml/channel-manager.xml"/>
    <xi:include href="xml/base-contact-list.xml"/>
    <xi:include href="xml/contacts-mixin.xml"/>
    <xi:include href="xml/dbus-properties-mixin.xml"/>
    <xi:include href="xml/exportable-channel.xml"/>
    <xi:include href="xml/base-channel.xml"/>
    <xi:include href="xml/presence-mixin.xml"/>
    <xi:include href="xml/properties-mixin.xml"/>
    <xi:include href="xml/base-room-config.xml"/>
    <xi:include href="xml/group-mixin.xml"/>
    <xi:include href="xml/message-mixin.xml"/>
    <xi:include href="xml/message.xml"/>
    <xi:include href="xml/cm-message.xml"/>
    <xi:include href="xml/base-password-channel.xml"/>
    <xi:include href="xml/simple-password-manager.xml"/>
    <xi:include href="xml/base-client.xml"/>
    <xi:include href="xml/observe-channels-context.xml"/>
    <xi:include href="xml/add-dispatch-operation-context.xml"/>
    <xi:include href="xml/handle-channels-context.xml"/>
    <xi:include href="xml/simple-observer.xml"/>
    <xi:include href="xml/simple-approver.xml"/>
    <xi:include href="xml/simple-handler.xml"/>
    <xi:include href="xml/dtmf.xml"/>
    <xi:include href="xml/base-call-channel.xml"/>
    <xi:include href="xml/base-media-call-channel.xml"/>
    <xi:include href="xml/base-call-content.xml"/>
    <xi:include href="xml/base-media-call-content.xml"/>
    <xi:include href="xml/call-content-media-description.xml"/>
    <xi:include href="xml/base-call-stream.xml"/>
    <xi:include href="xml/base-media-call-stream.xml"/>
    <xi:include href="xml/call-stream-endpoint.xml"/>
  </chapter>
  <chapter id="ch-service-handles">
    <title>Service-side handle repositories</title>
    <xi:include href="xml/handle-repo.xml"/>
    <xi:include href="xml/handle-repo-static.xml"/>
    <xi:include href="xml/handle-repo-dynamic.xml"/>
  </chapter>

  <chapter id="ch-utilities">
    <title>Utilities</title>
    <xi:include href="xml/util.xml"/>
    <xi:include href="xml/gnio-util.xml"/>
    <xi:include href="xml/debug.xml"/>
    <xi:include href="xml/debug-sender.xml"/>
    <xi:include href="xml/intset.xml"/>
    <xi:include href="xml/heap.xml"/>
  </chapter>

  <chapter id="ch-obsolete">
    <title>Obsolete modules</title>
    <xi:include href="xml/channel-factory-iface.xml"/>
    <xi:include href="xml/debug-ansi.xml"/>
    <xi:include href="xml/text-mixin.xml"/>
  </chapter>

  <xi:include href="xml/annotation-glossary.xml"><xi:fallback /></xi:include>
</book><|MERGE_RESOLUTION|>--- conflicted
+++ resolved
@@ -68,14 +68,10 @@
     <xi:include href="xml/channel-roomlist.xml"/>
     <xi:include href="xml/channel-contactsearch.xml"/>
     <xi:include href="xml/channel-auth.xml"/>
-<<<<<<< HEAD
-    <xi:include href="xml/channel-cli-call.xml"/>
-=======
     <xi:include href="xml/cli-call-channel.xml"/>
     <xi:include href="xml/cli-call-content.xml"/>
     <xi:include href="xml/cli-call-stream.xml"/>
     <xi:include href="xml/cli-call-misc.xml"/>
->>>>>>> 50fb23a4
     <xi:include href="xml/cli-anonymity.xml"/>
     <xi:include href="xml/cli-service-point.xml"/>
     <xi:include href="xml/media-interfaces.xml"/>
