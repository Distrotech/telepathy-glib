--- conflicted
+++ resolved
@@ -106,15 +106,9 @@
     ...);
 
 /* Work around GLib having deprecated something that is part of our API. */
-<<<<<<< HEAD
-_TP_AVAILABLE_IN_1_0
-void tp_value_array_free (GValueArray *va);
-#if TP_VERSION_MAX_ALLOWED >= _TP_VERSION_1_0
-=======
 _TP_AVAILABLE_IN_0_24
 void tp_value_array_free (GValueArray *va);
 #if TP_VERSION_MAX_ALLOWED >= TP_VERSION_0_24
->>>>>>> 07e7c3d2
 #define tp_value_array_free(va) _tp_value_array_free_inline (va)
 #ifndef __GTK_DOC_IGNORE__ /* gtk-doc can't parse this */
 static inline void
