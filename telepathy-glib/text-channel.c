--- conflicted
+++ resolved
@@ -194,22 +194,14 @@
     }
 
   sender_id = tp_asv_get_string (header, "message-sender-id");
-<<<<<<< HEAD
   if (tp_str_empty (sender_id))
-=======
-
-  conn = tp_channel_get_connection ((TpChannel *) self);
-  *contact = tp_connection_dup_contact_if_possible (conn, handle, sender_id);
-
-  if (*contact == NULL)
->>>>>>> 400cb44e
     {
       DEBUG ("Message received on Channel %s doesn't have message-sender-id",
           tp_proxy_get_object_path (self));
       return NULL;
     }
 
-  conn = tp_channel_borrow_connection ((TpChannel *) self);
+  conn = tp_channel_get_connection ((TpChannel *) self);
 
   return tp_connection_dup_contact_if_possible (conn, handle, sender_id);
 }
@@ -351,7 +343,6 @@
   TpConnection *conn;
   TpContact *contact;
 
-<<<<<<< HEAD
   /* Ignore signal if we did not receive initial states */
   if (self->priv->chat_states == NULL)
     return;
@@ -363,15 +354,7 @@
   /* We only guarantee to emit chat-state-changed for contacts that exist.
    * In particular, for 1-1 channels, the peer TpContact already exists, and for
    * Group channels, the GROUP feature makes all members exist. */
-  conn = tp_channel_borrow_connection (channel);
-=======
-  /* We have only an handle, but since we guarantee "contact-chat-state-changed"
-   * to be emitted only if TP_CHANNEL_FEATURE_GROUP and
-   * TP_CHANNEL_FEATURE_CONTACTS has been prepared, we should already have its
-   * TpContact. If the TpContact does not exist, telling its chat state is
-   * useless anyway. */
-  conn = tp_channel_get_connection ((TpChannel *) self);
->>>>>>> 400cb44e
+  conn = tp_channel_get_connection (channel);
   contact = tp_connection_dup_contact_if_possible (conn, handle, NULL);
   if (contact == NULL)
     return;
@@ -454,30 +437,7 @@
       return;
     }
 
-<<<<<<< HEAD
-  props = tp_channel_borrow_immutable_properties (TP_CHANNEL (self));
-=======
-  if (!tp_proxy_has_interface_by_id (self,
-        TP_IFACE_QUARK_CHANNEL_INTERFACE_MESSAGES))
-    {
-      GError error = { TP_DBUS_ERRORS, TP_DBUS_ERROR_INCONSISTENT,
-          "Channel does not implement the Messages interface" };
-
-      DEBUG ("Channel %s does not implement the Messages interface",
-          tp_proxy_get_object_path (self));
-
-      tp_proxy_invalidate (TP_PROXY (self), &error);
-      return;
-
-    }
-
-  /* Forward TpChannel::chat-state-changed as
-   * TpTextChannel::contact-chat-state-changed */
-  g_signal_connect (self, "chat-state-changed",
-      G_CALLBACK (chat_state_changed_cb), NULL);
-
   props = _tp_channel_get_immutable_properties (TP_CHANNEL (self));
->>>>>>> 400cb44e
 
   self->priv->supported_content_types = (GStrv) tp_asv_get_strv (props,
       TP_PROP_CHANNEL_TYPE_TEXT_SUPPORTED_CONTENT_TYPES);
