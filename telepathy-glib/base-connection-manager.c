--- conflicted
+++ resolved
@@ -90,23 +90,12 @@
  *  D-Bus object paths and bus names. Must contain only letters, digits
  *  and underscores, and may not start with a digit. Must be filled in by
  *  subclasses in their class_init function.
-<<<<<<< HEAD
- * @interfaces: A #GStrv of extra D-Bus interfaces implemented
- *  by instances of this class, which may be filled in by subclasses. The
- *  default is to list no additional interfaces. Since: 0.11.11
-=======
- * @protocol_params: An array of #TpCMProtocolSpec structures representing
- *  the protocols this connection manager supports, terminated by a structure
- *  whose name member is %NULL; or %NULL if this CM uses Protocol objects.
- * @new_connection: A #TpBaseConnectionManagerNewConnFunc used to construct
- *  new connections, or %NULL if this CM uses Protocol objects.
  * @get_interfaces: Returns a #GPtrArray of static strings of extra
  *  D-Bus interfaces implemented by instances of this class, which may be
  *  filled in by subclasses. The default is to list no additional interfaces.
  *  Implementations must first chainup on parent class implementation and then
  *  add extra interfaces to the #GPtrArray. Replaces @interfaces. Since:
  *  0.UNRELEASED
->>>>>>> 932a5758
  *
  * The class structure for #TpBaseConnectionManager.
  *
