--- conflicted
+++ resolved
@@ -566,31 +566,12 @@
 
   /* We are accepting a tube so the contact of the connection is the
    * initiator of the tube */
-<<<<<<< HEAD
   initiator = tp_channel_get_initiator_contact (TP_CHANNEL (self));
   _tp_stream_tube_connection_set_contact (tube_conn, initiator);
 
   complete_accept_operation (self, tube_conn);
 
   g_object_unref (tube_conn);
-=======
-  G_GNUC_BEGIN_IGNORE_DEPRECATIONS
-  initiator_handle = tp_channel_get_initiator_handle (TP_CHANNEL (self));
-
-  connection = tp_channel_borrow_connection (TP_CHANNEL (self));
-  features = tp_simple_client_factory_dup_contact_features (
-      tp_proxy_get_factory (connection), connection);
-
-  /* Pass ownership of tube_conn to the function */
-  tp_connection_get_contacts_by_handle (connection,
-      1, &initiator_handle,
-      features->len, (TpContactFeature *) features->data,
-      new_local_connection_with_contact,
-      tube_conn, g_object_unref, G_OBJECT (self));
-  G_GNUC_END_IGNORE_DEPRECATIONS
-
-  g_array_unref (features);
->>>>>>> 53cf9df1
 }
 
 #ifdef HAVE_GIO_UNIX
