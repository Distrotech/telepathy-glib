/*
 * Proxy for a Telepathy connection - ContactList support
 *
 * Copyright © 2011 Collabora Ltd. <http://www.collabora.co.uk/>
 *
 * This library is free software; you can redistribute it and/or
 * modify it under the terms of the GNU Lesser General Public
 * License as published by the Free Software Foundation; either
 * version 2.1 of the License, or (at your option) any later version.
 *
 * This library is distributed in the hope that it will be useful,
 * but WITHOUT ANY WARRANTY; without even the implied warranty of
 * MERCHANTABILITY or FITNESS FOR A PARTICULAR PURPOSE.  See the GNU
 * Lesser General Public License for more details.
 *
 * You should have received a copy of the GNU Lesser General Public
 * License along with this library; if not, write to the Free Software
 * Foundation, Inc., 51 Franklin St, Fifth Floor, Boston, MA  02110-1301  USA
 */

#include "config.h"

#include "telepathy-glib/connection-contact-list.h"

#include <telepathy-glib/cli-connection.h>
#include <telepathy-glib/cli-misc.h>
#include <telepathy-glib/dbus.h>
#include <telepathy-glib/interfaces.h>
#include <telepathy-glib/client-factory.h>
#include <telepathy-glib/util.h>

#define DEBUG_FLAG TP_DEBUG_CONNECTION
#include "telepathy-glib/debug-internal.h"
#include "telepathy-glib/connection-internal.h"
#include "telepathy-glib/contact-internal.h"
#include "telepathy-glib/util-internal.h"

typedef struct
{
  GHashTable *changes;
  GHashTable *identifiers;
  GHashTable *removals;
  GPtrArray *new_contacts;
} ContactsChangedItem;

static ContactsChangedItem *
contacts_changed_item_new (GHashTable *changes,
    GHashTable *identifiers,
    GHashTable *removals)
{
  ContactsChangedItem *item;

  item = g_slice_new0 (ContactsChangedItem);
  item->changes = g_hash_table_ref (changes);
  item->identifiers = g_hash_table_ref (identifiers);
  item->removals = g_hash_table_ref (removals);
  item->new_contacts = g_ptr_array_new_with_free_func (g_object_unref);

  return item;
}

static void
contacts_changed_item_free (ContactsChangedItem *item)
{
  tp_clear_pointer (&item->changes, g_hash_table_unref);
  tp_clear_pointer (&item->identifiers, g_hash_table_unref);
  tp_clear_pointer (&item->removals, g_hash_table_unref);
  tp_clear_pointer (&item->new_contacts, g_ptr_array_unref);
  g_slice_free (ContactsChangedItem, item);
}

void
_tp_connection_contacts_changed_queue_free (GQueue *queue)
{
  g_queue_foreach (queue, (GFunc) contacts_changed_item_free, NULL);
  g_queue_free (queue);
}

static void process_queued_contacts_changed (TpConnection *self);

static void
contacts_changed_head_ready (TpConnection *self)
{
  ContactsChangedItem *item;
  GHashTableIter iter;
  gpointer key;
  GPtrArray *added;
  GPtrArray *removed;
  guint i;

  item = g_queue_pop_head (self->priv->contacts_changed_queue);

  added = g_ptr_array_new_full (g_hash_table_size (item->removals),
      g_object_unref);
  removed = g_ptr_array_new_full (item->new_contacts->len,
      g_object_unref);

  /* Remove contacts from roster, and build a list of contacts really removed */
  g_hash_table_iter_init (&iter, item->removals);
  while (g_hash_table_iter_next (&iter, &key, NULL))
    {
      TpContact *contact;

      contact = g_hash_table_lookup (self->priv->roster, key);
      if (contact == NULL)
        {
          DEBUG ("handle %u removed but not in our table - broken CM",
              GPOINTER_TO_UINT (key));
          continue;
        }

      g_ptr_array_add (removed, g_object_ref (contact));
      g_hash_table_remove (self->priv->roster, key);
    }

  /* Add contacts to roster and build a list of contacts added */
  for (i = 0; i < item->new_contacts->len; i++)
    {
      TpContact *contact = g_ptr_array_index (item->new_contacts, i);

      g_ptr_array_add (added, g_object_ref (contact));
      g_hash_table_insert (self->priv->roster,
          GUINT_TO_POINTER (tp_contact_get_handle (contact)),
          g_object_ref (contact));
    }

  DEBUG ("roster changed: %d added, %d removed", added->len, removed->len);
  if (added->len > 0 || removed->len > 0)
    g_signal_emit_by_name (self, "contact-list-changed", added, removed);

  g_ptr_array_unref (added);
  g_ptr_array_unref (removed);
  contacts_changed_item_free (item);

  process_queued_contacts_changed (self);
}

static void
new_contacts_upgraded_cb (GObject *object,
    GAsyncResult *result,
    gpointer user_data)
{
  TpConnection *self = (TpConnection *) object;
  GError *error = NULL;

  if (!tp_connection_upgrade_contacts_finish (self, result, NULL, &error))
    {
      DEBUG ("Error upgrading new roster contacts: %s", error->message);
      g_clear_error (&error);
    }

  contacts_changed_head_ready (self);
}

static void
process_queued_contacts_changed (TpConnection *self)
{
  ContactsChangedItem *item;
  GHashTableIter iter;
  gpointer key, value;
  GArray *features;

  item = g_queue_peek_head (self->priv->contacts_changed_queue);
  if (item == NULL)
    return;

  g_hash_table_iter_init (&iter, item->changes);
  while (g_hash_table_iter_next (&iter, &key, &value))
    {
      TpContact *contact = g_hash_table_lookup (self->priv->roster, key);
      const gchar *identifier = g_hash_table_lookup (item->identifiers, key);
      TpHandle handle = GPOINTER_TO_UINT (key);

      /* If the contact is already in the roster, it is only a change of
       * subscription states. That's already handled by the TpContact itself so
       * we have nothing more to do for it here. */
      if (contact != NULL)
        continue;

      contact = tp_client_factory_ensure_contact (
          tp_proxy_get_factory (self), self, handle, identifier);
      _tp_contact_set_subscription_states (contact, value);
      g_ptr_array_add (item->new_contacts, contact);
    }

  if (item->new_contacts->len == 0)
    {
      contacts_changed_head_ready (self);
      return;
    }

  features = tp_client_factory_dup_contact_features (
      tp_proxy_get_factory (self), self);

  tp_connection_upgrade_contacts_async (self,
      item->new_contacts->len, (TpContact **) item->new_contacts->pdata,
<<<<<<< HEAD
      (const GQuark *) features->data,
      new_contacts_upgraded_cb, NULL, NULL, NULL);
=======
      features->len, (TpContactFeature *) features->data,
      new_contacts_upgraded_cb, NULL);
>>>>>>> 53cf9df1

  g_array_unref (features);
}

static void
contacts_changed_cb (TpConnection *self,
    GHashTable *changes,
    GHashTable *identifiers,
    GHashTable *removals,
    gpointer user_data,
    GObject *weak_object)
{
  ContactsChangedItem *item;

  /* Ignore ContactsChanged signal if we didn't receive initial roster yet */
  if (!self->priv->roster_fetched)
    return;

  /* We need a queue to make sure we don't reorder signals if we get a 2nd
   * ContactsChanged signal before the previous one finished preparing TpContact
   * objects. */
  item = contacts_changed_item_new (changes, identifiers, removals);
  g_queue_push_tail (self->priv->contacts_changed_queue, item);

  /* If this is the only item in the queue, we can process it right away */
  if (self->priv->contacts_changed_queue->length == 1)
    process_queued_contacts_changed (self);
}

static void
got_contact_list_attributes_cb (TpConnection *self,
    GHashTable *attributes,
    const GError *error,
    gpointer user_data,
    GObject *weak_object)
{
  GSimpleAsyncResult *result = (GSimpleAsyncResult *) weak_object;
  GArray *features = user_data;
  GHashTableIter iter;
  gpointer key, value;

  if (error != NULL)
    {
      self->priv->contact_list_state = TP_CONTACT_LIST_STATE_FAILURE;
      g_object_notify ((GObject *) self, "contact-list-state");

      if (result != NULL)
        g_simple_async_result_set_from_error (result, error);

      goto OUT;
    }

  DEBUG ("roster fetched with %d contacts", g_hash_table_size (attributes));
  self->priv->roster_fetched = TRUE;

  g_hash_table_iter_init (&iter, attributes);
  while (g_hash_table_iter_next (&iter, &key, &value))
    {
      TpHandle handle = GPOINTER_TO_UINT (key);
      const gchar *id = tp_asv_get_string (value,
          TP_TOKEN_CONNECTION_CONTACT_ID);
      TpContact *contact;
      GError *e = NULL;

      contact = tp_client_factory_ensure_contact (
          tp_proxy_get_factory (self), self, handle, id);
      if (!_tp_contact_set_attributes (contact, value,
              (const GQuark *) features->data, &e))
        {
          DEBUG ("Error setting contact attributes: %s", e->message);
          g_clear_error (&e);
        }

      /* Give the contact ref to the table */
      g_hash_table_insert (self->priv->roster, key, contact);
    }

  /* emit initial set if roster is not empty */
  if (g_hash_table_size (self->priv->roster) != 0)
    {
      GPtrArray *added;
      GPtrArray *removed;

      added = tp_connection_dup_contact_list (self);
      removed = g_ptr_array_new ();
      g_signal_emit_by_name (self, "contact-list-changed", added, removed);
      g_ptr_array_unref (added);
      g_ptr_array_unref (removed);
    }

  self->priv->contact_list_state = TP_CONTACT_LIST_STATE_SUCCESS;
  g_object_notify ((GObject *) self, "contact-list-state");

OUT:
  if (result != NULL)
    {
      g_simple_async_result_complete (result);
      g_object_unref (result);
    }
}

static void
prepare_roster (TpConnection *self,
    GSimpleAsyncResult *result)
{
  GArray *features;
  const gchar **supported_interfaces;

  DEBUG ("CM has the roster for connection %s, fetch it now.",
      tp_proxy_get_object_path (self));

  tp_cli_connection_interface_contact_list_connect_to_contacts_changed (
      self, contacts_changed_cb, NULL, NULL, NULL, NULL);

  features = tp_client_factory_dup_contact_features (
      tp_proxy_get_factory (self), self);

  supported_interfaces = _tp_contacts_bind_to_signals (self,
      (const GQuark *) features->data);

  tp_connection_get_contact_list_attributes (self, -1,
      supported_interfaces,
      got_contact_list_attributes_cb,
      features, (GDestroyNotify) g_array_unref,
      result ? g_object_ref (result) : NULL);

  g_free (supported_interfaces);
}

static void
contact_list_state_changed_cb (TpConnection *self,
    guint state,
    gpointer user_data,
    GObject *weak_object)
{
  /* Ignore StateChanged if we didn't had the initial state or if
   * duplicate signal */
  if (!self->priv->contact_list_properties_fetched ||
      state == self->priv->contact_list_state)
    return;

  DEBUG ("contact list state changed: %d", state);

  /* If state goes to success, delay notification until roster is ready */
  if (state == TP_CONTACT_LIST_STATE_SUCCESS &&
      tp_proxy_is_prepared (self, TP_CONNECTION_FEATURE_CONTACT_LIST))
    {
      prepare_roster (self, NULL);
      return;
    }

  self->priv->contact_list_state = state;
  g_object_notify ((GObject *) self, "contact-list-state");
}

static void
prepare_contact_list_props_cb (TpProxy *proxy,
    GHashTable *properties,
    const GError *error,
    gpointer user_data,
    GObject *weak_object)
{
  TpConnection *self = (TpConnection *) proxy;
  GSimpleAsyncResult *result = user_data;
  gboolean valid;

  self->priv->contact_list_properties_fetched = TRUE;

  if (error != NULL)
    {
      DEBUG ("Error preparing ContactList properties: %s", error->message);
      g_simple_async_result_set_from_error (result, error);
      goto OUT;
    }

  self->priv->contact_list_state = tp_asv_get_uint32 (properties,
      "ContactListState", &valid);
  if (!valid)
    {
      DEBUG ("Connection %s doesn't have ContactListState property",
          tp_proxy_get_object_path (self));
    }

  self->priv->contact_list_persists = tp_asv_get_boolean (properties,
      "ContactListPersists", &valid);
  if (!valid)
    {
      DEBUG ("Connection %s doesn't have ContactListPersists property",
          tp_proxy_get_object_path (self));
    }

  self->priv->can_change_contact_list = tp_asv_get_boolean (properties,
      "CanChangeContactList", &valid);
  if (!valid)
    {
      DEBUG ("Connection %s doesn't have CanChangeContactList property",
          tp_proxy_get_object_path (self));
    }

  self->priv->request_uses_message = tp_asv_get_boolean (properties,
      "RequestUsesMessage", &valid);
  if (!valid)
    {
      DEBUG ("Connection %s doesn't have RequestUsesMessage property",
          tp_proxy_get_object_path (self));
    }

  DEBUG ("Got contact list properties; state=%d",
      self->priv->contact_list_state);

OUT:
  g_simple_async_result_complete (result);
}

void _tp_connection_prepare_contact_list_async (TpProxy *proxy,
    const TpProxyFeature *feature,
    GAsyncReadyCallback callback,
    gpointer user_data)
{
  TpConnection *self = (TpConnection *) proxy;
  GSimpleAsyncResult *result;

  result = g_simple_async_result_new ((GObject *) self, callback, user_data,
      _tp_connection_prepare_contact_list_async);

  /* If the CM has the contact list, prepare it right away */
  if (self->priv->contact_list_state == TP_CONTACT_LIST_STATE_SUCCESS)
    {
      prepare_roster (self, result);
      return;
    }

  /* Contacts will be prepared once the CM has fetched the contact list from
   * the server.
   * Complete the preparation as it's not supposed to wait for the contact
   * list. */
  g_simple_async_result_complete_in_idle (result);
  g_object_unref (result);
}

void _tp_connection_prepare_contact_list_props_async (TpProxy *proxy,
    const TpProxyFeature *feature,
    GAsyncReadyCallback callback,
    gpointer user_data)
{
  TpConnection *self = (TpConnection *) proxy;
  GSimpleAsyncResult *result;

  tp_cli_connection_interface_contact_list_connect_to_contact_list_state_changed
      (self, contact_list_state_changed_cb, NULL, NULL, NULL, NULL);

  result = g_simple_async_result_new ((GObject *) self, callback, user_data,
      _tp_connection_prepare_contact_list_props_async);

  tp_cli_dbus_properties_call_get_all (self, -1,
      TP_IFACE_CONNECTION_INTERFACE_CONTACT_LIST,
      prepare_contact_list_props_cb, result, g_object_unref, NULL);
}

static void
contact_groups_created_cb (TpConnection *self,
    const gchar **names,
    gpointer user_data,
    GObject *weak_object)
{
  const gchar **iter;

  if (!self->priv->groups_fetched)
      return;

  DEBUG ("Groups created:");

  /* Remove the ending NULL */
  g_ptr_array_remove_index_fast (self->priv->contact_groups,
      self->priv->contact_groups->len - 1);

  for (iter = names; *iter != NULL; iter++)
    {
      DEBUG ("  %s", *iter);
      g_ptr_array_add (self->priv->contact_groups, g_strdup (*iter));
    }

  /* Add back the ending NULL */
  g_ptr_array_add (self->priv->contact_groups, NULL);

  g_object_notify ((GObject *) self, "contact-groups");
  g_signal_emit_by_name (self, "groups-created", names);
}

static void
contact_groups_removed_cb (TpConnection *self,
    const gchar **names,
    gpointer user_data,
    GObject *weak_object)
{
  const gchar **iter;

  if (!self->priv->groups_fetched)
      return;

  DEBUG ("Groups removed:");

  /* Remove the ending NULL */
  g_ptr_array_remove_index_fast (self->priv->contact_groups,
      self->priv->contact_groups->len - 1);

  for (iter = names; *iter != NULL; iter++)
    {
      guint i;

      for (i = 0; i < self->priv->contact_groups->len; i++)
        {
          const gchar *str = g_ptr_array_index (self->priv->contact_groups, i);

          if (!tp_strdiff (str, *iter))
            {
              DEBUG ("  %s", str);
              g_ptr_array_remove_index_fast (self->priv->contact_groups, i);
              break;
            }
        }
    }

  /* Add back the ending NULL */
  g_ptr_array_add (self->priv->contact_groups, NULL);

  g_object_notify ((GObject *) self, "contact-groups");
  g_signal_emit_by_name (self, "groups-removed", names);
}

static void
contact_group_renamed_cb (TpConnection *self,
    const gchar *old_name,
    const gchar *new_name,
    gpointer user_data,
    GObject *weak_object)
{
  guint i;

  if (!self->priv->groups_fetched)
      return;

  DEBUG ("Group renamed: %s -> %s", old_name, new_name);

  /* Remove the ending NULL */
  g_ptr_array_remove_index_fast (self->priv->contact_groups,
      self->priv->contact_groups->len - 1);

  for (i = 0; i < self->priv->contact_groups->len; i++)
    {
      const gchar *str = g_ptr_array_index (self->priv->contact_groups, i);

      if (!tp_strdiff (str, old_name))
        {
          g_ptr_array_remove_index_fast (self->priv->contact_groups, i);
          break;
        }
    }
  g_ptr_array_add (self->priv->contact_groups, g_strdup (new_name));

  /* Add back the ending NULL */
  g_ptr_array_add (self->priv->contact_groups, NULL);

  g_object_notify ((GObject *) self, "contact-groups");
  g_signal_emit_by_name (self, "group-renamed", old_name, new_name);
}

static void
prepare_contact_groups_cb (TpProxy *proxy,
    GHashTable *properties,
    const GError *error,
    gpointer user_data,
    GObject *weak_object)
{
  TpConnection *self = (TpConnection *) proxy;
  GSimpleAsyncResult *result = user_data;
  GStrv groups;
  gchar **iter;
  gboolean valid;

  if (error != NULL)
    {
      g_simple_async_result_set_from_error (result, error);
      goto OUT;
    }

  self->priv->groups_fetched = TRUE;

  self->priv->disjoint_groups = tp_asv_get_boolean (properties,
      "DisjointGroups", &valid);
  if (!valid)
    {
      DEBUG ("Connection %s doesn't have DisjointGroups property",
          tp_proxy_get_object_path (self));
    }

  self->priv->group_storage = tp_asv_get_uint32 (properties,
      "GroupStorage", &valid);
  if (!valid)
    {
      DEBUG ("Connection %s doesn't have GroupStorage property",
          tp_proxy_get_object_path (self));
    }

  DEBUG ("Got contact list groups:");

  /* Remove the ending NULL */
  g_ptr_array_remove_index_fast (self->priv->contact_groups,
      self->priv->contact_groups->len - 1);

  groups = tp_asv_get_boxed (properties, "Groups", G_TYPE_STRV);
  for (iter = groups; *iter != NULL; iter++)
    {
      DEBUG ("  %s", *iter);
      g_ptr_array_add (self->priv->contact_groups, g_strdup (*iter));
    }

  /* Add back the ending NULL */
  g_ptr_array_add (self->priv->contact_groups, NULL);

OUT:
  g_simple_async_result_complete (result);
}

void
_tp_connection_prepare_contact_groups_async (TpProxy *proxy,
    const TpProxyFeature *feature,
    GAsyncReadyCallback callback,
    gpointer user_data)
{
  TpConnection *self = (TpConnection *) proxy;
  GSimpleAsyncResult *result;

  tp_cli_connection_interface_contact_groups_connect_to_groups_created (
      self, contact_groups_created_cb, NULL, NULL, NULL, NULL);
  tp_cli_connection_interface_contact_groups_connect_to_groups_removed (
      self, contact_groups_removed_cb, NULL, NULL, NULL, NULL);
  tp_cli_connection_interface_contact_groups_connect_to_group_renamed (
      self, contact_group_renamed_cb, NULL, NULL, NULL, NULL);

  result = g_simple_async_result_new ((GObject *) self, callback, user_data,
      _tp_connection_prepare_contact_groups_async);

  tp_cli_dbus_properties_call_get_all (self, -1,
      TP_IFACE_CONNECTION_INTERFACE_CONTACT_GROUPS,
      prepare_contact_groups_cb, result, g_object_unref, NULL);
}

/**
 * TP_CONNECTION_FEATURE_CONTACT_LIST:
 *
 * Expands to a call to a function that returns a #GQuark representing the
 * "contact-list" feature.
 *
 * When this feature is prepared, the
 * %TP_CONNECTION_FEATURE_CONTACT_LIST_PROPERTIES has been prepared, so the
 * contact list properties of the Connection has been retrieved.
 * If #TpConnection:contact-list-state is
 * %TP_CONTACT_LIST_STATE_SUCCESS, all #TpContact objects will also be created
 * and prepared with the desired features. See tp_connection_dup_contact_list()
 * to get the list of contacts, and
 * tp_client_factory_add_contact_features() to define which features
 * needs to be prepared on them.
 *
 * This feature will fail to prepare when using obsolete Telepathy connection
 * managers which do not implement the ContactList interface.
 *
 * One can ask for a feature to be prepared using the
 * tp_proxy_prepare_async() function, and waiting for it to callback.
 *
 * Since: 0.15.5
 */

GQuark
tp_connection_get_feature_quark_contact_list (void)
{
  return g_quark_from_static_string ("tp-connection-feature-contact-list");
}

/**
 * tp_connection_get_contact_list_state:
 * @self: a #TpConnection
 *
 * <!-- -->
 *
 * Returns: the value of #TpConnection:contact-list-state property
 *
 * Since: 0.15.5
 */
TpContactListState
tp_connection_get_contact_list_state (TpConnection *self)
{
  g_return_val_if_fail (TP_IS_CONNECTION (self), TP_CONTACT_LIST_STATE_NONE);

  return self->priv->contact_list_state;
}

/**
 * tp_connection_get_contact_list_persists:
 * @self: a #TpConnection
 *
 * <!-- -->
 *
 * Returns: the value of #TpConnection:contact-list-persists property
 *
 * Since: 0.15.5
 */
gboolean
tp_connection_get_contact_list_persists (TpConnection *self)
{
  g_return_val_if_fail (TP_IS_CONNECTION (self), FALSE);

  return self->priv->contact_list_persists;
}

/**
 * tp_connection_get_can_change_contact_list:
 * @self: a #TpConnection
 *
 * <!-- -->
 *
 * Returns: the value of #TpConnection:can-change-contact-list property
 *
 * Since: 0.15.5
 */
gboolean
tp_connection_get_can_change_contact_list (TpConnection *self)
{
  g_return_val_if_fail (TP_IS_CONNECTION (self), FALSE);

  return self->priv->can_change_contact_list;
}

/**
 * tp_connection_get_request_uses_message:
 * @self: a #TpConnection
 *
 * <!-- -->
 *
 * Returns: the value of #TpConnection:request-uses-message property
 *
 * Since: 0.15.5
 */
gboolean
tp_connection_get_request_uses_message (TpConnection *self)
{
  g_return_val_if_fail (TP_IS_CONNECTION (self), FALSE);

  return self->priv->request_uses_message;
}

/**
 * tp_connection_dup_contact_list:
 * @self: a #TpConnection
 *
 * Retrieves the user's contact list. In general, blocked contacts are not
 * included in this list. The #TpContact objects returned are guaranteed to
 * have all of the features previously passed to
 * tp_client_factory_add_contact_features() prepared.
 *
 * Before calling this method, you must first call tp_proxy_prepare_async() with
 * the %TP_CONNECTION_FEATURE_CONTACT_LIST feature, and verify that
 * #TpConnection:contact-list-state is set to %TP_CONTACT_LIST_STATE_SUCCESS.
 *
 * Returns: (transfer container) (type GLib.PtrArray) (element-type TelepathyGLib.Contact):
 *  a new #GPtrArray of #TpContact. Use g_ptr_array_unref() when done.
 *
 * Since: 0.15.5
 */
GPtrArray *
tp_connection_dup_contact_list (TpConnection *self)
{
  g_return_val_if_fail (TP_IS_CONNECTION (self), NULL);

  return _tp_contacts_from_values (self->priv->roster);
}

static void
generic_callback (TpConnection *self,
    const GError *error,
    gpointer user_data,
    GObject *weak_object)
{
  GSimpleAsyncResult *result = user_data;

  if (error != NULL)
    {
      DEBUG ("Operation failed: %s", error->message);
      g_simple_async_result_set_from_error (result, error);
    }

  /* tp_cli callbacks can potentially be called in a re-entrant way,
   * so we can't necessarily complete @result without using an idle. */
  g_simple_async_result_complete_in_idle (result);
}

#define contact_list_generic_async(method, ...) \
  G_STMT_START { \
    GSimpleAsyncResult *result; \
    GArray *handles; \
    gboolean supplied_contacts_are_valid; \
    \
    g_return_if_fail (TP_IS_CONNECTION (self)); \
    g_return_if_fail (n_contacts > 0); \
    \
    supplied_contacts_are_valid = _tp_contacts_to_handles (self, n_contacts, \
        contacts, &handles); \
    g_return_if_fail (supplied_contacts_are_valid); \
    \
    result = g_simple_async_result_new ((GObject *) self, callback, user_data, \
        tp_connection_##method##_async); \
    \
    tp_cli_connection_interface_contact_list_call_##method (self, -1, handles, \
        ##__VA_ARGS__, generic_callback, result, g_object_unref, NULL); \
    g_array_unref (handles); \
  } G_STMT_END

#define generic_finish(method) \
    _tp_implement_finish_void (self, tp_connection_##method##_async);

/**
 * tp_connection_request_subscription_async:
 * @self: a #TpConnection
 * @n_contacts: The number of contacts in @contacts (must be at least 1)
 * @contacts: (array length=n_contacts): An array of #TpContact objects to whom
 *  requests are to be sent.
 * @message: an optional plain-text message from the user, to send to those
 *  @contacts with the subscription request.
 * @callback: a callback to call when the operation finishes
 * @user_data: data to pass to @callback
 *
 * Request that the given @contacts allow the local user to subscribe to their
 * presence, i.e. that their #TpContact:subscribe-state property becomes
 * %TP_SUBSCRIPTION_STATE_YES.
 *
 * For this to work properly @self must have interface
 * %TP_IFACE_CONNECTION_INTERFACE_CONTACT_LIST.
 *
 * Since: 0.15.5
 */
void
tp_connection_request_subscription_async (TpConnection *self,
    guint n_contacts,
    TpContact * const *contacts,
    const gchar *message,
    GAsyncReadyCallback callback,
    gpointer user_data)
{
  contact_list_generic_async (request_subscription, message);
}

/**
 * tp_connection_request_subscription_finish:
 * @self: a #TpConnection
 * @result: a #GAsyncResult
 * @error: a #GError to fill
 *
 * Finishes tp_connection_request_subscription_async()
 *
 * Returns: %TRUE if the operation was successful, otherwise %FALSE.
 *
 * Since: 0.15.5
 */
gboolean
tp_connection_request_subscription_finish (TpConnection *self,
    GAsyncResult *result,
    GError **error)
{
  generic_finish (request_subscription);
}

/**
 * tp_connection_authorize_publication_async:
 * @self: a #TpConnection
 * @n_contacts: The number of contacts in @contacts (must be at least 1)
 * @contacts: (array length=n_contacts): An array of #TpContact objects to
 *  authorize
 * @callback: a callback to call when the operation finishes
 * @user_data: data to pass to @callback
 *
 * For each of the given @contacts, request that the local user's presence is
 * sent to that contact, i.e. that their #TpContact:publish-state property
 * becomes %TP_SUBSCRIPTION_STATE_YES.
 *
 * For this to work properly @self must have interface
 * %TP_IFACE_CONNECTION_INTERFACE_CONTACT_LIST.
 *
 * Since: 0.15.5
 */
void
tp_connection_authorize_publication_async (TpConnection *self,
    guint n_contacts,
    TpContact * const *contacts,
    GAsyncReadyCallback callback,
    gpointer user_data)
{
  contact_list_generic_async (authorize_publication);
}

/**
 * tp_connection_authorize_publication_finish:
 * @self: a #TpConnection
 * @result: a #GAsyncResult
 * @error: a #GError to fill
 *
 * Finishes tp_connection_authorize_publication_async()
 *
 * Returns: %TRUE if the operation was successful, otherwise %FALSE.
 *
 * Since: 0.15.5
 */
gboolean
tp_connection_authorize_publication_finish (TpConnection *self,
    GAsyncResult *result,
    GError **error)
{
  generic_finish (authorize_publication);
}

/**
 * tp_connection_remove_contacts_async:
 * @self: a #TpConnection
 * @n_contacts: The number of contacts in @contacts (must be at least 1)
 * @contacts: (array length=n_contacts): An array of #TpContact objects to
 *  remove
 * @callback: a callback to call when the operation finishes
 * @user_data: data to pass to @callback
 *
 * Remove the given @contacts from the contact list entirely. It is
 * protocol-dependent whether this works, and under which circumstances.
 *
 * For this to work properly @self must have interface
 * %TP_IFACE_CONNECTION_INTERFACE_CONTACT_LIST.
 *
 * Since: 0.15.5
 */
void
tp_connection_remove_contacts_async (TpConnection *self,
    guint n_contacts,
    TpContact * const *contacts,
    GAsyncReadyCallback callback,
    gpointer user_data)
{
  contact_list_generic_async (remove_contacts);
}

/**
 * tp_connection_remove_contacts_finish:
 * @self: a #TpConnection
 * @result: a #GAsyncResult
 * @error: a #GError to fill
 *
 * Finishes tp_connection_remove_contacts_async()
 *
 * Returns: %TRUE if the operation was successful, otherwise %FALSE.
 *
 * Since: 0.15.5
 */
gboolean
tp_connection_remove_contacts_finish (TpConnection *self,
    GAsyncResult *result,
    GError **error)
{
  generic_finish (remove_contacts);
}

/**
 * tp_connection_unsubscribe_async:
 * @self: a #TpConnection
 * @n_contacts: The number of contacts in @contacts (must be at least 1)
 * @contacts: (array length=n_contacts): An array of #TpContact objects to
 *  remove
 * @callback: a callback to call when the operation finishes
 * @user_data: data to pass to @callback
 *
 * Attempt to set the given @contacts' #TpContact:subscribe-state property to
 * %TP_SUBSCRIPTION_STATE_NO, i.e. stop receiving their presence.
 *
 * For this to work properly @self must have interface
 * %TP_IFACE_CONNECTION_INTERFACE_CONTACT_LIST.
 *
 * Since: 0.15.5
 */
void
tp_connection_unsubscribe_async (TpConnection *self,
    guint n_contacts,
    TpContact * const *contacts,
    GAsyncReadyCallback callback,
    gpointer user_data)
{
  contact_list_generic_async (unsubscribe);
}

/**
 * tp_connection_unsubscribe_finish:
 * @self: a #TpConnection
 * @result: a #GAsyncResult
 * @error: a #GError to fill
 *
 * Finishes tp_connection_unsubscribe_async()
 *
 * Returns: %TRUE if the operation was successful, otherwise %FALSE.
 *
 * Since: 0.15.5
 */
gboolean
tp_connection_unsubscribe_finish (TpConnection *self,
    GAsyncResult *result,
    GError **error)
{
  generic_finish (unsubscribe);
}

/**
 * tp_connection_unpublish_async:
 * @self: a #TpConnection
 * @n_contacts: The number of contacts in @contacts (must be at least 1)
 * @contacts: (array length=n_contacts): An array of #TpContact objects to
 *  remove
 * @callback: a callback to call when the operation finishes
 * @user_data: data to pass to @callback
 *
 * Attempt to set the given @contacts' #TpContact:publish-state property to
 * %TP_SUBSCRIPTION_STATE_NO, i.e. stop sending presence to them.
 *
 * For this to work properly @self must have interface
 * %TP_IFACE_CONNECTION_INTERFACE_CONTACT_LIST.
 *
 * Since: 0.15.5
 */
void
tp_connection_unpublish_async (TpConnection *self,
    guint n_contacts,
    TpContact * const *contacts,
    GAsyncReadyCallback callback,
    gpointer user_data)
{
  contact_list_generic_async (unpublish);
}

/**
 * tp_connection_unpublish_finish:
 * @self: a #TpConnection
 * @result: a #GAsyncResult
 * @error: a #GError to fill
 *
 * Finishes tp_connection_unpublish_async()
 *
 * Returns: %TRUE if the operation was successful, otherwise %FALSE.
 *
 * Since: 0.15.5
 */
gboolean
tp_connection_unpublish_finish (TpConnection *self,
    GAsyncResult *result,
    GError **error)
{
  generic_finish (unpublish);
}

/**
 * TP_CONNECTION_FEATURE_CONTACT_GROUPS:
 *
 * Expands to a call to a function that returns a #GQuark representing the
 * "contact-groups" feature.
 *
 * When this feature is prepared, the contact groups properties of the
 * Connection has been retrieved.
 *
 * See #TpContact:contact-groups to get the list of groups a contact is member
 * of.
 *
 * One can ask for a feature to be prepared using the
 * tp_proxy_prepare_async() function, and waiting for it to callback.
 *
 * Since: 0.15.5
 */

GQuark
tp_connection_get_feature_quark_contact_groups (void)
{
  return g_quark_from_static_string ("tp-connection-feature-contact-groups");
}

/**
 * tp_connection_get_disjoint_groups:
 * @self: a #TpConnection
 *
 * <!-- -->
 *
 * Returns: the value of #TpConnection:disjoint-groups
 *
 * Since: 0.15.5
 */
gboolean
tp_connection_get_disjoint_groups (TpConnection *self)
{
  g_return_val_if_fail (TP_IS_CONNECTION (self), FALSE);

  return self->priv->disjoint_groups;
}

/**
 * tp_connection_get_group_storage:
 * @self: a #TpConnection
 *
 * <!-- -->
 *
 * Returns: the value of #TpConnection:group-storage
 *
 * Since: 0.15.5
 */
TpContactMetadataStorageType
tp_connection_get_group_storage (TpConnection *self)
{
  g_return_val_if_fail (TP_IS_CONNECTION (self),
      TP_CONTACT_METADATA_STORAGE_TYPE_NONE);

  return self->priv->group_storage;
}

/**
 * tp_connection_get_contact_groups:
 * @self: a #TpConnection
 *
 * <!-- -->
 *
 * Returns: (array zero-terminated=1) (transfer none): the value of
 *  #TpConnection:contact-groups
 *
 * Since: 0.15.5
 */
const gchar * const *
tp_connection_get_contact_groups (TpConnection *self)
{
  g_return_val_if_fail (TP_IS_CONNECTION (self), NULL);

  return (const gchar * const *) self->priv->contact_groups->pdata;
}

#define contact_groups_generic_async(method) \
  G_STMT_START { \
    GSimpleAsyncResult *result; \
    GArray *handles; \
    gboolean supplied_contacts_are_valid; \
    \
    g_return_if_fail (TP_IS_CONNECTION (self)); \
    g_return_if_fail (group != NULL); \
    g_return_if_fail (n_contacts > 0); \
    \
    supplied_contacts_are_valid = _tp_contacts_to_handles (self, n_contacts, \
        contacts, &handles); \
    g_return_if_fail (supplied_contacts_are_valid); \
    \
    result = g_simple_async_result_new ((GObject *) self, callback, user_data, \
        tp_connection_##method##_async); \
    \
    tp_cli_connection_interface_contact_groups_call_##method (self, -1, \
        group, handles, generic_callback, result, g_object_unref, NULL); \
    g_array_unref (handles); \
  } G_STMT_END

/**
 * tp_connection_set_group_members_async:
 * @self: a #TpConnection
 * @group: the group to alter.
 * @n_contacts: The number of contacts in @contacts (must be at least 1)
 * @contacts: (array length=n_contacts): An array of #TpContact objects members
 *  for the group. If this set is empty, this method MAY remove the group.
 * @callback: a callback to call when the operation finishes
 * @user_data: data to pass to @callback
 *
 * Add the given @contacts to the given @group (creating it if necessary), and
 * remove all other members.
 *
 * For this to work properly @self must have interface
 * %TP_IFACE_CONNECTION_INTERFACE_CONTACT_GROUPS.
 *
 * Since: 0.15.5
 */
void
tp_connection_set_group_members_async (TpConnection *self,
    const gchar *group,
    guint n_contacts,
    TpContact * const *contacts,
    GAsyncReadyCallback callback,
    gpointer user_data)
{
  contact_groups_generic_async (set_group_members);
}

/**
 * tp_connection_set_group_members_finish:
 * @self: a #TpConnection
 * @result: a #GAsyncResult
 * @error: a #GError to fill
 *
 * Finishes tp_connection_set_group_members_async()
 *
 * Returns: %TRUE if the operation was successful, otherwise %FALSE.
 *
 * Since: 0.15.5
 */
gboolean
tp_connection_set_group_members_finish (TpConnection *self,
    GAsyncResult *result,
    GError **error)
{
  generic_finish (set_group_members);
}

/**
 * tp_connection_add_to_group_async:
 * @self: a #TpConnection
 * @group: the group to alter.
 * @n_contacts: The number of contacts in @contacts (must be at least 1)
 * @contacts: (array length=n_contacts): An array of #TpContact objects to
 *  include in the group.
 * @callback: a callback to call when the operation finishes
 * @user_data: data to pass to @callback
 *
 * Add the given @contacts to the given @group, creating it if necessary.
 *
 * For this to work properly @self must have interface
 * %TP_IFACE_CONNECTION_INTERFACE_CONTACT_GROUPS.
 *
 * Since: 0.15.5
 */
void
tp_connection_add_to_group_async (TpConnection *self,
    const gchar *group,
    guint n_contacts,
    TpContact * const *contacts,
    GAsyncReadyCallback callback,
    gpointer user_data)
{
  contact_groups_generic_async (add_to_group);
}

/**
 * tp_connection_add_to_group_finish:
 * @self: a #TpConnection
 * @result: a #GAsyncResult
 * @error: a #GError to fill
 *
 * Finishes tp_connection_add_to_group_async()
 *
 * Returns: %TRUE if the operation was successful, otherwise %FALSE.
 *
 * Since: 0.15.5
 */
gboolean
tp_connection_add_to_group_finish (TpConnection *self,
    GAsyncResult *result,
    GError **error)
{
  generic_finish (add_to_group);
}

/**
 * tp_connection_remove_from_group_async:
 * @self: a #TpConnection
 * @group: the group to alter.
 * @n_contacts: The number of contacts in @contacts (must be at least 1)
 * @contacts: (array length=n_contacts): An array of #TpContact objects to
 *  remove from the group.
 * @callback: a callback to call when the operation finishes
 * @user_data: data to pass to @callback
 *
 * Remove the given @contacts from the given @group. If there are no members
 * left in the group afterwards, the group MAY itself be removed.
 *
 * For this to work properly @self must have interface
 * %TP_IFACE_CONNECTION_INTERFACE_CONTACT_GROUPS.
 *
 * Since: 0.15.5
 */
void
tp_connection_remove_from_group_async (TpConnection *self,
    const gchar *group,
    guint n_contacts,
    TpContact * const *contacts,
    GAsyncReadyCallback callback,
    gpointer user_data)
{
  contact_groups_generic_async (remove_from_group);
}

/**
 * tp_connection_remove_from_group_finish:
 * @self: a #TpConnection
 * @result: a #GAsyncResult
 * @error: a #GError to fill
 *
 * Finishes tp_connection_remove_from_group_async()
 *
 * Returns: %TRUE if the operation was successful, otherwise %FALSE.
 *
 * Since: 0.15.5
 */
gboolean
tp_connection_remove_from_group_finish (TpConnection *self,
    GAsyncResult *result,
    GError **error)
{
  generic_finish (remove_from_group);
}

/**
 * tp_connection_remove_group_async:
 * @self: a #TpConnection
 * @group: the group to remove.
 * @callback: a callback to call when the operation finishes
 * @user_data: data to pass to @callback
 *
 * Remove all members from the given group, then remove the group itself.
 *
 * For this to work properly @self must have interface
 * %TP_IFACE_CONNECTION_INTERFACE_CONTACT_GROUPS.
 *
 * Since: 0.15.5
 */
void
tp_connection_remove_group_async (TpConnection *self,
    const gchar *group,
    GAsyncReadyCallback callback,
    gpointer user_data)
{
    GSimpleAsyncResult *result;

    g_return_if_fail (TP_IS_CONNECTION (self));
    g_return_if_fail (group != NULL);

    result = g_simple_async_result_new ((GObject *) self, callback, user_data,
        tp_connection_remove_group_async);

    tp_cli_connection_interface_contact_groups_call_remove_group (self, -1,
        group, generic_callback, result, g_object_unref, NULL);
}

/**
 * tp_connection_remove_group_finish:
 * @self: a #TpConnection
 * @result: a #GAsyncResult
 * @error: a #GError to fill
 *
 * Finishes tp_connection_remove_group_async()
 *
 * Returns: %TRUE if the operation was successful, otherwise %FALSE.
 *
 * Since: 0.15.5
 */
gboolean
tp_connection_remove_group_finish (TpConnection *self,
    GAsyncResult *result,
    GError **error)
{
  generic_finish (remove_group);
}

/**
 * tp_connection_rename_group_async:
 * @self: a #TpConnection
 * @old_name: the group to rename
 * @new_name: the new name for the group
 * @callback: a callback to call when the operation finishes
 * @user_data: data to pass to @callback
 *
 * Rename the given @old_name.
 *
 * On protocols where groups behave like tags, this is an API short-cut for
 * adding all of the group's members to a group with the new name, then removing
 * the old group.
 *
 * For this to work properly @self must have interface
 * %TP_IFACE_CONNECTION_INTERFACE_CONTACT_GROUPS.
 *
 * Since: 0.15.5
 */
void
tp_connection_rename_group_async (TpConnection *self,
    const gchar *old_name,
    const gchar *new_name,
    GAsyncReadyCallback callback,
    gpointer user_data)
{
    GSimpleAsyncResult *result;

    g_return_if_fail (TP_IS_CONNECTION (self));
    g_return_if_fail (old_name != NULL);
    g_return_if_fail (new_name != NULL);

    result = g_simple_async_result_new ((GObject *) self, callback, user_data,
        tp_connection_rename_group_async);

    tp_cli_connection_interface_contact_groups_call_rename_group (self, -1,
        old_name, new_name, generic_callback, result, g_object_unref, NULL);
}

/**
 * tp_connection_rename_group_finish:
 * @self: a #TpConnection
 * @result: a #GAsyncResult
 * @error: a #GError to fill
 *
 * Finishes tp_connection_rename_group_async()
 *
 * Returns: %TRUE if the operation was successful, otherwise %FALSE.
 *
 * Since: 0.15.5
 */
gboolean
tp_connection_rename_group_finish (TpConnection *self,
    GAsyncResult *result,
    GError **error)
{
  generic_finish (rename_group);
}

/* ContactBlocking */

/**
 * tp_connection_block_contacts_async:
 * @self: a #TpConnection
 * @n_contacts: the number of contacts in @contacts (must be at least 1)
 * @contacts: (array length=n_contacts): An array of #TpContact objects to
 *  block
 * @report_abusive: If %TRUE, report these contacts as abusive to the
 * server administrators as well as blocking them. See
 * #TpConnection:can-report-abusive to discover whether reporting abuse is
 * supported. If #TpConnection:can-report-abusive is %FALSE, this parameter will
 * be ignored.
 * @callback: a callback to call when the operation finishes
 * @user_data: data to pass to @callback
 *
 * Direct the server to block @contacts.
 *
 * Since: 0.17.0
 */
void
tp_connection_block_contacts_async (TpConnection *self,
    guint n_contacts,
    TpContact * const *contacts,
    gboolean report_abusive,
    GAsyncReadyCallback callback,
    gpointer user_data)
{
  GSimpleAsyncResult *result;
  GArray *handles;
  gboolean supplied_contacts_are_valid;

  g_return_if_fail (TP_IS_CONNECTION (self));
  g_return_if_fail (n_contacts > 0);

  supplied_contacts_are_valid = _tp_contacts_to_handles (self, n_contacts,
      contacts, &handles);
  g_return_if_fail (supplied_contacts_are_valid);

  result = g_simple_async_result_new ((GObject *) self, callback, user_data,
      tp_connection_block_contacts_async);

  tp_cli_connection_interface_contact_blocking_call_block_contacts (self, -1,
      handles, report_abusive, generic_callback, result, g_object_unref, NULL);
  g_array_unref (handles);
}

/**
 * tp_connection_block_contacts_finish:
 * @self: a #TpConnection
 * @result: a #GAsyncResult
 * @error: a #GError to fill
 *
 * Finishes tp_connection_block_contacts_async()
 *
 * Returns: %TRUE if the operation was successful, otherwise %FALSE.
 *
 * Since: 0.17.0
 */
gboolean
tp_connection_block_contacts_finish (TpConnection *self,
    GAsyncResult *result,
    GError **error)
{
  generic_finish (block_contacts);
}

/**
 * tp_connection_unblock_contacts_async:
 * @self: a #TpConnection
 * @n_contacts: the number of contacts in @contacts (must be at least 1)
 * @contacts: (array length=n_contacts): An array of #TpContact objects to
 *  block
 * @callback: a callback to call when the operation finishes
 * @user_data: data to pass to @callback
 *
 * Direct the server to unblock @contacts.
 *
 * Since: 0.17.0
 */
void
tp_connection_unblock_contacts_async (TpConnection *self,
    guint n_contacts,
    TpContact * const *contacts,
    GAsyncReadyCallback callback,
    gpointer user_data)
{
  GSimpleAsyncResult *result;
  GArray *handles;
  gboolean supplied_contacts_are_valid;

  g_return_if_fail (TP_IS_CONNECTION (self));
  g_return_if_fail (n_contacts > 0);

  supplied_contacts_are_valid = _tp_contacts_to_handles (self, n_contacts,
      contacts, &handles);
  g_return_if_fail (supplied_contacts_are_valid);

  result = g_simple_async_result_new ((GObject *) self, callback, user_data,
      tp_connection_unblock_contacts_async);

  tp_cli_connection_interface_contact_blocking_call_unblock_contacts (self, -1,
      handles, generic_callback, result, g_object_unref, NULL);
  g_array_unref (handles);
}

/**
 * tp_connection_unblock_contacts_finish:
 * @self: a #TpConnection
 * @result: a #GAsyncResult
 * @error: a #GError to fill
 *
 * Finishes tp_connection_unblock_contacts_async()
 *
 * Returns: %TRUE if the operation was successful, otherwise %FALSE.
 *
 * Since: 0.17.0
 */
gboolean
tp_connection_unblock_contacts_finish (TpConnection *self,
    GAsyncResult *result,
    GError **error)
{
  generic_finish (unblock_contacts);
}

/**
 * TP_CONNECTION_FEATURE_CONTACT_BLOCKING:
 *
 * Expands to a call to a function that returns a #GQuark representing the
 * "contact-blocking" feature.
 *
 * When this feature is prepared, #TpConnection:blocked-contacts will contain an
 * up-to-date list of #TpContact<!-- -->s the user has blocked, and
 * #TpConnection:can-report-abusive will indicate whether abusive contacts can
 * be reported to the server administrator.
 *
 * One can ask for a feature to be prepared using the
 * tp_proxy_prepare_async() function, and waiting for it to callback.
 *
 * Since: 0.17.0
 */

GQuark
tp_connection_get_feature_quark_contact_blocking (void)
{
  return g_quark_from_static_string ("tp-connection-feature-contact-blocking");
}

typedef struct
{
  /* TpHandle -> (const gchar *) identifier */
  GHashTable *added;
  /* TpHandle -> (const gchar *) identifier */
  GHashTable *removed;

  /* array of reffed TpContact */
  GPtrArray *added_contacts;
  /* array of reffed TpContact */
  GPtrArray *removed_contacts;

  GSimpleAsyncResult *result;
} BlockedChangedItem;

static BlockedChangedItem *
blocked_changed_item_new (TpConnection *conn,
    GHashTable *added,
    GHashTable *removed,
    GSimpleAsyncResult *result)
{
  BlockedChangedItem *item = g_slice_new0 (BlockedChangedItem);

  item->added = g_hash_table_ref (added);

  if (removed != NULL)
    item->removed = g_hash_table_ref (removed);
  else
    item->removed = g_hash_table_new (NULL, NULL);

  item->added_contacts = g_ptr_array_new_with_free_func (g_object_unref);
  item->removed_contacts = g_ptr_array_new_with_free_func (g_object_unref);

  if (result != NULL)
    item->result = g_object_ref (result);

  return item;
}

static void
blocked_changed_item_free (BlockedChangedItem *item)
{
  g_hash_table_unref (item->added);
  g_hash_table_unref (item->removed);
  g_ptr_array_unref (item->added_contacts);
  g_ptr_array_unref (item->removed_contacts);
  g_clear_object (&item->result);

  g_slice_free (BlockedChangedItem, item);
}

static void process_queued_blocked_changed (TpConnection *self);

void
_tp_connection_set_contact_blocked (TpConnection *self,
    TpContact *contact)
{
  gboolean blocked;

  blocked = tp_g_ptr_array_contains (self->priv->blocked_contacts,
      contact);

  _tp_contact_set_is_blocked (contact, blocked);
}

static void
blocked_changed_head_ready (TpConnection *self)
{
  BlockedChangedItem *item;

  item = g_queue_pop_head (self->priv->blocked_changed_queue);

  if (item->result != NULL)
    {
      /* Finish preparing TP_CONNECTION_FEATURE_CONTACT_BLOCKING; we can
       * prepare TP_CONTACT_FEATURE_CONTACT_BLOCKING on all contacts as we
       * have now the list of blocked contacts. */
      GHashTableIter iter;
      gpointer contact;

      g_hash_table_iter_init (&iter, self->priv->contacts);
      while (g_hash_table_iter_next (&iter, NULL, &contact))
        {
          _tp_connection_set_contact_blocked (self, contact);
        }

      g_simple_async_result_complete (item->result);
    }

  blocked_changed_item_free (item);
  process_queued_blocked_changed (self);
}

static void
blocked_contacts_upgraded_cb (GObject *object,
    GAsyncResult *result,
    gpointer user_data)
{
  TpConnection *self = (TpConnection *) object;
  BlockedChangedItem *item;
  guint i;
  GPtrArray *added, *removed;
  GPtrArray *contacts;
  GError *error = NULL;

  item = g_queue_peek_head (self->priv->blocked_changed_queue);

  if (!tp_connection_upgrade_contacts_finish (self, result, &contacts, &error))
    {
      DEBUG ("Error upgrading blocked contacts: %s", error->message);
      g_clear_error (&error);
      goto out;
    }

  added = g_ptr_array_new ();
  removed = g_ptr_array_new_with_free_func (g_object_unref);

  for (i = 0; i < contacts->len; i++)
    {
      TpContact *contact = g_ptr_array_index (contacts, i);
      TpHandle handle;

      handle = tp_contact_get_handle (contact);

      if (g_hash_table_lookup (item->added, GUINT_TO_POINTER (handle)) != NULL)
        {
          DEBUG ("Contact %s is blocked",
              tp_contact_get_identifier (contact));

          g_ptr_array_add (self->priv->blocked_contacts,
              g_object_ref (contact));

          g_ptr_array_add (added, contact);
        }
      else if (g_hash_table_lookup (item->removed,
            GUINT_TO_POINTER (handle)) != NULL)
        {
          DEBUG ("Contact %s is no longer blocked",
              tp_contact_get_identifier (contact));

          /* Ref the contact as removing it from blocked_contacts may drop its
           * last ref. */
          g_ptr_array_add (removed, g_object_ref (contact));

          g_ptr_array_remove (self->priv->blocked_contacts, contact);
        }
      else
        {
          g_assert_not_reached ();
        }
    }

  g_object_notify (G_OBJECT (self), "blocked-contacts");

  g_signal_emit_by_name (self, "blocked-contacts-changed", added, removed);

  g_ptr_array_unref (added);
  g_ptr_array_unref (removed);
  g_ptr_array_unref (contacts);

out:
  blocked_changed_head_ready (self);
}

static void
process_queued_blocked_changed (TpConnection *self)
{
  BlockedChangedItem *item;
  GHashTableIter iter;
  gpointer key, value;
  GArray *features;
  GPtrArray *contacts;

  item = g_queue_peek_head (self->priv->blocked_changed_queue);
  if (item == NULL)
    return;

  /* contacts will contain the union of item->added_contacts and
   * item->removed_contacts */
  contacts = g_ptr_array_new ();

  g_hash_table_iter_init (&iter, item->added);
  while (g_hash_table_iter_next (&iter, &key, &value))
    {
      TpHandle handle = GPOINTER_TO_UINT (key);
      const gchar *identifier = value;
      TpContact *contact;

      contact = tp_client_factory_ensure_contact (
          tp_proxy_get_factory (self), self, handle, identifier);

      g_ptr_array_add (item->added_contacts, contact);
      g_ptr_array_add (contacts, contact);

      _tp_contact_set_is_blocked (contact, TRUE);
    }

  g_hash_table_iter_init (&iter, item->removed);
  while (g_hash_table_iter_next (&iter, &key, &value))
    {
      TpHandle handle = GPOINTER_TO_UINT (key);
      const gchar *identifier = value;
      TpContact *contact;

      contact = tp_client_factory_ensure_contact (
          tp_proxy_get_factory (self), self, handle, identifier);

      g_ptr_array_add (item->removed_contacts, contact);
      g_ptr_array_add (contacts, contact);

      _tp_contact_set_is_blocked (contact, FALSE);
    }

  if (contacts->len == 0)
    {
      blocked_changed_head_ready (self);
      g_ptr_array_unref (contacts);
      return;
    }

  features = tp_client_factory_dup_contact_features (
      tp_proxy_get_factory (self), self);

  tp_connection_upgrade_contacts_async (self,
      contacts->len, (TpContact **) contacts->pdata,
<<<<<<< HEAD
      (const GQuark *) features->data,
      blocked_contacts_upgraded_cb, NULL, NULL, NULL);
=======
      features->len, (TpContactFeature *) features->data,
      blocked_contacts_upgraded_cb, NULL);
>>>>>>> 53cf9df1

  g_array_unref (features);
  g_ptr_array_unref (contacts);
}

static void
add_to_blocked_changed_queue (TpConnection *self,
    GHashTable *added,
    GHashTable *removed,
    GSimpleAsyncResult *result)
{
  BlockedChangedItem *item;

  item = blocked_changed_item_new (self, added, removed, result);
  g_queue_push_tail (self->priv->blocked_changed_queue, item);

  if (self->priv->blocked_changed_queue->length == 1)
    process_queued_blocked_changed (self);
}

static void
request_blocked_contacts_cb (TpConnection *self,
    GHashTable *contacts,
    const GError *error,
    gpointer user_data,
    GObject *weak_object)
{
  GSimpleAsyncResult *result = user_data;

  self->priv->blocked_contacts_fetched = TRUE;

  if (error != NULL)
    {
      DEBUG ("Error calling RequestBlockedContacts: %s", error->message);
      g_simple_async_result_set_from_error (result, error);
      g_simple_async_result_complete (result);
      return;
    }

  /* We are not supposed to add items to this queue until the blocked contacts
   * have been fetched. */
  g_assert_cmpuint (self->priv->blocked_changed_queue->length, ==, 0);

  add_to_blocked_changed_queue (self, contacts, NULL, result);
}

static void
prepare_contact_blocking_cb (TpProxy *proxy,
    GHashTable *properties,
    const GError *error,
    gpointer user_data,
    GObject *weak_object)
{
  TpConnection *self = (TpConnection *) proxy;
  GSimpleAsyncResult *result = user_data;
  gboolean valid;

  if (error != NULL)
    {
      DEBUG ("Error preparing ContactBlocking properties: %s", error->message);
    }
  else
    {
      self->priv->contact_blocking_capabilities = tp_asv_get_uint32 (properties,
          "ContactBlockingCapabilities", &valid);
      if (!valid)
        {
          DEBUG ("Connection %s doesn't have ContactBlockingCapabilities "
              "property", tp_proxy_get_object_path (self));
        }
    }

  tp_cli_connection_interface_contact_blocking_call_request_blocked_contacts (
      self, -1, request_blocked_contacts_cb, g_object_ref (result),
      g_object_unref, G_OBJECT (self));
}

static void
blocked_contacts_changed_cb (TpConnection *self,
    GHashTable *blocked,
    GHashTable *unblocked,
    gpointer user_data,
    GObject *weak_object)
{
  if (!self->priv->blocked_contacts_fetched)
    return;

  add_to_blocked_changed_queue (self, blocked, unblocked, NULL);
}

void
_tp_connection_prepare_contact_blocking_async (TpProxy *proxy,
    const TpProxyFeature *feature,
    GAsyncReadyCallback callback,
    gpointer user_data)
{
  TpConnection *self = (TpConnection *) proxy;
  GSimpleAsyncResult *result;
  GError *error = NULL;

  result = g_simple_async_result_new ((GObject *) self, callback, user_data,
      _tp_connection_prepare_contact_blocking_async);

  tp_cli_dbus_properties_call_get_all (self, -1,
      TP_IFACE_CONNECTION_INTERFACE_CONTACT_BLOCKING,
      prepare_contact_blocking_cb, result, g_object_unref, NULL);

  if (tp_cli_connection_interface_contact_blocking_connect_to_blocked_contacts_changed (self,
        blocked_contacts_changed_cb, NULL, NULL, NULL, &error) == NULL)
    {
      DEBUG ("Failed to connect to BlockedContactsChanged: %s", error->message);
      g_error_free (error);
    }
}

/**
 * tp_connection_can_report_abusive:
 * @self: a #TpConnection
 *
 * <!-- -->
 *
 * Returns: the value of #TpConnection:can-report-abusive
 *
 * Since: 0.17.0
 */
gboolean
tp_connection_can_report_abusive (TpConnection *self)
{
  return (self->priv->contact_blocking_capabilities &
    TP_CONTACT_BLOCKING_CAPABILITY_CAN_REPORT_ABUSIVE) != 0;
}

/**
 * tp_connection_get_blocked_contacts:
 * @self: a #TpConnection
 *
 * <!-- -->
 *
 * Returns: (transfer none) (element-type TelepathyGLib.Contact): the value of
 * #TpConnection:blocked-contacts
 *
 * Since: 0.17.0
 */
GPtrArray *
tp_connection_get_blocked_contacts (TpConnection *self)
{
  return self->priv->blocked_contacts;
}

void
_tp_connection_blocked_changed_queue_free (GQueue *queue)
{
  g_queue_foreach (queue, (GFunc) blocked_changed_item_free, NULL);
  g_queue_free (queue);
}

/**
 * TP_CONNECTION_FEATURE_CONTACT_LIST_PROPERTIES:
 *
 * Expands to a call to a function that returns a #GQuark representing the
 * "contact-list-properties" feature.
 *
 * When this feature is prepared, the contact list properties of the Connection
 * has been retrieved.
 * This feature will fail to prepare when using obsolete Telepathy connection
 * managers which do not implement the ContactList interface.
 *
 * One can ask for a feature to be prepared using the
 * tp_proxy_prepare_async() function, and waiting for it to callback.
 *
 * Since: 0.17.0
 */
GQuark
tp_connection_get_feature_quark_contact_list_properties (void)
{
  return g_quark_from_static_string (
      "tp-connection-feature-contact-list-properties");
}<|MERGE_RESOLUTION|>--- conflicted
+++ resolved
@@ -194,13 +194,8 @@
 
   tp_connection_upgrade_contacts_async (self,
       item->new_contacts->len, (TpContact **) item->new_contacts->pdata,
-<<<<<<< HEAD
       (const GQuark *) features->data,
-      new_contacts_upgraded_cb, NULL, NULL, NULL);
-=======
-      features->len, (TpContactFeature *) features->data,
       new_contacts_upgraded_cb, NULL);
->>>>>>> 53cf9df1
 
   g_array_unref (features);
 }
@@ -1794,13 +1789,8 @@
 
   tp_connection_upgrade_contacts_async (self,
       contacts->len, (TpContact **) contacts->pdata,
-<<<<<<< HEAD
       (const GQuark *) features->data,
-      blocked_contacts_upgraded_cb, NULL, NULL, NULL);
-=======
-      features->len, (TpContactFeature *) features->data,
       blocked_contacts_upgraded_cb, NULL);
->>>>>>> 53cf9df1
 
   g_array_unref (features);
   g_ptr_array_unref (contacts);
