--- conflicted
+++ resolved
@@ -1136,12 +1136,8 @@
       start_transfer (self);
     }
 
-<<<<<<< HEAD
   g_simple_async_result_complete (self->priv->result);
-=======
-  g_simple_async_result_complete_in_idle (self->priv->result);
   g_clear_object (&self->priv->result);
->>>>>>> e1d4f543
 }
 
 static gboolean
