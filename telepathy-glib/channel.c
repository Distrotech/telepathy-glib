--- conflicted
+++ resolved
@@ -343,42 +343,6 @@
 }
 
 /**
-<<<<<<< HEAD
-=======
- * tp_channel_is_ready: (skip)
- * @self: a channel
- *
- * Returns the same thing as the #TpChannel:channel-ready property.
- *
- * New code should use tp_proxy_is_prepared(), which is a more general form of
- * this method.
- *
- * For group channels, this method is equivalent to checking for the
- * combination of %TP_CHANNEL_FEATURE_CORE and %TP_CHANNEL_FEATURE_GROUP; for
- * non-group channels, it's equivalent to checking for
- * %TP_CHANNEL_FEATURE_CORE.
- *
- * One important difference is that after #TpProxy::invalidated is
- * signalled, #TpChannel:channel-ready keeps its current value - which might
- * be %TRUE, if the channel was successfully prepared before it became
- * invalidated - but tp_proxy_is_prepared() returns %FALSE for all features.
- *
- * Returns: %TRUE if introspection has completed
- * Since: 0.7.12
- * Deprecated: 0.17.6: use tp_proxy_is_prepared() with
- *  %TP_CHANNEL_FEATURE_CORE
- */
-gboolean
-tp_channel_is_ready (TpChannel *self)
-{
-  g_return_val_if_fail (TP_IS_CHANNEL (self), FALSE);
-
-  return self->priv->ready;
-}
-
-
-/**
->>>>>>> b0919cdd
  * tp_channel_borrow_connection:
  * @self: a channel
  *
@@ -1294,36 +1258,6 @@
       param_spec);
 
   /**
-<<<<<<< HEAD
-=======
-   * TpChannel:channel-ready:
-   *
-   * Initially %FALSE; changes to %TRUE when tp_proxy_prepare_async() has
-   * finished preparing %TP_CHANNEL_FEATURE_CORE, and if the channel is a
-   * group, %TP_CHANNEL_FEATURE_GROUP.
-   *
-   * This is a less general form of tp_proxy_is_prepared(), which should be
-   * used in new code.
-   *
-   * One important difference is that after #TpProxy::invalidated is
-   * signalled, #TpChannel:channel-ready keeps its current value - which might
-   * be %TRUE, if the channel was successfully prepared before it became
-   * invalidated - but tp_proxy_is_prepared() returns %FALSE for all features.
-   *
-   * Change notification is via notify::channel-ready.
-   *
-   * Deprecated: 0.17.6: use tp_proxy_is_prepared() with
-   *  %TP_CHANNEL_FEATURE_CORE for checks, or tp_proxy_prepare_async() for
-   *  notification
-   */
-  param_spec = g_param_spec_boolean ("channel-ready", "Channel ready?",
-      "Initially FALSE; changes to TRUE when introspection finishes", FALSE,
-      G_PARAM_READABLE | G_PARAM_STATIC_STRINGS | G_PARAM_DEPRECATED);
-  g_object_class_install_property (object_class, PROP_CHANNEL_READY,
-      param_spec);
-
-  /**
->>>>>>> b0919cdd
    * TpChannel:connection:
    *
    * The #TpConnection to which this #TpChannel belongs. Used for e.g.
@@ -1782,197 +1716,6 @@
   return ret;
 }
 
-<<<<<<< HEAD
-=======
-/**
- * tp_channel_run_until_ready: (skip)
- * @self: a channel
- * @error: if not %NULL and %FALSE is returned, used to raise an error
- * @loop: if not %NULL, a #GMainLoop is placed here while it is being run
- *  (so calling code can call g_main_loop_quit() to abort), and %NULL is
- *  placed here after the loop has been run
- *
- * If @self is ready for use (introspection has finished, etc.), return
- * immediately. Otherwise, re-enter the main loop until the channel either
- * becomes invalid or becomes ready for use, or until the main loop stored
- * via @loop is cancelled.
- *
- * Returns: %TRUE if the channel has been introspected and is ready for use,
- *  %FALSE if the channel has become invalid.
- *
- * Since: 0.7.1
- * Deprecated: 0.11.0: Use tp_proxy_prepare_async() and re-enter the main
- *  loop yourself, or restructure your program in such a way as to avoid
- *  re-entering the main loop.
- */
-gboolean
-tp_channel_run_until_ready (TpChannel *self,
-                            GError **error,
-                            GMainLoop **loop)
-{
-  TpProxy *as_proxy = (TpProxy *) self;
-  GMainLoop *my_loop;
-  gulong invalidated_id, ready_id;
-
-  g_return_val_if_fail (TP_IS_CHANNEL (self), FALSE);
-
-  if (as_proxy->invalidated)
-    goto raise_invalidated;
-
-  if (self->priv->ready)
-    return TRUE;
-
-  my_loop = g_main_loop_new (NULL, FALSE);
-  invalidated_id = g_signal_connect_swapped (self, "invalidated",
-      G_CALLBACK (g_main_loop_quit), my_loop);
-  ready_id = g_signal_connect_swapped (self, "notify::channel-ready",
-      G_CALLBACK (g_main_loop_quit), my_loop);
-
-  if (loop != NULL)
-    *loop = my_loop;
-
-  g_main_loop_run (my_loop);
-
-  if (loop != NULL)
-    *loop = NULL;
-
-  g_signal_handler_disconnect (self, invalidated_id);
-  g_signal_handler_disconnect (self, ready_id);
-  g_main_loop_unref (my_loop);
-
-  if (as_proxy->invalidated)
-    goto raise_invalidated;
-
-  g_assert (self->priv->ready);
-  return TRUE;
-
-raise_invalidated:
-  if (error != NULL)
-    {
-      g_return_val_if_fail (*error == NULL, FALSE);
-      *error = g_error_copy (as_proxy->invalidated);
-    }
-
-  return FALSE;
-}
-
-typedef struct {
-    TpChannelWhenReadyCb callback;
-    gpointer user_data;
-    gulong invalidated_id;
-    gulong ready_id;
-} CallWhenReadyContext;
-
-static void
-cwr_invalidated (TpChannel *self,
-                 guint domain,
-                 gint code,
-                 gchar *message,
-                 gpointer user_data)
-{
-  CallWhenReadyContext *ctx = user_data;
-  GError e = { domain, code, message };
-
-  DEBUG ("enter");
-
-  g_assert (ctx->callback != NULL);
-
-  ctx->callback (self, &e, ctx->user_data);
-
-  g_signal_handler_disconnect (self, ctx->invalidated_id);
-  g_signal_handler_disconnect (self, ctx->ready_id);
-
-  ctx->callback = NULL;   /* poison it to detect errors */
-  g_slice_free (CallWhenReadyContext, ctx);
-}
-
-static void
-cwr_ready (TpChannel *self,
-           GParamSpec *unused G_GNUC_UNUSED,
-           gpointer user_data)
-{
-  CallWhenReadyContext *ctx = user_data;
-
-  DEBUG ("enter");
-
-  g_assert (ctx->callback != NULL);
-
-  ctx->callback (self, NULL, ctx->user_data);
-
-  g_signal_handler_disconnect (self, ctx->invalidated_id);
-  g_signal_handler_disconnect (self, ctx->ready_id);
-
-  ctx->callback = NULL;   /* poison it to detect errors */
-  g_slice_free (CallWhenReadyContext, ctx);
-}
-
-/**
- * TpChannelWhenReadyCb:
- * @channel: the channel (which may be in the middle of being disposed,
- *  if error is non-%NULL, error->domain is TP_DBUS_ERRORS and error->code is
- *  TP_DBUS_ERROR_PROXY_UNREFERENCED)
- * @error: %NULL if the channel is ready for use, or the error with which
- *  it was invalidated if it is now invalid
- * @user_data: whatever was passed to tp_channel_call_when_ready()
- *
- * Signature of a callback passed to tp_channel_call_when_ready(), which
- * will be called exactly once, when the channel becomes ready or
- * invalid (whichever happens first)
- *
- * Deprecated: 0.17.6
- */
-
-/**
- * tp_channel_call_when_ready: (skip)
- * @self: a channel
- * @callback: called when the channel becomes ready or invalidated, whichever
- *  happens first
- * @user_data: arbitrary user-supplied data passed to the callback
- *
- * If @self is ready for use or has been invalidated, call @callback
- * immediately, then return. Otherwise, arrange
- * for @callback to be called when @self either becomes ready for use
- * or becomes invalid.
- *
- * This is a less general form of tp_proxy_prepare_async(), which should be
- * used in new code. (One important difference is that this function can call
- * @callback before it has returned, whereas tp_proxy_prepare_async() always
- * calls @callback from the main loop.)
- *
- * Since: 0.7.7
- * Deprecated: 0.17.6: Use tp_proxy_prepare_async()
- */
-void
-tp_channel_call_when_ready (TpChannel *self,
-                            TpChannelWhenReadyCb callback,
-                            gpointer user_data)
-{
-  TpProxy *as_proxy = (TpProxy *) self;
-
-  g_return_if_fail (TP_IS_CHANNEL (self));
-  g_return_if_fail (callback != NULL);
-
-  if (self->priv->ready || as_proxy->invalidated != NULL)
-    {
-      DEBUG ("already ready or invalidated");
-      callback (self, as_proxy->invalidated, user_data);
-    }
-  else
-    {
-      CallWhenReadyContext *ctx = g_slice_new (CallWhenReadyContext);
-
-      DEBUG ("arranging callback later");
-
-      ctx->callback = callback;
-      ctx->user_data = user_data;
-      ctx->invalidated_id = g_signal_connect (self, "invalidated",
-          G_CALLBACK (cwr_invalidated), ctx);
-      ctx->ready_id = g_signal_connect (self, "notify::channel-ready",
-          G_CALLBACK (cwr_ready), ctx);
-    }
-}
-
->>>>>>> b0919cdd
 static gpointer
 tp_channel_once (gpointer data G_GNUC_UNUSED)
 {
