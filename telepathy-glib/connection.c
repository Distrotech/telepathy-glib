/*
 * connection.c - proxy for a Telepathy connection
 *
 * Copyright (C) 2007-2011 Collabora Ltd. <http://www.collabora.co.uk/>
 * Copyright (C) 2007-2011 Nokia Corporation
 *
 * This library is free software; you can redistribute it and/or
 * modify it under the terms of the GNU Lesser General Public
 * License as published by the Free Software Foundation; either
 * version 2.1 of the License, or (at your option) any later version.
 *
 * This library is distributed in the hope that it will be useful,
 * but WITHOUT ANY WARRANTY; without even the implied warranty of
 * MERCHANTABILITY or FITNESS FOR A PARTICULAR PURPOSE.  See the GNU
 * Lesser General Public License for more details.
 *
 * You should have received a copy of the GNU Lesser General Public
 * License along with this library; if not, write to the Free Software
 * Foundation, Inc., 51 Franklin St, Fifth Floor, Boston, MA  02110-1301  USA
 */

#include "config.h"

#include "telepathy-glib/connection.h"

#include <string.h>

#include <dbus/dbus-protocol.h>

#include <telepathy-glib/cli-connection.h>
#include <telepathy-glib/cli-misc.h>
#include <telepathy-glib/connection-manager.h>
#include <telepathy-glib/dbus.h>
#include <telepathy-glib/defs.h>
#include <telepathy-glib/enums.h>
#include <telepathy-glib/errors.h>
#include <telepathy-glib/gtypes.h>
#include <telepathy-glib/handle.h>
#include <telepathy-glib/interfaces.h>
#include <telepathy-glib/proxy-subclass.h>
#include <telepathy-glib/util.h>

#define DEBUG_FLAG TP_DEBUG_CONNECTION
#include "telepathy-glib/capabilities-internal.h"
#include "telepathy-glib/connection-internal.h"
#include "telepathy-glib/connection-contact-list.h"
#include "telepathy-glib/dbus-internal.h"
#include "telepathy-glib/debug-internal.h"
#include "telepathy-glib/proxy-internal.h"
#include "telepathy-glib/client-factory-internal.h"
#include "telepathy-glib/contact-internal.h"
#include "telepathy-glib/util-internal.h"
#include "telepathy-glib/variant-util-internal.h"

/**
 * SECTION:connection
 * @title: TpConnection
 * @short_description: proxy object for a Telepathy connection
 * @see_also: #TpConnectionManager, #TpChannel
 *
 * #TpConnection objects represent Telepathy instant messaging connections
 * accessed via D-Bus.
 *
 * Compared with a simple proxy for method calls, they add the following
 * features:
 *
 * <itemizedlist>
 * <listitem>connection status tracking</listitem>
 * <listitem>calling GetInterfaces() automatically</listitem>
 * </itemizedlist>
 *
 * Since: 0.7.1
 */

/**
 * TP_CONNECTION_FEATURE_CORE:
 *
 * Expands to a call to a function that returns a quark for the "core" feature
 * on a #TpConnection.
 *
 * When this feature is prepared, the basic properties of the Connection have
 * been retrieved and are available for use, and change-notification has been
 * set up for those that can change.
 *
 * Specifically, this implies that:
 *
 * <itemizedlist>
 *  <listitem>#TpConnection:status has a value other than
 *    %TP_UNKNOWN_CONNECTION_STATUS, and #TpConnection:status-reason is
 *    the reason for changing to that status</listitem>
 *  <listitem>interfaces that are always available have been added to the
 *    #TpProxy:interfaces (although the set of interfaces is not guaranteed
 *    to be complete until #TpConnection:status becomes
 *    %TP_CONNECTION_STATUS_CONNECTED))</listitem>
 * </itemizedlist>
 *
 * <note>
 *  <title>prepared does not imply connected</title>
 *  <para>This
 *    feature does not imply that the connection has successfully connected.
 *    It only implies that an initial status (disconnected, connecting or
 *    connected) has been discovered.</para>
 * </note>
 *
 * One can ask for a feature to be prepared using the
 * tp_proxy_prepare_async() function, and waiting for it to callback.
 *
 * Since: 0.11.3
 */

GQuark
tp_connection_get_feature_quark_core (void)
{
  return g_quark_from_static_string ("tp-connection-feature-core");
}

/**
 * TP_CONNECTION_FEATURE_CONNECTED:
 *
 * Expands to a call to a function that returns a #GQuark representing the
 * "connected" feature.
 *
 * When this feature is prepared, it means that the connection has become
 * connected to the appropriate real-time communications service, and all
 * information requested via other features has been updated accordingly.
 * In particular, the following aspects of %TP_CONNECTION_FEATURE_CORE
 * will be up to date:
 *
 * <itemizedlist>
 *  <listitem>#TpConnection:status is
 *    %TP_CONNECTION_STATUS_CONNECTED</listitem>
 *  <listitem>#TpConnection:self-contact is non-%NULL</listitem>
 *  <listitem>all interfaces have been added to the set of
 *    #TpProxy:interfaces, and that set will not change again</listitem>
 * </itemizedlist>
 *
 * <note>
 *   <title>Someone still has to call Connect()</title>
 *   <para>Requesting this feature via tp_proxy_prepare_async() means that
 *     you want to wait for the connection to connect, but it doesn't actually
 *     start the process of connecting: to do that, call
 *     tp_cli_connection_call_connect() separately.</para>
 * </note>
 *
 * One can ask for a feature to be prepared using the
 * tp_proxy_prepare_async() function, and waiting for it to callback.
 *
 * Since: 0.11.3
 */

GQuark
tp_connection_get_feature_quark_connected (void)
{
  return g_quark_from_static_string ("tp-connection-feature-connected");
}

/**
 * TP_CONNECTION_FEATURE_CAPABILITIES:
 *
 * Expands to a call to a function that returns a #GQuark representing the
 * "capabilities" feature.
 *
 * When this feature is prepared, the Requests.RequestableChannelClasses
 * property of the Connection has been retrieved.
 * In particular, the %TpConnection:capabilities property has been set.
 *
 * One can ask for a feature to be prepared using the
 * tp_proxy_prepare_async() function, and waiting for it to callback.
 *
 * Since: 0.11.3
 */

GQuark
tp_connection_get_feature_quark_capabilities (void)
{
  return g_quark_from_static_string ("tp-connection-feature-capabilities");
}

/**
 * TP_CONNECTION_FEATURE_BALANCE:
 *
 * Expands to a call to a function that returns a #GQuark representing the
 * "balance" feature.
 *
 * When this feature is prepared, the Balance.AccountBalance and
 * Balance.ManageCreditURI properties of the Connection have been retrieved.
 * In particular, the %TpConnection:balance, %TpConnection:balance-scale,
 * %TpConnection:balance-currency and %TpConnection:balance-uri properties
 * have been set and the TpConnection::balance-changed: will be emitted
 * when they are changed.
 *
 * One can ask for a feature to be prepared using the
 * tp_proxy_prepare_async() function, and waiting for it to callback.
 *
 * Since: 0.15.1
 */

GQuark
tp_connection_get_feature_quark_balance (void)
{
  return g_quark_from_static_string ("tp-connection-feature-balance");
}

/**
 * TP_ERRORS_DISCONNECTED:
 *
 * #GError domain representing a Telepathy connection becoming disconnected.
 * The @code in a #GError with this domain must be a member of
 * #TpConnectionStatusReason.
 *
 * This macro expands to a function call returning a #GQuark.
 *
 * Since 0.7.24, this error domain is only used if a connection manager emits
 * a #TpConnectionStatusReason not known to telepathy-glib.
 *
 * Since: 0.7.1
 */
GQuark
tp_errors_disconnected_quark (void)
{
  static GQuark q = 0;

  if (q == 0)
    q = g_quark_from_static_string ("tp_errors_disconnected_quark");

  return q;
}

/**
 * TP_UNKNOWN_CONNECTION_STATUS:
 *
 * An invalid connection status used in #TpConnection to indicate that the
 * status has not yet been discovered.
 *
 * Since: 0.7.1
 */

/**
 * TpConnectionClass:
 * @parent_class: the parent class
 *
 * The class of a #TpConnection. In addition to @parent_class there are four
 * pointers reserved for possible future use.
 *
 * (Changed in 0.7.12: the layout of the structure is visible, allowing
 * subclassing.)
 *
 * Since: 0.7.1
 */

/**
 * TpConnection:
 *
 * A proxy object for a Telepathy connection. There are no interesting
 * public struct fields.
 *
 * (Changed in 0.7.12: the layout of the structure is visible, allowing
 * subclassing.)
 *
 * Since: 0.7.1
 */

/* properties */
enum
{
  PROP_STATUS = 1,
  PROP_STATUS_REASON,
  PROP_CM_NAME,
  PROP_PROTOCOL_NAME,
  PROP_SELF_CONTACT,
  PROP_CAPABILITIES,
  PROP_BALANCE,
  PROP_BALANCE_SCALE,
  PROP_BALANCE_CURRENCY,
  PROP_BALANCE_URI,
  PROP_CONTACT_LIST_STATE,
  PROP_CONTACT_LIST_PERSISTS,
  PROP_CAN_CHANGE_CONTACT_LIST,
  PROP_REQUEST_USES_MESSAGE,
  PROP_DISJOINT_GROUPS,
  PROP_GROUP_STORAGE,
  PROP_CONTACT_GROUPS,
  PROP_CAN_REPORT_ABUSIVE,
  PROP_BLOCKED_CONTACTS,
  N_PROPS
};

enum {
  SIGNAL_BALANCE_CHANGED,
  SIGNAL_GROUPS_CREATED,
  SIGNAL_GROUPS_REMOVED,
  SIGNAL_GROUP_RENAMED,
  SIGNAL_CONTACT_LIST_CHANGED,
  SIGNAL_BLOCKED_CONTACTS_CHANGED,
  N_SIGNALS
};

static guint signals[N_SIGNALS] = { 0 };

G_DEFINE_TYPE (TpConnection,
    tp_connection,
    TP_TYPE_PROXY)

static void
tp_connection_get_property (GObject *object,
                            guint property_id,
                            GValue *value,
                            GParamSpec *pspec)
{
  TpConnection *self = TP_CONNECTION (object);

  switch (property_id)
    {
    case PROP_CM_NAME:
      g_value_set_string (value, self->priv->cm_name);
      break;
    case PROP_PROTOCOL_NAME:
      g_value_set_string (value, self->priv->proto_name);
      break;
    case PROP_STATUS:
      g_value_set_uint (value, self->priv->status);
      break;
    case PROP_STATUS_REASON:
      g_value_set_uint (value, self->priv->status_reason);
      break;
    case PROP_SELF_CONTACT:
      g_value_set_object (value, tp_connection_get_self_contact (self));
      break;
    case PROP_CAPABILITIES:
      g_value_set_object (value, self->priv->capabilities);
      break;
    case PROP_BALANCE:
      g_value_set_int (value, self->priv->balance);
      break;
    case PROP_BALANCE_SCALE:
      g_value_set_uint (value, self->priv->balance_scale);
      break;
    case PROP_BALANCE_CURRENCY:
      g_value_set_string (value, self->priv->balance_currency);
      break;
    case PROP_BALANCE_URI:
      g_value_set_string (value, self->priv->balance_uri);
      break;
    case PROP_CONTACT_LIST_STATE:
      g_value_set_uint (value, self->priv->contact_list_state);
      break;
    case PROP_CONTACT_LIST_PERSISTS:
      g_value_set_boolean (value, self->priv->contact_list_persists);
      break;
    case PROP_CAN_CHANGE_CONTACT_LIST:
      g_value_set_boolean (value, self->priv->can_change_contact_list);
      break;
    case PROP_REQUEST_USES_MESSAGE:
      g_value_set_boolean (value, self->priv->request_uses_message);
      break;
    case PROP_DISJOINT_GROUPS:
      g_value_set_boolean (value, self->priv->disjoint_groups);
      break;
    case PROP_GROUP_STORAGE:
      g_value_set_uint (value, self->priv->group_storage);
      break;
    case PROP_CONTACT_GROUPS:
      g_value_set_boxed (value, self->priv->contact_groups);
      break;
    case PROP_CAN_REPORT_ABUSIVE:
      g_value_set_boolean (value, tp_connection_can_report_abusive (self));
      break;
    case PROP_BLOCKED_CONTACTS:
      g_value_set_boxed (value, tp_connection_get_blocked_contacts (self));
      break;
    default:
      G_OBJECT_WARN_INVALID_PROPERTY_ID (object, property_id, pspec);
      break;
    }
}

static void
tp_connection_unpack_balance (TpConnection *self,
    GValueArray *balance_s)
{
  gint balance = 0;
  guint scale = G_MAXUINT32;
  const char *currency = "";
  gboolean changed = FALSE;

  if (balance_s == NULL)
    goto finally;

  tp_value_array_unpack (balance_s, 3,
      &balance, &scale, &currency);

finally:

  g_object_freeze_notify ((GObject *) self);

  if (self->priv->balance != balance)
    {
      self->priv->balance = balance;
      g_object_notify ((GObject *) self, "balance");
      changed = TRUE;
    }

  if (self->priv->balance_scale != scale)
    {
      self->priv->balance_scale = scale;
      g_object_notify ((GObject *) self, "balance-scale");
      changed = TRUE;
    }

  if (tp_strdiff (self->priv->balance_currency, currency))
    {
      g_free (self->priv->balance_currency);
      self->priv->balance_currency = g_strdup (currency);
      g_object_notify ((GObject *) self, "balance-currency");
      changed = TRUE;
    }

  g_object_thaw_notify ((GObject *) self);

  if (changed)
    {
      g_signal_emit (self, signals[SIGNAL_BALANCE_CHANGED], 0,
          balance, scale, currency);
    }
}

static void
tp_connection_get_balance_cb (TpProxy *proxy,
    GHashTable *props,
    const GError *in_error,
    gpointer user_data,
    GObject *weak_obj)
{
  TpConnection *self = (TpConnection *) proxy;
  GSimpleAsyncResult *result = user_data;
  GValueArray *balance = NULL;

  if (in_error != NULL)
    {
      DEBUG ("Failed to get Balance properties: %s", in_error->message);
      g_simple_async_result_set_from_error (result, in_error);
      goto finally;
    }

  balance =
    tp_asv_get_boxed (props, "AccountBalance", TP_STRUCT_TYPE_CURRENCY_AMOUNT);
  self->priv->balance_uri =
    g_strdup (tp_asv_get_string (props, "ManageCreditURI"));

  g_object_freeze_notify ((GObject *) self);

  tp_connection_unpack_balance (self, balance);

  _tp_proxy_set_feature_prepared (proxy, TP_CONNECTION_FEATURE_BALANCE,
      TRUE);

  g_object_notify ((GObject *) self, "balance-uri");

  g_object_thaw_notify ((GObject *) self);

finally:
  g_simple_async_result_complete (result);
}

static void
tp_connection_balance_changed_cb (TpConnection *self,
    const GValueArray *balance,
    gpointer user_data,
    GObject *weak_obj)
{
  tp_connection_unpack_balance (self, (GValueArray *) balance);
}

static void
tp_connection_prepare_balance_async (TpProxy *proxy,
    const TpProxyFeature *feature,
    GAsyncReadyCallback callback,
    gpointer user_data)
{
  TpConnection *self = (TpConnection *) proxy;
  GSimpleAsyncResult *result;

  result = g_simple_async_result_new ((GObject *) proxy, callback, user_data,
      tp_connection_prepare_balance_async);

  g_assert (self->priv->balance_currency == NULL);

  tp_cli_dbus_properties_call_get_all (self, -1,
      TP_IFACE_CONNECTION_INTERFACE_BALANCE,
      tp_connection_get_balance_cb, result, g_object_unref, NULL);

  tp_cli_connection_interface_balance_connect_to_balance_changed (self,
      tp_connection_balance_changed_cb,
      NULL, NULL, NULL, NULL);
}

static void
tp_connection_get_rcc_cb (TpProxy *proxy,
    const GValue *value,
    const GError *error,
    gpointer user_data,
    GObject *weak_object)
{
  TpConnection *self = (TpConnection *) proxy;
  GSimpleAsyncResult *result;

  if (error != NULL)
    {
      DEBUG ("Failed to get RequestableChannelClasses property, using an "
          "empty set: %s", error->message);

      /* it's NULL-safe */
      self->priv->capabilities = _tp_capabilities_new (NULL, FALSE);
      goto finally;
    }

  g_assert (self->priv->capabilities == NULL);

  if (!G_VALUE_HOLDS (value, TP_ARRAY_TYPE_REQUESTABLE_CHANNEL_CLASS_LIST))
    {
      DEBUG ("RequestableChannelClasses is not of type a(a{sv}as), using an "
          "empty set: %s", G_VALUE_TYPE_NAME (value));

      /* it's NULL-safe */
      self->priv->capabilities = _tp_capabilities_new (NULL, FALSE);
      goto finally;
    }

  DEBUG ("CAPABILITIES ready");

  self->priv->capabilities = _tp_capabilities_new (g_value_get_boxed (value),
      FALSE);

finally:
  while ((result = g_queue_pop_head (&self->priv->capabilities_queue)) != NULL)
    {
      g_simple_async_result_complete (result);
      g_object_unref (result);
    }

  g_object_notify ((GObject *) self, "capabilities");
}

static void
_tp_connection_do_get_capabilities_async (TpConnection *self,
    GSimpleAsyncResult *result)
{
  if (self->priv->capabilities != NULL)
    {
      /* been there, done that, bored now */
      g_simple_async_result_complete_in_idle (result);
      g_object_unref (result);
    }
  else
    {
      g_queue_push_tail (&self->priv->capabilities_queue, result);
      if (g_queue_get_length (&self->priv->capabilities_queue) == 1)
        {
          DEBUG ("%s: Retrieving capabilities",
            tp_proxy_get_object_path (self));

          /* We don't check whether we actually have this interface here. The
           * quark is dbus properties quark is guaranteed to be on every
           * TpProxy and only very very old CMs won't have Requests, in case
           * someone still has such a relic we'll we'll just handle it when
           * they reply to us with an error */
          tp_cli_dbus_properties_call_get (self, -1,
            TP_IFACE_CONNECTION_INTERFACE_REQUESTS,
              "RequestableChannelClasses",
            tp_connection_get_rcc_cb, NULL, NULL, NULL);
        }
    }
}

void
_tp_connection_get_capabilities_async (TpConnection *self,
  GAsyncReadyCallback callback,
  gpointer user_data)
{
  GSimpleAsyncResult *result;

  result = g_simple_async_result_new ((GObject *) self, callback, user_data,
      _tp_connection_get_capabilities_async);
  _tp_connection_do_get_capabilities_async (self, result);
}

gboolean
_tp_connection_get_capabilities_finish (TpConnection *self,
  GAsyncResult *result, GError **error)
{
  _tp_implement_finish_void (self, _tp_connection_get_capabilities_async);
}

static void
tp_connection_prepare_capabilities_async (TpProxy *proxy,
    const TpProxyFeature *feature,
    GAsyncReadyCallback callback,
    gpointer user_data)
{
  TpConnection *self = (TpConnection *) proxy;
  GSimpleAsyncResult *result;

  DEBUG ("%s: Preparing capabilities", tp_proxy_get_object_path (self));

  result = g_simple_async_result_new ((GObject *) self, callback, user_data,
      tp_connection_prepare_capabilities_async);

  _tp_connection_do_get_capabilities_async (self, result);
}

static void
signal_connected (TpConnection *self)
{
  /* we shouldn't have gone to status CONNECTED for any reason
   * that isn't REQUESTED :-) */
  DEBUG ("%s (%p): CORE and CONNECTED ready",
    tp_proxy_get_object_path (self), self);
  self->priv->status = TP_CONNECTION_STATUS_CONNECTED;
  self->priv->status_reason = TP_CONNECTION_STATUS_REASON_REQUESTED;

  _tp_proxy_set_feature_prepared ((TpProxy *) self,
      TP_CONNECTION_FEATURE_CONNECTED, TRUE);
  _tp_proxy_set_feature_prepared ((TpProxy *) self,
      TP_CONNECTION_FEATURE_CORE, TRUE);

  g_object_notify ((GObject *) self, "status");
  g_object_notify ((GObject *) self, "status-reason");
}

static void
will_announced_connected_cb (GObject *source,
    GAsyncResult *result,
    gpointer user_data)
{
  TpConnection *self = (TpConnection *) source;
  GError *error = NULL;

  if (!_tp_proxy_will_announce_connected_finish ((TpProxy *) self, result,
        &error))
    {
      DEBUG ("_tp_connection_prepare_contact_info_async failed: %s",
          error->message);

      g_error_free (error);
    }

  if (tp_proxy_get_invalidated (self) != NULL)
    {
      DEBUG ("Connection has been invalidated; we're done");
      return;
    }

  signal_connected (self);
}

static void
tp_connection_continue_introspection (TpConnection *self)
{
  if (tp_proxy_get_invalidated (self) != NULL)
    {
      DEBUG ("Already invalidated: not becoming ready");
      return;
    }

  if (self->priv->introspect_needed == NULL)
    {
      if (!self->priv->introspecting_after_connected)
        {
          /* Introspection will restart when we become CONNECTED */
          DEBUG ("CORE ready, but not CONNECTED");
          _tp_proxy_set_feature_prepared ((TpProxy *) self,
            TP_CONNECTION_FEATURE_CORE, TRUE);
          return;
        }

      /* We'll announce CONNECTED state soon, but first give a chance to
       * prepared feature to be updated, if needed */
      _tp_proxy_will_announce_connected_async ((TpProxy *) self,
          will_announced_connected_cb, NULL);
    }
  else
    {
      TpConnectionProc next = self->priv->introspect_needed->data;

      self->priv->introspect_needed = g_list_delete_link (
          self->priv->introspect_needed,
          self->priv->introspect_needed);
      next (self);
    }
}

static void
tp_connection_set_self_contact (TpConnection *self,
    TpContact *contact)
{
  if (contact != self->priv->self_contact)
    {
      TpContact *tmp = self->priv->self_contact;

      self->priv->self_contact = g_object_ref (contact);
      tp_clear_object (&tmp);
      g_object_notify ((GObject *) self, "self-contact");
    }

  if (self->priv->introspecting_self_contact)
    {
      self->priv->introspecting_self_contact = FALSE;
      tp_connection_continue_introspection (self);
    }
}

static void
upgrade_self_contact_cb (GObject *object,
    GAsyncResult *result,
    gpointer user_data)
{
  TpClientFactory *factory = (TpClientFactory *) object;
  TpConnection *self = user_data;
  GPtrArray *contacts;
  TpContact *contact;
  GError *error = NULL;

  if (!tp_client_factory_upgrade_contacts_finish (factory, result, &contacts,
          &error))
    {
      DEBUG ("Error upgrading self contact: %s", error->message);
      g_clear_error (&error);
      goto out;
    }

  g_assert (contacts->len == 1);
  contact = g_ptr_array_index (contacts, 0);

  /* Self contact could have changed while we were upgrading */
  if (tp_contact_get_handle (contact) == self->priv->last_known_self_handle)
    {
      tp_connection_set_self_contact (self, contact);
    }

  g_ptr_array_unref (contacts);

out:
  g_object_unref (self);
}

static void
get_self_contact (TpConnection *self)
{
  TpClientFactory *factory;
  TpContact *contact;

  factory = tp_proxy_get_factory (self);

  contact = tp_client_factory_ensure_contact (factory, self,
      self->priv->last_known_self_handle,
      self->priv->last_known_self_id);

  tp_client_factory_upgrade_contacts_async (factory, self,
      1, &contact, upgrade_self_contact_cb, g_object_ref (self));

  g_object_unref (contact);
}

static void
introspect_self_contact (TpConnection *self)
{
  self->priv->introspecting_self_contact = TRUE;
  get_self_contact (self);
}

static void
on_self_contact_changed (TpConnection *self,
                        guint self_handle,
                        const gchar *self_id,
                        gpointer user_data G_GNUC_UNUSED,
                        GObject *user_object G_GNUC_UNUSED)
{
  if (self_handle == 0)
    {
      DEBUG ("Ignoring alleged change of self-handle to %u", self_handle);
      return;
    }

  if (self->priv->last_known_self_handle == 0)
    {
      /* We're going to call GetAll(Connection) anyway, or if the CM
       * is sufficiently deficient, GetSelfHandle(). */
      DEBUG ("Ignoring early self-handle change to %u, we'll pick it up later",
          self_handle);
      return;
    }

  DEBUG ("SelfHandleChanged to %u, I wonder what that means?", self_handle);
  self->priv->last_known_self_handle = self_handle;
  self->priv->last_known_self_id = g_strdup (self_id);

<<<<<<< HEAD
  if (tp_connection_get_status (self, NULL) == TP_CONNECTION_STATUS_CONNECTED)
    get_self_contact (self);
=======
  g_assert (self->priv->introspection_call == NULL);
  self->priv->introspection_call = tp_cli_connection_call_get_self_handle (
      self, -1, got_self_handle, NULL, NULL, NULL);
>>>>>>> b203d236
}

/* Appending callbacks to self->priv->introspect_needed relies on this */
G_STATIC_ASSERT (sizeof (TpConnectionProc) <= sizeof (gpointer));

static void
_tp_connection_got_properties (TpProxy *proxy,
    GHashTable *asv,
    const GError *error,
    gpointer unused G_GNUC_UNUSED,
    GObject *unused_object G_GNUC_UNUSED);

static void
tp_connection_status_changed (TpConnection *self,
                              guint status,
                              guint reason)
{
  DEBUG ("%p: %d -> %d because %d", self, self->priv->status, status, reason);

  if (status == TP_CONNECTION_STATUS_CONNECTED)
    {
      if (self->priv->introspection_call != NULL &&
          !self->priv->introspecting_after_connected)
        {
          /* We thought we knew what was going on, but now the connection has
           * gone to CONNECTED and all bets are off. Start again! */
          DEBUG ("Cancelling pre-CONNECTED introspection and starting again");
          tp_proxy_pending_call_cancel (self->priv->introspection_call);
          self->priv->introspection_call = NULL;
          g_list_free (self->priv->introspect_needed);
          self->priv->introspect_needed = NULL;
        }

      self->priv->introspecting_after_connected = TRUE;

      /* we defer the perceived change to CONNECTED until ready */
      if (self->priv->introspection_call == NULL)
        {
          self->priv->introspection_call =
            tp_cli_dbus_properties_call_get_all (self, -1,
              TP_IFACE_CONNECTION, _tp_connection_got_properties, NULL, NULL, NULL);
        }
    }
  else
    {
      self->priv->status = status;
      self->priv->status_reason = reason;
      g_object_notify ((GObject *) self, "status");
      g_object_notify ((GObject *) self, "status-reason");
    }
}

static void
tp_connection_connection_error_cb (TpConnection *self,
                                   const gchar *error_name,
                                   GHashTable *details,
                                   gpointer user_data,
                                   GObject *weak_object)
{
  g_free (self->priv->connection_error);
  self->priv->connection_error = g_strdup (error_name);

  if (self->priv->connection_error_details != NULL)
    g_hash_table_unref (self->priv->connection_error_details);

  self->priv->connection_error_details = g_boxed_copy (
      TP_HASH_TYPE_STRING_VARIANT_MAP, details);
}

void
_tp_connection_status_reason_to_gerror (TpConnectionStatusReason reason,
    TpConnectionStatus prev_status,
    const gchar **ret_str,
    GError **error)
{
  TpError code;
  const gchar *message;

  switch (reason)
    {
    case TP_CONNECTION_STATUS_REASON_NONE_SPECIFIED:
      code = TP_ERROR_DISCONNECTED;
      message = "Disconnected for unspecified reason";
      break;

    case TP_CONNECTION_STATUS_REASON_REQUESTED:
      code = TP_ERROR_CANCELLED;
      message = "User requested disconnection";
      break;

    case TP_CONNECTION_STATUS_REASON_NETWORK_ERROR:
      code = TP_ERROR_NETWORK_ERROR;
      message = "Network error";
      break;

    case TP_CONNECTION_STATUS_REASON_ENCRYPTION_ERROR:
      code = TP_ERROR_ENCRYPTION_ERROR;
      message = "Encryption error";
      break;

    case TP_CONNECTION_STATUS_REASON_NAME_IN_USE:
      if (prev_status == TP_CONNECTION_STATUS_CONNECTED)
        {
          code = TP_ERROR_CONNECTION_REPLACED;
          message = "Connection replaced";
        }
      else
        {
          /* If the connection was with register=TRUE, we should ideally use
           * REGISTRATION_EXISTS; but we can't actually tell that from here,
           * so we'll have to rely on CMs supporting in-band registration
           * (Gabble) to emit ConnectionError */
          code = TP_ERROR_ALREADY_CONNECTED;
          message = "Already connected (or if registering, registration "
            "already exists)";
        }
      break;

    case TP_CONNECTION_STATUS_REASON_CERT_NOT_PROVIDED:
      code = TP_ERROR_CERT_NOT_PROVIDED;
      message = "Server certificate not provided";
      break;

    case TP_CONNECTION_STATUS_REASON_CERT_UNTRUSTED:
      code = TP_ERROR_CERT_UNTRUSTED;
      message = "Server certificate CA not trusted";
      break;

    case TP_CONNECTION_STATUS_REASON_CERT_EXPIRED:
      code = TP_ERROR_CERT_EXPIRED;
      message = "Server certificate expired";
      break;

    case TP_CONNECTION_STATUS_REASON_CERT_NOT_ACTIVATED:
      code = TP_ERROR_CERT_NOT_ACTIVATED;
      message = "Server certificate not valid yet";
      break;

    case TP_CONNECTION_STATUS_REASON_CERT_HOSTNAME_MISMATCH:
      code = TP_ERROR_CERT_HOSTNAME_MISMATCH;
      message = "Server certificate has wrong hostname";
      break;

    case TP_CONNECTION_STATUS_REASON_CERT_FINGERPRINT_MISMATCH:
      code = TP_ERROR_CERT_FINGERPRINT_MISMATCH;
      message = "Server certificate fingerprint mismatch";
      break;

    case TP_CONNECTION_STATUS_REASON_CERT_SELF_SIGNED:
      code = TP_ERROR_CERT_SELF_SIGNED;
      message = "Server certificate is self-signed";
      break;

    case TP_CONNECTION_STATUS_REASON_CERT_OTHER_ERROR:
      code = TP_ERROR_CERT_INVALID;
      message = "Unspecified server certificate error";
      break;

    default:
      g_set_error (error, TP_ERRORS_DISCONNECTED, reason,
          "Unknown disconnection reason");

      if (ret_str != NULL)
        *ret_str = TP_ERROR_STR_DISCONNECTED;

      return;
    }

  g_set_error (error, TP_ERROR, code, "%s", message);

  if (ret_str != NULL)
    *ret_str = tp_error_get_dbus_name (code);
}

static void
tp_connection_status_changed_cb (TpConnection *self,
                                 guint status,
                                 guint reason,
                                 gpointer user_data,
                                 GObject *weak_object)
{
  TpConnectionStatus prev_status = self->priv->status;

  /* The status is initially attempted to be discovered starting in the
   * constructor. If we don't have the reply for that call yet, ignore this
   * signal StatusChanged in order to run the interface introspection only one
   * time. We will get the initial introspection reply later anyway. */
  if (self->priv->status != TP_UNKNOWN_CONNECTION_STATUS)
    {
      tp_connection_status_changed (self, status, reason);
    }

  /* we only want to run this in response to a StatusChanged signal,
   * not if the initial status is DISCONNECTED */

  if (status == TP_CONNECTION_STATUS_DISCONNECTED)
    {
      GError *error = NULL;

      if (self->priv->connection_error == NULL)
        {
          _tp_connection_status_reason_to_gerror (reason, prev_status,
              NULL, &error);
        }
      else
        {
          g_assert (self->priv->connection_error_details != NULL);
          tp_proxy_dbus_error_to_gerror (self, self->priv->connection_error,
              tp_asv_get_string (self->priv->connection_error_details,
                "debug-message"), &error);

          /* ... but if we don't know anything about that D-Bus error
           * name, we can still be more helpful by deriving an error code from
           * TpConnectionStatusReason */
          if (g_error_matches (error, TP_DBUS_ERRORS,
                TP_DBUS_ERROR_UNKNOWN_REMOTE_ERROR))
            {
              GError *from_csr = NULL;

              _tp_connection_status_reason_to_gerror (reason, prev_status,
                  NULL, &from_csr);
              error->domain = from_csr->domain;
              error->code = from_csr->code;
              g_error_free (from_csr);
            }
        }

      tp_proxy_invalidate ((TpProxy *) self, error);
      g_error_free (error);
    }
}

static void
tp_connection_invalidated (TpConnection *self)
{
  if (self->priv->introspection_call != NULL)
    {
      DEBUG ("Cancelling introspection");
      tp_proxy_pending_call_cancel (self->priv->introspection_call);
      self->priv->introspection_call = NULL;
    }
}

static void
_tp_connection_got_properties (TpProxy *proxy,
    GHashTable *asv,
    const GError *error,
    gpointer unused G_GNUC_UNUSED,
    GObject *unused_object G_GNUC_UNUSED)
{
  TpConnection *self = TP_CONNECTION (proxy);
  TpConnectionStatus status;
  const gchar * const *interfaces;
  gboolean valid;
  GError *e = NULL;

  if (tp_proxy_get_invalidated (self) != NULL)
    {
      DEBUG ("%p: already invalidated, not trying to become ready: %s",
          self, tp_proxy_get_invalidated (self)->message);
      return;
    }

  if (error != NULL)
    {
      /* Properties are now mandatory */
      tp_proxy_invalidate (proxy, error);
      return;
    }

  if (self->priv->introspection_call)
    self->priv->introspection_call = NULL;

  interfaces = tp_asv_get_strv (asv, "Interfaces");
  if (interfaces == NULL)
    goto error;

  if (!tp_strv_contains (interfaces, TP_IFACE_CONNECTION_INTERFACE_REQUESTS) ||
      !tp_strv_contains (interfaces, TP_IFACE_CONNECTION_INTERFACE_CONTACTS))
    {
      DEBUG ("Connection does not have Requests/Contacts interface - Broken CM");
      goto error;
    }

  tp_proxy_add_interfaces (proxy, interfaces);
  self->priv->ready_enough_for_contacts = TRUE;

  status = tp_asv_get_uint32 (asv, "Status", &valid);
  if (!valid || status > TP_CONNECTION_STATUS_DISCONNECTED)
    goto error;

  if (status == TP_CONNECTION_STATUS_CONNECTED)
    {
      TpHandle self_handle;
      const gchar *self_id;

      self_handle = tp_asv_get_uint32 (asv, "SelfHandle", &valid);
      if (!valid || self_handle == 0)
        goto error;

      self_id = tp_asv_get_string (asv, "SelfID");
      if (tp_str_empty (self_id))
        goto error;

      self->priv->introspecting_after_connected = TRUE;
      self->priv->last_known_self_handle = self_handle;
      self->priv->last_known_self_id = g_strdup (self_id);

      self->priv->introspect_needed = g_list_append (
          self->priv->introspect_needed, introspect_self_contact);
    }
  else
    {
      tp_connection_status_changed (self, status,
          TP_CONNECTION_STATUS_REASON_NONE_SPECIFIED);
    }

  tp_connection_continue_introspection (self);
  return;

error:
  e = g_error_new_literal (TP_ERROR, TP_ERROR_INVALID_ARGUMENT,
      "Connection does not implement all properties.");
  WARNING ("%s", e->message);
  tp_proxy_invalidate (proxy, e);
  g_clear_error (&e);
}

static gboolean _tp_connection_parse (const gchar *path_or_bus_name,
    char delimiter,
    gchar **protocol,
    gchar **cm_name);

static void
tp_connection_constructed (GObject *object)
{
  GObjectClass *object_class = (GObjectClass *) tp_connection_parent_class;
  TpConnection *self = TP_CONNECTION (object);
  const gchar *object_path;

  if (object_class->constructed != NULL)
    object_class->constructed (object);

  DEBUG ("%s (%p) constructed", tp_proxy_get_object_path (object), object);

  g_assert (tp_proxy_get_factory (self) != NULL);

  /* Connect to my own StatusChanged signal.
   * The connection hasn't had a chance to become invalid yet, so we can
   * assume that this signal connection will work */
  tp_cli_connection_connect_to_status_changed (self,
      tp_connection_status_changed_cb, NULL, NULL, NULL, NULL);
  tp_cli_connection_connect_to_connection_error (self,
      tp_connection_connection_error_cb, NULL, NULL, NULL, NULL);
  tp_cli_connection_connect_to_self_contact_changed (self,
      on_self_contact_changed, NULL, NULL, NULL, NULL);

  /* We need to connect to SelfHandleChanged early, too, so that we're
   * already connected before we GetAll */
  tp_cli_connection_connect_to_self_handle_changed (self,
      on_self_handle_changed, NULL, NULL, NULL, NULL);

  object_path = tp_proxy_get_object_path (TP_PROXY (self));
  g_assert (_tp_connection_parse (object_path, '/',
      &(self->priv->proto_name), &(self->priv->cm_name)));

  tp_cli_dbus_properties_call_get_all (self, -1,
      TP_IFACE_CONNECTION, _tp_connection_got_properties, NULL, NULL, NULL);

  g_signal_connect (self, "invalidated",
      G_CALLBACK (tp_connection_invalidated), NULL);
}

static void
tp_connection_init (TpConnection *self)
{
  self->priv = G_TYPE_INSTANCE_GET_PRIVATE (self, TP_TYPE_CONNECTION,
      TpConnectionPrivate);

  self->priv->status = TP_UNKNOWN_CONNECTION_STATUS;
  self->priv->status_reason = TP_CONNECTION_STATUS_REASON_NONE_SPECIFIED;
  self->priv->contacts = g_hash_table_new (g_direct_hash, g_direct_equal);
  self->priv->introspection_call = NULL;
  self->priv->interests = tp_intset_new ();
  self->priv->contact_groups = g_ptr_array_new_with_free_func (g_free);
  g_ptr_array_add (self->priv->contact_groups, NULL);
  self->priv->roster = g_hash_table_new_full (g_direct_hash, g_direct_equal,
      NULL, g_object_unref);
  self->priv->contacts_changed_queue = g_queue_new ();

  g_queue_init (&self->priv->capabilities_queue);

  self->priv->blocked_contacts = g_ptr_array_new_with_free_func (
      g_object_unref);

  self->priv->blocked_changed_queue = g_queue_new ();
}

static void
tp_connection_finalize (GObject *object)
{
  TpConnection *self = TP_CONNECTION (object);

  DEBUG ("%p", self);

  tp_clear_pointer (&self->priv->cm_name, g_free);
  tp_clear_pointer (&self->priv->proto_name, g_free);

  /* not true unless we were finalized before we were ready */
  if (self->priv->introspect_needed != NULL)
    {
      g_list_free (self->priv->introspect_needed);
      self->priv->introspect_needed = NULL;
    }

  g_free (self->priv->connection_error);
  self->priv->connection_error = NULL;

  if (self->priv->connection_error_details != NULL)
    {
      g_hash_table_unref (self->priv->connection_error_details);
      self->priv->connection_error_details = NULL;
    }

  tp_contact_info_spec_list_free (self->priv->contact_info_supported_fields);
  self->priv->contact_info_supported_fields = NULL;

  tp_clear_pointer (&self->priv->balance_currency, g_free);
  tp_clear_pointer (&self->priv->balance_uri, g_free);
  tp_clear_pointer (&self->priv->cm_name, g_free);
  tp_clear_pointer (&self->priv->proto_name, g_free);
  tp_clear_pointer (&self->priv->last_known_self_id, g_free);


  ((GObjectClass *) tp_connection_parent_class)->finalize (object);
}

static void
contact_notify_disposed (gpointer k G_GNUC_UNUSED,
    gpointer v,
    gpointer d G_GNUC_UNUSED)
{
  _tp_contact_connection_disposed (v);
}


static void
tp_connection_dispose (GObject *object)
{
  TpConnection *self = TP_CONNECTION (object);

  DEBUG ("%p", object);

  if (self->priv->account != NULL)
    {
      g_object_remove_weak_pointer ((GObject *) self->priv->account,
          (gpointer) &self->priv->account);
      self->priv->account = NULL;
    }

  tp_clear_pointer (&self->priv->contact_groups, g_ptr_array_unref);
  tp_clear_pointer (&self->priv->roster, g_hash_table_unref);
  tp_clear_pointer (&self->priv->contacts_changed_queue,
      _tp_connection_contacts_changed_queue_free);
  tp_clear_pointer (&self->priv->blocked_changed_queue,
      _tp_connection_blocked_changed_queue_free);

  if (self->priv->contacts != NULL)
    {
      g_hash_table_foreach (self->priv->contacts, contact_notify_disposed,
          NULL);
      tp_clear_pointer (&self->priv->contacts, g_hash_table_unref);
    }

  tp_clear_object (&self->priv->capabilities);
  tp_clear_pointer (&self->priv->avatar_requirements,
      tp_avatar_requirements_destroy);

  if (self->priv->interests != NULL)
    {
      guint size = tp_intset_size (self->priv->interests);

      /* Before freeing the set of tokens in which we declared an
       * interest, cancel those interests. We'll still get the signals
       * if there's another interested TpConnection in this process,
       * because the CM uses distributed refcounting. */
      if (size > 0)
        {
          TpIntsetFastIter iter;
          GPtrArray *strings;
          guint element;

          strings = g_ptr_array_sized_new (size + 1);

          tp_intset_fast_iter_init (&iter, self->priv->interests);

          while (tp_intset_fast_iter_next (&iter, &element))
            g_ptr_array_add (strings,
                (gchar *) g_quark_to_string (element));

          g_ptr_array_add (strings, NULL);

          /* no callback - if the CM replies, we'll ignore it anyway */
          tp_cli_connection_call_remove_client_interest (self, -1,
              (const gchar **) strings->pdata, NULL, NULL, NULL, NULL);
          g_ptr_array_unref (strings);
        }

      tp_intset_destroy (self->priv->interests);
      self->priv->interests = NULL;
    }

  tp_clear_pointer (&self->priv->blocked_contacts, g_ptr_array_unref);

  ((GObjectClass *) tp_connection_parent_class)->dispose (object);
}

enum {
    FEAT_CORE,
    FEAT_CONNECTED,
    FEAT_CAPABILITIES,
    FEAT_AVATAR_REQUIREMENTS,
    FEAT_CONTACT_INFO,
    FEAT_BALANCE,
    FEAT_CONTACT_LIST,
    FEAT_CONTACT_LIST_PROPS,
    FEAT_CONTACT_GROUPS,
    FEAT_CONTACT_BLOCKING,
    FEAT_ALIASING,
    N_FEAT
};

static const TpProxyFeature *
tp_connection_list_features (TpProxyClass *cls G_GNUC_UNUSED)
{
  static TpProxyFeature features[N_FEAT + 1] = { { 0 } };
  static GQuark need_requests[2] = {0, 0};
  static GQuark need_avatars[2] = {0, 0};
  static GQuark need_contact_info[2] = {0, 0};
  static GQuark need_balance[2] = {0, 0};
  static GQuark need_contact_list[3] = {0, 0, 0};
  static GQuark need_contact_groups[2] = {0, 0};
  static GQuark need_contact_blocking[2] = {0, 0};
  static GQuark depends_contact_list[2] = {0, 0};
  static GQuark need_aliasing[2] = {0, 0};

  if (G_LIKELY (features[0].name != 0))
    return features;

  features[FEAT_CORE].name = TP_CONNECTION_FEATURE_CORE;
  features[FEAT_CORE].core = TRUE;

  features[FEAT_CONNECTED].name = TP_CONNECTION_FEATURE_CONNECTED;

  features[FEAT_CAPABILITIES].name = TP_CONNECTION_FEATURE_CAPABILITIES;
  features[FEAT_CAPABILITIES].prepare_async =
      tp_connection_prepare_capabilities_async;
  need_requests[0] = TP_IFACE_QUARK_CONNECTION_INTERFACE_REQUESTS;
  features[FEAT_CAPABILITIES].interfaces_needed = need_requests;

  features[FEAT_AVATAR_REQUIREMENTS].name = TP_CONNECTION_FEATURE_AVATAR_REQUIREMENTS;
  features[FEAT_AVATAR_REQUIREMENTS].prepare_async =
    _tp_connection_prepare_avatar_requirements_async;
  need_avatars[0] = TP_IFACE_QUARK_CONNECTION_INTERFACE_AVATARS;
  features[FEAT_AVATAR_REQUIREMENTS].interfaces_needed = need_avatars;

  features[FEAT_CONTACT_INFO].name = TP_CONNECTION_FEATURE_CONTACT_INFO;
  features[FEAT_CONTACT_INFO].prepare_async =
    _tp_connection_prepare_contact_info_async;
  need_contact_info[0] = TP_IFACE_QUARK_CONNECTION_INTERFACE_CONTACT_INFO;
  features[FEAT_CONTACT_INFO].interfaces_needed = need_contact_info;

  features[FEAT_BALANCE].name = TP_CONNECTION_FEATURE_BALANCE;
  features[FEAT_BALANCE].prepare_async = tp_connection_prepare_balance_async;
  need_balance[0] = TP_IFACE_QUARK_CONNECTION_INTERFACE_BALANCE;
  features[FEAT_BALANCE].interfaces_needed = need_balance;

  features[FEAT_CONTACT_LIST].name = TP_CONNECTION_FEATURE_CONTACT_LIST;
  features[FEAT_CONTACT_LIST].prepare_async = _tp_connection_prepare_contact_list_async;
  need_contact_list[0] = TP_IFACE_QUARK_CONNECTION_INTERFACE_CONTACT_LIST;
  need_contact_list[1] = TP_IFACE_QUARK_CONNECTION_INTERFACE_CONTACTS;
  features[FEAT_CONTACT_LIST].interfaces_needed = need_contact_list;
  depends_contact_list[0] = TP_CONNECTION_FEATURE_CONTACT_LIST_PROPERTIES;
  features[FEAT_CONTACT_LIST].depends_on = depends_contact_list;

  features[FEAT_CONTACT_LIST_PROPS].name = TP_CONNECTION_FEATURE_CONTACT_LIST_PROPERTIES;
  features[FEAT_CONTACT_LIST_PROPS].prepare_async = _tp_connection_prepare_contact_list_props_async;
  features[FEAT_CONTACT_LIST_PROPS].interfaces_needed = need_contact_list;

  features[FEAT_CONTACT_GROUPS].name = TP_CONNECTION_FEATURE_CONTACT_GROUPS;
  features[FEAT_CONTACT_GROUPS].prepare_async = _tp_connection_prepare_contact_groups_async;
  need_contact_groups[0] = TP_IFACE_QUARK_CONNECTION_INTERFACE_CONTACT_GROUPS;
  features[FEAT_CONTACT_GROUPS].interfaces_needed = need_contact_groups;

  features[FEAT_CONTACT_BLOCKING].name = TP_CONNECTION_FEATURE_CONTACT_BLOCKING;
  features[FEAT_CONTACT_BLOCKING].prepare_async = _tp_connection_prepare_contact_blocking_async;
  need_contact_blocking[0] = TP_IFACE_QUARK_CONNECTION_INTERFACE_CONTACT_BLOCKING;
  features[FEAT_CONTACT_BLOCKING].interfaces_needed = need_contact_blocking;

  features[FEAT_ALIASING].name = TP_CONNECTION_FEATURE_ALIASING;
  features[FEAT_ALIASING].prepare_async = _tp_connection_prepare_aliasing_async;
  need_aliasing[0] = TP_IFACE_QUARK_CONNECTION_INTERFACE_ALIASING;
  features[FEAT_ALIASING].interfaces_needed = need_aliasing;

  /* assert that the terminator at the end is there */
  g_assert (features[N_FEAT].name == 0);

  return features;
}

static void
tp_connection_class_init (TpConnectionClass *klass)
{
  GParamSpec *param_spec;
  TpProxyClass *proxy_class = (TpProxyClass *) klass;
  GObjectClass *object_class = (GObjectClass *) klass;

  tp_connection_init_known_interfaces ();

  g_type_class_add_private (klass, sizeof (TpConnectionPrivate));

  object_class->constructed = tp_connection_constructed;
  object_class->get_property = tp_connection_get_property;
  object_class->dispose = tp_connection_dispose;
  object_class->finalize = tp_connection_finalize;

  proxy_class->interface = TP_IFACE_QUARK_CONNECTION;
  /* If you change this, you must also change TpChannel to stop asserting
   * that its connection has a unique name */
  proxy_class->must_have_unique_name = TRUE;
  proxy_class->list_features = tp_connection_list_features;

  /**
   * TpConnection:status:
   *
   * This connection's status, or %TP_UNKNOWN_CONNECTION_STATUS if we don't
   * know yet.
   *
   * To wait for a valid status (and other properties), call
   * tp_proxy_prepare_async() with the feature %TP_CONNECTION_FEATURE_CORE.
   *
   * Since version 0.11.3, the change to status
   * %TP_CONNECTION_STATUS_CONNECTED is delayed slightly, until introspection
   * of the connection has finished.
   */
  param_spec = g_param_spec_uint ("status", "Status",
      "The status of this connection", 0, G_MAXUINT32,
      TP_UNKNOWN_CONNECTION_STATUS,
      G_PARAM_READABLE | G_PARAM_STATIC_STRINGS);
  g_object_class_install_property (object_class, PROP_STATUS,
      param_spec);

  /**
   * TpConnection:cm-name:
   *
   * This connection's connection manager name.
   *
   * Since: 0.19.3
   */
  g_object_class_install_property (object_class, PROP_CM_NAME,
      g_param_spec_string ("cm-name",
          "Connection manager name",
          "The connection's connection manager name",
          NULL,
          G_PARAM_STATIC_STRINGS | G_PARAM_READABLE));

  /**
   * TpConnection:protocol-name:
   *
   * The connection's machine-readable protocol name, such as "jabber",
   * "msn" or "local-xmpp". Recommended names for most protocols can be
   * found in the Telepathy D-Bus Interface Specification.
   *
   * Since: 0.13.16
   *
   */
  g_object_class_install_property (object_class, PROP_PROTOCOL_NAME,
      g_param_spec_string ("protocol-name",
          "Protocol name",
          "The connection's protocol name",
          NULL,
          G_PARAM_STATIC_STRINGS | G_PARAM_READABLE));

  /**
   * TpConnection:self-contact:
   *
   * A #TpContact representing the local user on this connection,
   * or %NULL if not yet available.
   *
   * If the local user's unique identifier changes (for instance by using
   * /nick on IRC), this property will change to a different #TpContact object
   * representing the new identifier, and #GObject::notify will be emitted.
   *
   * The #TpContact object is guaranteed to have all of the features previously
   * passed to tp_client_factory_add_contact_features() prepared.
   *
   * To wait for a non-%NULL self-contact (and other properties), call
   * tp_proxy_prepare_async() with the feature
   * %TP_CONNECTION_FEATURE_CONNECTED.
   *
   * Since: 0.13.9
   */
  param_spec = g_param_spec_object ("self-contact", "Self contact",
      "The local user's Contact object on this connection", TP_TYPE_CONTACT,
      G_PARAM_READABLE | G_PARAM_STATIC_STRINGS);
  g_object_class_install_property (object_class, PROP_SELF_CONTACT,
      param_spec);

  /**
   * TpConnection:status-reason:
   *
   * To wait for a valid status (and other properties), call
   * tp_proxy_prepare_async() with the feature %TP_CONNECTION_FEATURE_CORE.
   *
   * The reason why #TpConnection:status changed to its current value,
   * or TP_CONNECTION_STATUS_REASON_NONE_SPECIFIED if unknown.
   * know yet.
   */
  param_spec = g_param_spec_uint ("status-reason", "Last status change reason",
      "The reason why #TpConnection:status changed to its current value",
      0, G_MAXUINT32, TP_CONNECTION_STATUS_REASON_NONE_SPECIFIED,
      G_PARAM_READABLE | G_PARAM_STATIC_STRINGS);
  g_object_class_install_property (object_class, PROP_STATUS_REASON,
      param_spec);

 /**
   * TpConnection:capabilities:
   *
   * The %TpCapabilities object representing the capabilities of this
   * connection, or NULL if we don't know yet.
   *
   * To wait for valid capability information, call tp_proxy_prepare_async()
   * with the feature %TP_CONNECTION_FEATURE_CAPABILITIES.
   */
  param_spec = g_param_spec_object ("capabilities", "Capabilities",
      "A TpCapabilities object representing the capabilities of the connection",
      TP_TYPE_CAPABILITIES,
      G_PARAM_READABLE | G_PARAM_STATIC_STRINGS);
  g_object_class_install_property (object_class, PROP_CAPABILITIES,
      param_spec);

  /**
   * TpConnection:balance:
   *
   * The Amount field of the Balance.AccountBalance property.
   *
   * For this property to be valid, you must first call
   * tp_proxy_prepare_async() with the feature %TP_CONNECTION_FEATURE_BALANCE.
   *
   * See Also: tp_connection_get_balance()
   */
  param_spec = g_param_spec_int ("balance", "Balance Amount",
      "The Amount field of the Account Balance",
      G_MININT32, G_MAXINT32, 0,
      G_PARAM_READABLE | G_PARAM_STATIC_STRINGS);
  g_object_class_install_property (object_class, PROP_BALANCE,
      param_spec);

  /**
   * TpConnection:balance-scale:
   *
   * The Scale field of the Balance.AccountBalance property.
   *
   * For this property to be valid, you must first call
   * tp_proxy_prepare_async() with the feature %TP_CONNECTION_FEATURE_BALANCE.
   *
   * See Also: tp_connection_get_balance()
   */
  param_spec = g_param_spec_uint ("balance-scale", "Balance Scale",
      "The Scale field of the Account Balance",
      0, G_MAXUINT32, G_MAXUINT32,
      G_PARAM_READABLE | G_PARAM_STATIC_STRINGS);
  g_object_class_install_property (object_class, PROP_BALANCE_SCALE,
      param_spec);

  /**
   * TpConnection:balance-currency:
   *
   * The Currency field of the Balance.AccountBalance property.
   *
   * For this property to be valid, you must first call
   * tp_proxy_prepare_async() with the feature %TP_CONNECTION_FEATURE_BALANCE.
   *
   * See Also: tp_connection_get_balance()
   */
  param_spec = g_param_spec_string ("balance-currency", "Balance Currency",
      "The Currency field of the Account Balance",
      NULL,
      G_PARAM_READABLE | G_PARAM_STATIC_STRINGS);
  g_object_class_install_property (object_class, PROP_BALANCE_CURRENCY,
      param_spec);

  /**
   * TpConnection:balance-uri:
   *
   * The Balance.ManageCreditURI property.
   *
   * For this property to be valid, you must first call
   * tp_proxy_prepare_async() with the feature %TP_CONNECTION_FEATURE_BALANCE.
   */
  param_spec = g_param_spec_string ("balance-uri", "Balance URI",
      "The URI for managing the account balance",
      NULL,
      G_PARAM_READABLE | G_PARAM_STATIC_STRINGS);
  g_object_class_install_property (object_class, PROP_BALANCE_URI,
      param_spec);

  /**
   * TpConnection::balance-changed:
   * @self: a channel
   * @balance: the value of the #TpConnection:balance property
   * @balance_scale: the value of the #TpConnection:balance-scale property
   * @balance_currency: the value of the #TpConnection:balance-currency property
   *
   * Emitted when at least one of the #TpConnection:balance,
   * #TpConnection:balance-scale or #TpConnection:balance-currency
   * property is changed.
   *
   * For this signal to be emitted, you must first call
   * tp_proxy_prepare_async() with the feature %TP_CONNECTION_FEATURE_BALANCE.
   *
   * Since: 0.15.1
   */
  signals[SIGNAL_BALANCE_CHANGED] = g_signal_new ("balance-changed",
      G_OBJECT_CLASS_TYPE (klass),
      G_SIGNAL_RUN_LAST | G_SIGNAL_DETAILED,
      0,
      NULL, NULL, NULL,
      G_TYPE_NONE, 3, G_TYPE_INT, G_TYPE_UINT, G_TYPE_STRING);

  /**
   * TpConnection:contact-list-state:
   *
   * The progress made in retrieving the contact list.
   *
   * For this property to be valid, you must first call
   * tp_proxy_prepare_async() with the feature
   * %TP_CONNECTION_FEATURE_CONTACT_LIST_PROPERTIES or
   * %TP_CONNECTION_FEATURE_CONTACT_LIST.
   *
   * Since: 0.15.5
   */
  param_spec = g_param_spec_uint ("contact-list-state", "ContactList state",
      "The state of the contact list",
      0, G_MAXUINT, TP_CONTACT_LIST_STATE_NONE,
      G_PARAM_READABLE | G_PARAM_STATIC_STRINGS);
  g_object_class_install_property (object_class, PROP_CONTACT_LIST_STATE,
      param_spec);

  /**
   * TpConnection:contact-list-persists:
   *
   * If true, presence subscriptions (in both directions) on this connection are
   * stored by the server or other infrastructure.
   *
   * If false, presence subscriptions on this connection are not stored.
   *
   * For this property to be valid, you must first call
   * tp_proxy_prepare_async() with the feature
   * %TP_CONNECTION_FEATURE_CONTACT_LIST_PROPERTIES or
   * %TP_CONNECTION_FEATURE_CONTACT_LIST.
   *
   * Since: 0.15.5
   */
  param_spec = g_param_spec_boolean ("contact-list-persists",
      "ContactList persists", "Whether the contact list persists",
      FALSE,
      G_PARAM_READABLE | G_PARAM_STATIC_STRINGS);
  g_object_class_install_property (object_class, PROP_CONTACT_LIST_PERSISTS,
      param_spec);

  /**
   * TpConnection:can-change-contact-list:
   *
   * If true, presence subscription and publication can be changed using the
   * RequestSubscription, AuthorizePublication and RemoveContacts methods.
   *
   * Rational: link-local XMPP, presence is implicitly published to everyone in
   * the local subnet, so the user cannot control their presence publication.
   *
   * For this property to be valid, you must first call
   * tp_proxy_prepare_async() with the feature
   * %TP_CONNECTION_FEATURE_CONTACT_LIST_PROPERTIES or
   * %TP_CONNECTION_FEATURE_CONTACT_LIST.
   *
   * Since: 0.15.5
   */
  param_spec = g_param_spec_boolean ("can-change-contact-list",
      "ContactList can change", "Whether the contact list can change",
      FALSE,
      G_PARAM_READABLE | G_PARAM_STATIC_STRINGS);
  g_object_class_install_property (object_class, PROP_CAN_CHANGE_CONTACT_LIST,
      param_spec);

  /**
   * TpConnection:request-uses-message:
   *
   * If true, the Message parameter to RequestSubscription is likely to be
   * significant, and user interfaces SHOULD prompt the user for a message to
   * send with the request; a message such as "I would like to add you to my
   * contact list", translated into the local user's language, might make a
   * suitable default.
   *
   * For this property to be valid, you must first call
   * tp_proxy_prepare_async() with the feature
   * %TP_CONNECTION_FEATURE_CONTACT_LIST_PROPERTIES or
   * %TP_CONNECTION_FEATURE_CONTACT_LIST.
   *
   * Since: 0.15.5
   */
  param_spec = g_param_spec_boolean ("request-uses-message",
      "Request Uses Message", "Whether request uses message",
      FALSE,
      G_PARAM_READABLE | G_PARAM_STATIC_STRINGS);
  g_object_class_install_property (object_class, PROP_REQUEST_USES_MESSAGE,
      param_spec);

  /**
   * TpConnection:disjoint-groups:
   *
   * True if each contact can be in at most one group; false if each contact
   * can be in many groups.
   *
   * This property cannot change after the connection has moved to the
   * %TP_CONNECTION_STATUS_CONNECTED state. Until then, its value is undefined,
   * and it may change at any time, without notification.
   *
   * For this property to be valid, you must first call
   * tp_proxy_prepare_async() with the feature
   * %TP_CONNECTION_FEATURE_CONTACT_GROUPS.
   *
   * Since: 0.15.5
   */
  param_spec = g_param_spec_boolean ("disjoint-groups",
      "Disjoint Groups", "Whether groups are disjoint",
      FALSE,
      G_PARAM_READABLE | G_PARAM_STATIC_STRINGS);
  g_object_class_install_property (object_class, PROP_DISJOINT_GROUPS,
      param_spec);

  /**
   * TpConnection:group-storage:
   *
   * Indicates the extent to which contacts' groups can be set and stored.
   *
   * This property cannot change after the connection has moved to the
   * %TP_CONNECTION_STATUS_CONNECTED state. Until then, its value is undefined,
   * and it may change at any time, without notification.
   *
   * For this property to be valid, you must first call
   * tp_proxy_prepare_async() with the feature
   * %TP_CONNECTION_FEATURE_CONTACT_GROUPS.
   *
   * Since: 0.15.5
   */
  param_spec = g_param_spec_uint ("group-storage",
      "Group Storage", "Group storage capabilities",
      0, G_MAXUINT, TP_CONTACT_METADATA_STORAGE_TYPE_NONE,
      G_PARAM_READABLE | G_PARAM_STATIC_STRINGS);
  g_object_class_install_property (object_class, PROP_GROUP_STORAGE,
      param_spec);

  /**
   * TpConnection:contact-groups:
   *
   * The names of all groups that currently exist. This may be a larger set than
   * the union of all #TpContact:contact-groups properties, if the connection
   * allows groups to be empty.
   *
   * This property's value is not meaningful until the
   * #TpConnection:contact-list-state property has become
   * %TP_CONTACT_LIST_STATE_SUCCESS.
   *
   * For this property to be valid, you must first call
   * tp_proxy_prepare_async() with the feature
   * %TP_CONNECTION_FEATURE_CONTACT_GROUPS.
   *
   * Since: 0.15.5
   */
  param_spec = g_param_spec_boxed ("contact-groups",
      "Contact Groups",
      "All existing contact groups",
      G_TYPE_STRV,
      G_PARAM_READABLE | G_PARAM_STATIC_STRINGS);
  g_object_class_install_property (object_class, PROP_CONTACT_GROUPS,
      param_spec);

  /**
   * TpConnection:can-report-abusive:
   *
   * If this property is %TRUE, contacts may be reported as abusive to the
   * server administrators by setting report_abusive to %TRUE when calling
   * tp_connection_block_contacts_async().
   *
   * For this property to be valid, you must first call
   * tp_proxy_prepare_async() with the feature
   * %TP_CONNECTION_FEATURE_CONTACT_BLOCKING.
   *
   * Since: 0.17.0
   */
  param_spec = g_param_spec_boolean ("can-report-abusive",
      "Can report abusive",
      "Can report abusive",
      FALSE,
      G_PARAM_READABLE | G_PARAM_STATIC_STRINGS);
  g_object_class_install_property (object_class, PROP_CAN_REPORT_ABUSIVE,
      param_spec);

  /**
   * TpConnection:blocked-contacts:
   *
   * A #GPtrArray of blocked #TpContact. Changes are notified using the
   * #TpConnection::blocked-contacts-changed signal.
   *
   * These TpContact objects have been prepared with the desired features.
   * See tp_client_factory_add_contact_features() to define which
   * features needs to be prepared on them.
   *
   * For this property to be valid, you must first call
   * tp_proxy_prepare_async() with the feature
   * %TP_CONNECTION_FEATURE_CONTACT_BLOCKING.
   *
   * Since: 0.17.0
   */
  param_spec = g_param_spec_boxed ("blocked-contacts",
      "blocked contacts",
      "Blocked contacts",
      G_TYPE_PTR_ARRAY,
      G_PARAM_READABLE | G_PARAM_STATIC_STRINGS);
  g_object_class_install_property (object_class, PROP_BLOCKED_CONTACTS,
      param_spec);

  /**
   * TpConnection::groups-created:
   * @self: a #TpConnection
   * @added: a #GStrv with the names of the new groups.
   *
   * Emitted when new, empty groups are created. This will often be followed by
   * #TpContact::contact-groups-changed signals that add some members. When this
   * signal is emitted, #TpConnection:contact-groups property is already
   * updated.
   *
   * For this signal to be emited, you must first call
   * tp_proxy_prepare_async() with the feature
   * %TP_CONNECTION_FEATURE_CONTACT_GROUPS.
   *
   * Since: 0.15.5
   */
  signals[SIGNAL_GROUPS_CREATED] = g_signal_new (
      "groups-created",
      G_TYPE_FROM_CLASS (object_class),
      G_SIGNAL_RUN_LAST,
      0,
      NULL, NULL, NULL,
      G_TYPE_NONE, 1, G_TYPE_STRV);

  /**
   * TpConnection::groups-removed:
   * @self: A #TpConnection
   * @added: A #GStrv with the names of the groups.
   *
   * Emitted when one or more groups are removed. If they had members at the
   * time that they were removed, then immediately after this signal is emitted,
   * #TpContact::contact-groups-changed signals that their members were removed.
   * When this signal is emitted, #TpConnection:contact-groups property is
   * already updated.
   *
   * For this signal to be emited, you must first call
   * tp_proxy_prepare_async() with the feature
   * %TP_CONNECTION_FEATURE_CONTACT_GROUPS.
   *
   * Since: 0.15.5
   */
  signals[SIGNAL_GROUPS_REMOVED] = g_signal_new (
      "groups-removed",
      G_TYPE_FROM_CLASS (object_class),
      G_SIGNAL_RUN_LAST,
      0,
      NULL, NULL, NULL,
      G_TYPE_NONE, 1, G_TYPE_STRV);

  /**
   * TpConnection::group-renamed:
   * @self: a #TpConnection
   * @old_name: the old name of the group.
   * @new_name: the new name of the group.
   *
   * Emitted when a group is renamed, in protocols where this can be
   * distinguished from group creation, removal and membership changes.
   *
   * Immediately after this signal is emitted, #TpConnection::groups-created
   * signal the creation of a group with the new name, and
   * #TpConnection::groups-removed signal the removal of a group with the old
   * name.
   * If the group was not empty, immediately after those signals are emitted,
   * #TpContact::contact-groups-changed signal that the members of that group
   * were removed from the old name and added to the new name.
   *
   * When this signal is emitted, #TpConnection:contact-groups property is
   * already updated.
   *
   * For this signal to be emited, you must first call
   * tp_proxy_prepare_async() with the feature
   * %TP_CONNECTION_FEATURE_CONTACT_GROUPS.
   *
   * Since: 0.15.5
   */
  signals[SIGNAL_GROUP_RENAMED] = g_signal_new (
      "group-renamed",
      G_TYPE_FROM_CLASS (object_class),
      G_SIGNAL_RUN_LAST,
      0,
      NULL, NULL, NULL,
      G_TYPE_NONE, 2, G_TYPE_STRING, G_TYPE_STRING);
  /**
   * TpConnection::contact-list-changed:
   * @self: a #TpConnection
   * @added: (type GLib.PtrArray) (element-type TelepathyGLib.Contact):
   *  a #GPtrArray of #TpContact added to contacts list
   * @removed: (type GLib.PtrArray) (element-type TelepathyGLib.Contact):
   *  a #GPtrArray of #TpContact removed from contacts list
   *
   * Notify of changes in the list of contacts as returned by
   * tp_connection_dup_contact_list(). It is guaranteed that all contacts have
   * desired features prepared. See
   * tp_client_factory_add_contact_features() to define which features
   * needs to be prepared.
   *
   * This signal is also emitted for the initial set of contacts once retrieved.
   *
   * For this signal to be emitted, you must first call
   * tp_proxy_prepare_async() with the feature
   * %TP_CONNECTION_FEATURE_CONTACT_LIST.
   *
   * Since: 0.15.5
   */
  signals[SIGNAL_CONTACT_LIST_CHANGED] = g_signal_new (
      "contact-list-changed",
      G_OBJECT_CLASS_TYPE (klass),
      G_SIGNAL_RUN_LAST,
      0,
      NULL, NULL, NULL,
      G_TYPE_NONE, 2, G_TYPE_PTR_ARRAY, G_TYPE_PTR_ARRAY);

  /**
   * TpConnection::blocked-contacts-changed:
   * @self: a #TpConnection
   * @added: (type GLib.PtrArray) (element-type TelepathyGLib.Contact):
   *  a #GPtrArray of #TpContact which have been blocked
   * @removed: (type GLib.PtrArray) (element-type TelepathyGLib.Contact):
   *  a #GPtrArray of #TpContact which are no longer blocked
   *
   * Notify of changes in #TpConnection:blocked-contacts.
   *  It is guaranteed that all contacts have desired features prepared. See
   * tp_client_factory_add_contact_features() to define which features
   * needs to be prepared.
   *
   * This signal is also emitted for the initial set of blocked contacts once
   * retrieved.
   *
   * For this signal to be emitted, you must first call
   * tp_proxy_prepare_async() with the feature
   * %TP_CONNECTION_FEATURE_CONTACT_BLOCKING.
   *
   * Since: 0.17.0
   */
  signals[SIGNAL_BLOCKED_CONTACTS_CHANGED] = g_signal_new (
      "blocked-contacts-changed",
      G_OBJECT_CLASS_TYPE (klass),
      G_SIGNAL_RUN_LAST,
      0,
      NULL, NULL, NULL,
      G_TYPE_NONE, 2, G_TYPE_PTR_ARRAY, G_TYPE_PTR_ARRAY);

}

TpConnection *
_tp_connection_new_with_factory (TpClientFactory *factory,
    TpDBusDaemon *dbus,
    const gchar *bus_name,
    const gchar *object_path,
    GError **error)
{
  gchar *dup_path = NULL;
  gchar *dup_name = NULL;
  gchar *dup_unique_name = NULL;
  TpConnection *ret = NULL;

  g_return_val_if_fail (TP_IS_DBUS_DAEMON (dbus), NULL);
  g_return_val_if_fail (object_path != NULL ||
                        (bus_name != NULL && bus_name[0] != ':'), NULL);

  if (object_path == NULL)
    {
      dup_path = g_strdelimit (g_strdup_printf ("/%s", bus_name), ".", '/');
      object_path = dup_path;
    }
  else if (bus_name == NULL)
    {
      dup_name = g_strdelimit (g_strdup (object_path + 1), "/", '.');
      bus_name = dup_name;
    }

  if (!_tp_connection_parse (object_path, '/', NULL, NULL))
    {
      g_set_error (error, TP_DBUS_ERRORS, TP_DBUS_ERROR_INVALID_OBJECT_PATH,
          "Connection object path is not in the right format");
      goto finally;
    }

  if (!tp_dbus_check_valid_bus_name (bus_name,
        TP_DBUS_NAME_TYPE_NOT_BUS_DAEMON, error))
    goto finally;

  /* Resolve unique name if necessary */
  if (bus_name[0] != ':')
    {
      if (!_tp_dbus_daemon_get_name_owner (dbus, 2000, bus_name,
          &dup_unique_name, error))
        goto finally;

      bus_name = dup_unique_name;

      if (!tp_dbus_check_valid_bus_name (bus_name,
          TP_DBUS_NAME_TYPE_UNIQUE, error))
        goto finally;
    }

  if (!tp_dbus_check_valid_object_path (object_path, error))
    goto finally;

  ret = TP_CONNECTION (g_object_new (TP_TYPE_CONNECTION,
        "dbus-daemon", dbus,
        "bus-name", bus_name,
        "object-path", object_path,
        "factory", factory,
        NULL));

finally:
  g_free (dup_path);
  g_free (dup_name);
  g_free (dup_unique_name);

  return ret;
}

/**
 * tp_connection_get_account:
 * @self: a connection
 *
 * Return the the #TpAccount associated with this connection. Will return %NULL
 * if @self was not acquired from a #TpAccount via tp_account_get_connection(),
 * or if the account object got finalized in the meantime (#TpConnection does
 * not keep a strong ref on its #TpAccount).
 *
 * Returns: (transfer none): the account associated with this connection, or
 * %NULL.
 *
 * Since: 0.15.5
 */
TpAccount *
tp_connection_get_account (TpConnection *self)
{
  g_return_val_if_fail (TP_IS_CONNECTION (self), NULL);

  return self->priv->account;
}

void
_tp_connection_set_account (TpConnection *self,
    TpAccount *account)
{
  if (self->priv->account == account)
    return;

  g_assert (self->priv->account == NULL);
  g_assert (account != NULL);
  g_assert (tp_proxy_get_factory (self) == tp_proxy_get_factory (account));

  self->priv->account = account;
  g_object_add_weak_pointer ((GObject *) account,
      (gpointer) &self->priv->account);
}

/**
 * tp_connection_get_status:
 * @self: a connection
 * @reason: (out): a TpConnectionStatusReason, or %NULL
 *
 * If @reason is not %NULL it is set to the reason why "status" changed to its
 * current value, or %TP_CONNECTION_STATUS_REASON_NONE_SPECIFIED if unknown.
 *
 * Returns: This connection's status, or %TP_UNKNOWN_CONNECTION_STATUS if we
 * don't know yet.
 *
 * Since: 0.7.14
 */
TpConnectionStatus
tp_connection_get_status (TpConnection *self,
                          TpConnectionStatusReason *reason)
{
  g_return_val_if_fail (TP_IS_CONNECTION (self), TP_UNKNOWN_CONNECTION_STATUS);

  if (reason != NULL)
    *reason = self->priv->status_reason;

  return self->priv->status;
}

/**
 * tp_connection_get_cm_name:
 * @self: a #TpConnection
 *
 * <!-- -->
 *
 * Returns: the same as the #TpConnection:cm-name property
 *
 * Since: 0.19.3
 *
 */
const gchar *
tp_connection_get_cm_name (TpConnection *self)
{
    g_return_val_if_fail (TP_IS_CONNECTION (self), NULL);

    return self->priv->cm_name;
}

/**
 * tp_connection_get_protocol_name:
 * @self: a #TpConnection
 *
 * <!-- -->
 *
 * Returns: the same as the #TpConnection:protocol-name property
 *
 * Since: 0.13.16
 *
 */
const gchar *
tp_connection_get_protocol_name (TpConnection *self)
{
    g_return_val_if_fail (TP_IS_CONNECTION (self), NULL);

    return self->priv->proto_name;
}

/**
 * TpConnectionNameListCb:
 * @names: (array zero-terminated=1): %NULL-terminated array of @n
 *  connection bus names, or %NULL on error
 * @n: number of names (not including the final %NULL), or 0 on error
 * @cms: (array zero-terminated=1): %NULL-terminated array of @n
 *  connection manager names (e.g. "gabble") in the same order as @names, or
 *  %NULL on error
 * @protocols: (array zero-terminated=1): %NULL-terminated array of
 *  @n protocol names as defined in the Telepathy spec (e.g. "jabber") in the
 *  same order as @names, or %NULL on error
 * @error: %NULL on success, or an error that occurred
 * @user_data: user-supplied data
 * @weak_object: user-supplied weakly referenced object
 *
 * Signature of the callback supplied to tp_list_connection_names().
 *
 * Since: 0.7.1
 */

typedef struct {
    TpConnectionNameListCb callback;
    gpointer user_data;
    GDestroyNotify destroy;
} _ListContext;

static gboolean
_tp_connection_parse (const gchar *path_or_bus_name,
                      char delimiter,
                      gchar **protocol,
                      gchar **cm_name)
{
  const gchar *prefix;
  const gchar *cm_name_start;
  const gchar *protocol_start;
  const gchar *account_start;
  gchar *dup_cm_name = NULL;
  gchar *dup_protocol = NULL;

  g_return_val_if_fail (delimiter == '.' || delimiter == '/', FALSE);

  /* If CM respects the spec, object path and bus name should be in the form:
   * /im/telepathy1/Connection/cmname/proto/account
   * im.telepathy1.Connection.cmname.proto.account
   */
  if (delimiter == '.')
    prefix = TP_CONN_BUS_NAME_BASE;
  else
    prefix = TP_CONN_OBJECT_PATH_BASE;

  if (!g_str_has_prefix (path_or_bus_name, prefix))
    goto OUT;

  cm_name_start = path_or_bus_name + strlen (prefix);
  protocol_start = strchr (cm_name_start, delimiter);
  if (protocol_start == NULL)
    goto OUT;
  protocol_start++;

  account_start = strchr (protocol_start, delimiter);
  if (account_start == NULL)
    goto OUT;
  account_start++;

  dup_cm_name = g_strndup (cm_name_start, protocol_start - cm_name_start - 1);
  if (!tp_connection_manager_check_valid_name (dup_cm_name, NULL))
    {
      g_free (dup_cm_name);
      dup_cm_name = NULL;
      goto OUT;
    }

  dup_protocol = g_strndup (protocol_start, account_start - protocol_start - 1);
  if (!tp_strdiff (dup_protocol, "local_2dxmpp"))
    {
      /* the CM's telepathy-glib is older than 0.7.x, work around it.
       * FIXME: Remove this workaround in 0.9.x */
      g_free (dup_protocol);
      dup_protocol = g_strdup ("local-xmpp");
    }
  else
    {
      /* the real protocol name may have "-" in; bus names may not, but
       * they may have "_", so the Telepathy spec specifies replacement.
       * Here we need to undo that replacement */
      g_strdelimit (dup_protocol, "_", '-');
    }

  if (!tp_connection_manager_check_valid_protocol_name (dup_protocol, NULL))
    {
      g_free (dup_protocol);
      dup_protocol = NULL;
      goto OUT;
    }

OUT:

  if (dup_protocol == NULL || dup_cm_name == NULL)
    {
      g_free (dup_protocol);
      g_free (dup_cm_name);
      return FALSE;
    }

  if (cm_name != NULL)
    *cm_name = dup_cm_name;
  else
    g_free (dup_cm_name);

  if (protocol != NULL)
    *protocol = dup_protocol;
  else
    g_free (dup_protocol);

  return TRUE;
}

static void
tp_list_connection_names_helper (TpDBusDaemon *bus_daemon,
                                 const gchar * const *names,
                                 const GError *error,
                                 gpointer user_data,
                                 GObject *user_object)
{
  _ListContext *list_context = user_data;
  const gchar * const *iter;
  /* array of borrowed strings */
  GPtrArray *bus_names;
  /* array of dup'd strings */
  GPtrArray *cms;
  /* array of borrowed strings */
  GPtrArray *protocols;

  if (error != NULL)
    {
      list_context->callback (NULL, 0, NULL, NULL, error,
          list_context->user_data, user_object);
      return;
    }

  bus_names = g_ptr_array_new ();
  cms = g_ptr_array_new ();
  protocols = g_ptr_array_new ();

  for (iter = names; iter != NULL && *iter != NULL; iter++)
    {
      gchar *proto, *cm_name;

      if (_tp_connection_parse (*iter, '.', &proto, &cm_name))
        {
          /* the casts here are because g_ptr_array contains non-const pointers -
           * but in this case I'll only be passing pdata to a callback with const
           * arguments, so it's fine */
          g_ptr_array_add (bus_names, (gpointer) *iter);
          g_ptr_array_add (cms, cm_name);
          g_ptr_array_add (protocols, proto);
          continue;
        }
    }

  g_ptr_array_add (bus_names, NULL);
  g_ptr_array_add (cms, NULL);
  g_ptr_array_add (protocols, NULL);

  list_context->callback ((const gchar * const *) bus_names->pdata,
      bus_names->len - 1, (const gchar * const *) cms->pdata,
      (const gchar * const *) protocols->pdata,
      NULL, list_context->user_data, user_object);

  g_ptr_array_unref (bus_names);
  g_strfreev ((char **) g_ptr_array_free (cms, FALSE));
  g_strfreev ((char **) g_ptr_array_free (protocols, FALSE));
}

static void
list_context_free (gpointer p)
{
  _ListContext *list_context = p;

  if (list_context->destroy != NULL)
    list_context->destroy (list_context->user_data);

  g_slice_free (_ListContext, list_context);
}

/**
 * tp_list_connection_names:
 * @bus_daemon: proxy for the D-Bus daemon
 * @callback: callback to be called when listing the connections succeeds or
 *   fails; not called if the D-Bus connection fails completely or if the
 *   @weak_object goes away
 * @user_data: user-supplied data for the callback
 * @destroy: callback to destroy the user-supplied data, called after
 *   @callback, but also if the D-Bus connection fails or if the @weak_object
 *   goes away
 * @weak_object: (allow-none): if not %NULL, will be weakly referenced; the callback will
 *   not be called if the object has vanished
 *
 * List the bus names of all the connections that currently exist, together
 * with the connection manager name and the protocol name for each connection.
 * Call the callback when done.
 *
 * The bus names passed to the callback can be used to construct #TpConnection
 * objects for any connections that are of interest.
 *
 * Since: 0.7.1
 */
void
tp_list_connection_names (TpDBusDaemon *bus_daemon,
                          TpConnectionNameListCb callback,
                          gpointer user_data,
                          GDestroyNotify destroy,
                          GObject *weak_object)
{
  _ListContext *list_context = g_slice_new0 (_ListContext);

  g_return_if_fail (TP_IS_DBUS_DAEMON (bus_daemon));
  g_return_if_fail (callback != NULL);

  list_context->callback = callback;
  list_context->user_data = user_data;

  tp_dbus_daemon_list_names (bus_daemon, 2000,
      tp_list_connection_names_helper, list_context,
      list_context_free, weak_object);
}

static gpointer
tp_connection_once (gpointer data G_GNUC_UNUSED)
{
  GType type = TP_TYPE_CONNECTION;

  tp_proxy_init_known_interfaces ();

  tp_proxy_or_subclass_hook_on_interface_add (type,
      tp_cli_connection_add_signals);
  tp_proxy_subclass_add_error_mapping (type,
      TP_ERROR_PREFIX, TP_ERROR, TP_TYPE_ERROR);

  return NULL;
}

/**
 * tp_connection_init_known_interfaces:
 *
 * Ensure that the known interfaces for TpConnection have been set up.
 * This is done automatically when necessary, but for correct
 * overriding of library interfaces by local extensions, you should
 * call this function before calling
 * tp_proxy_or_subclass_hook_on_interface_add() with first argument
 * %TP_TYPE_CONNECTION.
 *
 * Since: 0.7.6
 */
void
tp_connection_init_known_interfaces (void)
{
  static GOnce once = G_ONCE_INIT;

  g_once (&once, tp_connection_once, NULL);
}

static guint
get_presence_type_availability (TpConnectionPresenceType type)
{
  switch (type)
    {
      case TP_CONNECTION_PRESENCE_TYPE_UNSET:
        return 0;
      case TP_CONNECTION_PRESENCE_TYPE_UNKNOWN:
        return 1;
      case TP_CONNECTION_PRESENCE_TYPE_ERROR:
        return 2;
      case TP_CONNECTION_PRESENCE_TYPE_OFFLINE:
        return 3;
      case TP_CONNECTION_PRESENCE_TYPE_HIDDEN:
        return 4;
      case TP_CONNECTION_PRESENCE_TYPE_EXTENDED_AWAY:
        return 5;
      case TP_CONNECTION_PRESENCE_TYPE_AWAY:
        return 6;
      case TP_CONNECTION_PRESENCE_TYPE_BUSY:
        return 7;
      case TP_CONNECTION_PRESENCE_TYPE_AVAILABLE:
        return 8;
    }

  /* This is an unexpected presence type, treat it like UNKNOWN */
  return 1;
}

/**
 * tp_connection_presence_type_cmp_availability:
 * @p1: a #TpConnectionPresenceType
 * @p2: a #TpConnectionPresenceType
 *
 * Compares @p1 and @p2 like strcmp(). @p1 > @p2 means @p1 is more available
 * than @p2.
 *
 * The order used is: available > busy > away > xa > hidden > offline > error >
 * unknown > unset
 *
 * Returns: -1, 0 or 1, if @p1 is <, == or > than @p2.
 *
 * Since: 0.7.16
 */
gint
tp_connection_presence_type_cmp_availability (TpConnectionPresenceType p1,
                                              TpConnectionPresenceType p2)
{
  guint availability1;
  guint availability2;

  availability1 = get_presence_type_availability (p1);
  availability2 = get_presence_type_availability (p2);

  if (availability1 < availability2)
    return -1;

  if (availability1 > availability2)
    return +1;

  return 0;
}

/* Can return a contact that's not meant to be visible to library users
 * because it lacks an identifier */
TpContact *
_tp_connection_lookup_contact (TpConnection *self,
                               TpHandle handle)
{
  g_return_val_if_fail (TP_IS_CONNECTION (self), NULL);

  return g_hash_table_lookup (self->priv->contacts, GUINT_TO_POINTER (handle));
}


/* this could be done with proper weak references, but we know that every
 * connection will weakly reference all its contacts, so we can just do this
 * explicitly in tp_contact_dispose */
void
_tp_connection_remove_contact (TpConnection *self,
                               TpHandle handle,
                               TpContact *contact)
{
  TpContact *mine;

  g_return_if_fail (TP_IS_CONNECTION (self));
  g_return_if_fail (TP_IS_CONTACT (contact));

  mine = g_hash_table_lookup (self->priv->contacts, GUINT_TO_POINTER (handle));
  g_return_if_fail (mine == contact);
  g_hash_table_remove (self->priv->contacts, GUINT_TO_POINTER (handle));
}


void
_tp_connection_add_contact (TpConnection *self,
                            TpHandle handle,
                            TpContact *contact)
{
  g_return_if_fail (TP_IS_CONNECTION (self));
  g_return_if_fail (TP_IS_CONTACT (contact));
  g_return_if_fail (g_hash_table_lookup (self->priv->contacts,
        GUINT_TO_POINTER (handle)) == NULL);

  g_hash_table_insert (self->priv->contacts, GUINT_TO_POINTER (handle),
      contact);

  /* Set TP_CONTACT_FEATURE_CONTACT_BLOCKING if possible */
  if (tp_proxy_is_prepared (self, TP_CONNECTION_FEATURE_CONTACT_BLOCKING))
    {
      _tp_connection_set_contact_blocked (self, contact);
    }
}

/**
 * tp_connection_get_capabilities:
 * @self: a connection
 *
 * <!-- -->
 *
 * Returns: (transfer none): the same #TpCapabilities as the
 * #TpConnection:capabilities property
 * Since: 0.11.3
 */
TpCapabilities *
tp_connection_get_capabilities (TpConnection *self)
{
  g_return_val_if_fail (TP_IS_CONNECTION (self), FALSE);

  return self->priv->capabilities;
}

/**
 * tp_connection_get_detailed_error:
 * @self: a connection
 * @details: (out) (allow-none) (element-type utf8 GObject.Value) (transfer none):
 *  optionally used to return a map from string to #GValue, which must not be
 *  modified or destroyed by the caller
 *
 * If the connection has disconnected, return the D-Bus error name with which
 * it disconnected (in particular, this is %TP_ERROR_STR_CANCELLED if it was
 * disconnected by a user request).
 *
 * Otherwise, return %NULL, without altering @details.
 *
 * Returns: (transfer none) (allow-none): a D-Bus error name, or %NULL.
 *
 * Since: 0.11.4
 */
const gchar *
tp_connection_get_detailed_error (TpConnection *self,
    const GHashTable **details)
{
  TpProxy *proxy = (TpProxy *) self;

  if (tp_proxy_get_invalidated (proxy) == NULL)
    return NULL;

  if (self->priv->connection_error != NULL)
    {
      g_assert (self->priv->connection_error_details != NULL);

      if (details != NULL)
        *details = self->priv->connection_error_details;

      return self->priv->connection_error;
    }
  else
    {
      /* no detailed error, but we *have* been invalidated - guess one based
       * on the invalidation reason */

      if (details != NULL)
        {
          if (self->priv->connection_error_details == NULL)
            {
              self->priv->connection_error_details = tp_asv_new (
                  "debug-message", G_TYPE_STRING, tp_proxy_get_invalidated (proxy)->message,
                  NULL);
            }

          *details = self->priv->connection_error_details;
        }

      if (tp_proxy_get_invalidated (proxy)->domain == TP_ERROR)
        {
          return tp_error_get_dbus_name (tp_proxy_get_invalidated (proxy)->code);
        }
      else if (tp_proxy_get_invalidated (proxy)->domain == TP_DBUS_ERRORS)
        {
          switch (tp_proxy_get_invalidated (proxy)->code)
            {
            case TP_DBUS_ERROR_NAME_OWNER_LOST:
              /* the CM probably crashed */
              return DBUS_ERROR_NO_REPLY;
              break;

            case TP_DBUS_ERROR_OBJECT_REMOVED:
            case TP_DBUS_ERROR_UNKNOWN_REMOTE_ERROR:
            case TP_DBUS_ERROR_INCONSISTENT:
            /* ... and all other cases up to and including
             * TP_DBUS_ERROR_INCONSISTENT don't make sense in this context, so
             * just use the generic one for them too */
            default:
              return TP_ERROR_STR_DISCONNECTED;
            }
        }
      else
        {
          /* no idea what that means */
          return TP_ERROR_STR_DISCONNECTED;
        }
    }
}

/**
 * tp_connection_dup_detailed_error_vardict:
 * @self: a connection
 * @details: (out) (allow-none) (transfer full):
 *  optionally used to return a %G_VARIANT_TYPE_VARDICT with details
 *  of the error
 *
 * If the connection has disconnected, return the D-Bus error name with which
 * it disconnected (in particular, this is %TP_ERROR_STR_CANCELLED if it was
 * disconnected by a user request).
 *
 * Otherwise, return %NULL, without altering @details.
 *
 * Returns: (transfer full) (allow-none): a D-Bus error name, or %NULL.
 *
 * Since: 0.19.0
 */
gchar *
tp_connection_dup_detailed_error_vardict (TpConnection *self,
    GVariant **details)
{
  const GHashTable *asv;
  const gchar *error = tp_connection_get_detailed_error (self, &asv);

  if (error == NULL)
    return NULL;

  if (details != NULL)
    *details = _tp_asv_to_vardict (asv);

  return g_strdup (error);
}

/**
 * tp_connection_add_client_interest:
 * @self: a connection
 * @interested_in: a string identifying an interface or part of an interface
 *  to which this connection will subscribe
 *
 * Subscribe to any opt-in change notifications for @interested_in.
 *
 * For contact information, use #TpContact instead, which will call this
 * automatically.
 *
 * Since: 0.11.3
 */
void
tp_connection_add_client_interest (TpConnection *self,
    const gchar *interested_in)
{
  tp_connection_add_client_interest_by_id (self,
      g_quark_from_string (interested_in));
}

/**
 * tp_connection_add_client_interest_by_id: (skip)
 * @self: a connection
 * @interested_in: a quark identifying an interface or part of an interface
 *  to which this connection will subscribe
 *
 * Subscribe to any opt-in change notifications for @interested_in.
 *
 * Equivalent to, but a little more efficient than, calling
 * tp_connection_add_client_interest() for the string value of @interested_in.
 *
 * Since: 0.11.3
 */
void
tp_connection_add_client_interest_by_id (TpConnection *self,
    GQuark interested_in)
{
  TpProxy *proxy = (TpProxy *) self;
  const gchar *interest = g_quark_to_string (interested_in);
  const gchar *strv[2] = { interest, NULL };

  g_return_if_fail (TP_IS_CONNECTION (self));
  g_return_if_fail (interest != NULL);

  if (tp_proxy_get_invalidated (proxy) != NULL ||
      tp_intset_is_member (self->priv->interests, interested_in))
    return;

  tp_intset_add (self->priv->interests, interested_in);

  /* no-reply flag set, and we ignore any reply */
  tp_cli_connection_call_add_client_interest (self, -1,
      strv, NULL, NULL, NULL, NULL);
}

/**
 * tp_connection_get_self_contact:
 * @self: a connection
 *
 * Return a #TpContact representing the local user on this connection.
 *
 * The returned object is not necessarily valid after the main loop is
 * re-entered; ref it with g_object_ref() if you want to keep it.
 *
 * Returns: (transfer none): the value of the TpConnection:self-contact
 *  property, which may be %NULL
 *
 * Since: 0.13.9
 */
TpContact *
tp_connection_get_self_contact (TpConnection *self)
{
  g_return_val_if_fail (TP_IS_CONNECTION (self), NULL);
  return self->priv->self_contact;
}

/**
 * tp_connection_bind_connection_status_to_property:
 * @self: a #TpConnection
 * @target: the target #GObject
 * @target_property: the property on @target to bind (must be %G_TYPE_BOOLEAN)
 * @invert: %TRUE if you wish to invert the value of @target_property
 *   (i.e. %FALSE if connected)
 *
 * Binds the :status of @self to the boolean property of another
 * object using a #GBinding such that the @target_property will be set to
 * %TRUE when @self is connected (and @invert is %FALSE).
 *
 * @target_property will be synchronised immediately (%G_BINDING_SYNC_CREATE).
 * @invert can be interpreted as analogous to %G_BINDING_INVERT_BOOLEAN.
 *
 * For instance, this function can be used to bind the GtkWidget:sensitive
 * property to only make a widget sensitive when the account is connected.
 *
 * See g_object_bind_property() for more information.
 *
 * Returns: (transfer none): the #GBinding instance representing the binding
 *   between the @self and the @target. The binding is released whenever the
 *   #GBinding reference count reaches zero.
 * Since: 0.13.16
 */
GBinding *
tp_connection_bind_connection_status_to_property (TpConnection *self,
    gpointer target,
    const char *target_property,
    gboolean invert)
{
  g_return_val_if_fail (TP_IS_CONNECTION (self), NULL);

  return g_object_bind_property_full (self, "status",
      target, target_property,
      G_BINDING_SYNC_CREATE,
      _tp_bind_connection_status_to_boolean,
      NULL, GUINT_TO_POINTER (invert), NULL);
}

/**
 * tp_connection_get_balance:
 * @self: a #TpConnection
 * @balance: (out): a pointer to store the account balance (or %NULL)
 * @scale: (out): a pointer to store the balance scale (or %NULL)
 * @currency: (out) (transfer none): a pointer to store the balance
 *   currency (or %NULL)
 *
 * If @self has a valid account balance, returns %TRUE and sets the variables
 * pointed to by @balance, @scale and @currency to the appropriate fields
 * of the Balance.AccountBalance property.
 *
 * The monetary value of the balance is expressed as a fixed-point number,
 * @balance, with a decimal scale defined by @scale; for instance a @balance
 * of 1234 with @scale of 2 represents a value of "12.34" in the currency
 * represented by @currency.
 *
 * Requires %TP_CONNECTION_FEATURE_BALANCE to be prepared.
 *
 * Returns: %TRUE if the balance is valid (and the values set), %FALSE if the
 *   balance is invalid.
 * Since: 0.15.1
 */
gboolean
tp_connection_get_balance (TpConnection *self,
    gint *balance,
    guint *scale,
    const gchar **currency)
{
  g_return_val_if_fail (TP_IS_CONNECTION (self), FALSE);

  if (self->priv->balance_currency == NULL)
    return FALSE;

  if (self->priv->balance == 0 &&
      self->priv->balance_scale == G_MAXUINT32 &&
      tp_str_empty (self->priv->balance_currency))
    return FALSE;

  if (balance != NULL)
    *balance = self->priv->balance;

  if (scale != NULL)
    *scale = self->priv->balance_scale;

  if (currency != NULL)
    *currency = self->priv->balance_currency;

  return TRUE;
}

/**
 * tp_connection_get_balance_uri:
 * @self: a #TpConnection
 *
 * The value of Balance.ManageCreditURI.
 *
 * Requires %TP_CONNECTION_FEATURE_BALANCE to be prepared.
 *
 * Returns: (transfer none): the #TpConnection:balance-uri property.
 * Since: 0.15.1
 */
const gchar *
tp_connection_get_balance_uri (TpConnection *self)
{
  g_return_val_if_fail (TP_IS_CONNECTION (self), FALSE);

  return self->priv->balance_uri;
}

static void
_tp_connection_void_cb (TpConnection *proxy,
    const GError *error,
    gpointer user_data,
    GObject *weak_object)
{
  GSimpleAsyncResult *result = G_SIMPLE_ASYNC_RESULT (user_data);

  if (error != NULL)
    g_simple_async_result_set_from_error (result, error);

  g_simple_async_result_complete_in_idle (result);
  g_object_unref (G_OBJECT (result));
}

/**
 * tp_connection_disconnect_async:
 * @self: a #TpConnection
 * @callback: a callback to call when the request is satisfied
 * @user_data: data to pass to @callback
 *
 * Disconnect the connection.
 *
 * This method is intended for use by AccountManager implementations,
 * such as Mission Control. To disconnect a connection managed by an
 * AccountManager, either use tp_account_request_presence_async()
 * or tp_account_set_enabled_async(), depending whether the intention is
 * to put the account offline temporarily, or disable it longer-term.
 *
 * Since: 0.17.5
 */
void
tp_connection_disconnect_async (TpConnection *self,
    GAsyncReadyCallback callback,
    gpointer user_data)
{
  GSimpleAsyncResult *result;

  g_return_if_fail (TP_IS_CONNECTION (self));

  result = g_simple_async_result_new (G_OBJECT (self), callback,
      user_data, tp_connection_disconnect_async);

  tp_cli_connection_call_disconnect (self, -1, _tp_connection_void_cb, result,
      NULL, NULL);
}

/**
 * tp_connection_disconnect_finish:
 * @self: a #TpConnection
 * @result: a #GAsyncResult
 * @error: a #GError to fill
 *
 * Interpret the result of tp_connection_disconnect_async().
 *
 * Returns: %TRUE if the call was successful, otherwise %FALSE
 *
 * Since: 0.17.5
 */
gboolean
tp_connection_disconnect_finish (TpConnection *self,
    GAsyncResult *result,
    GError **error)
{
  _tp_implement_finish_void (self, tp_connection_disconnect_async);
}<|MERGE_RESOLUTION|>--- conflicted
+++ resolved
@@ -794,14 +794,8 @@
   self->priv->last_known_self_handle = self_handle;
   self->priv->last_known_self_id = g_strdup (self_id);
 
-<<<<<<< HEAD
   if (tp_connection_get_status (self, NULL) == TP_CONNECTION_STATUS_CONNECTED)
     get_self_contact (self);
-=======
-  g_assert (self->priv->introspection_call == NULL);
-  self->priv->introspection_call = tp_cli_connection_call_get_self_handle (
-      self, -1, got_self_handle, NULL, NULL, NULL);
->>>>>>> b203d236
 }
 
 /* Appending callbacks to self->priv->introspect_needed relies on this */
@@ -1158,11 +1152,6 @@
       tp_connection_connection_error_cb, NULL, NULL, NULL, NULL);
   tp_cli_connection_connect_to_self_contact_changed (self,
       on_self_contact_changed, NULL, NULL, NULL, NULL);
-
-  /* We need to connect to SelfHandleChanged early, too, so that we're
-   * already connected before we GetAll */
-  tp_cli_connection_connect_to_self_handle_changed (self,
-      on_self_handle_changed, NULL, NULL, NULL, NULL);
 
   object_path = tp_proxy_get_object_path (TP_PROXY (self));
   g_assert (_tp_connection_parse (object_path, '/',
