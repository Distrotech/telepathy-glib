# To be included by Makefile.am.

codegen_extra_dist = \
    account.xml \
    account-manager.xml \
    call-content.xml \
    call-content-media-description.xml \
    call-stream.xml \
    call-stream-endpoint.xml \
    channel.xml \
    channel-dispatcher.xml \
    channel-dispatch-operation.xml \
    channel-request.xml \
    client.xml \
    debug.xml \
    connection.xml \
    connection-manager.xml \
    dbus-daemon.xml \
    dbus-introspectable.xml \
    dbus-peer.xml \
    dbus-properties.xml \
    generic.xml \
    genums.c.template \
    genums.h.template \
    protocol.xml \
    stable-interfaces.xml \
    tls-cert.xml

codegen_sources = \
    $(nodist_libtelepathy_glib_core_internal_la_SOURCES) \
    $(nodist_libtelepathy_glib_dbus_internal_la_SOURCES) \
    $(nodist_libtelepathy_glib_main_internal_la_SOURCES) \
    $(nodist_geninclude_HEADERS) \
    $(nodist_gendbusinclude_HEADERS) \
    _gen/stable-spec.xml \
    _gen/spec-stamp \
    _gen/stable-stamp \
    $(NULL)

nodist_gendbusinclude_HEADERS = \
    _gen/telepathy-interfaces.h \
    $(NULL)

nodist_geninclude_HEADERS = \
    _gen/error-str.h \
    _gen/telepathy-enums.h \
    _gen/genums.h \
    _gen/gtypes.h \
    _gen/tp-cli-account.h \
    _gen/tp-cli-account-manager.h \
    _gen/tp-cli-call-content.h \
    _gen/tp-cli-call-content-media-description.h \
    _gen/tp-cli-call-stream.h \
    _gen/tp-cli-call-stream-endpoint.h \
    _gen/tp-cli-channel.h \
    _gen/tp-cli-channel-dispatcher.h \
    _gen/tp-cli-channel-dispatch-operation.h \
    _gen/tp-cli-channel-request.h \
    _gen/tp-cli-client.h \
    _gen/tp-cli-connection.h \
    _gen/tp-cli-connection-manager.h \
    _gen/tp-cli-dbus-daemon.h \
    _gen/tp-cli-generic.h \
    _gen/tp-cli-protocol.h \
    $(NULL)

nodist_gendbusinclude_HEADERS += \
    _gen/tp-svc-account.h \
    _gen/tp-svc-account-manager.h \
    _gen/tp-svc-call-content.h \
    _gen/tp-svc-call-content-media-description.h \
    _gen/tp-svc-call-stream.h \
    _gen/tp-svc-call-stream-endpoint.h \
    _gen/tp-svc-channel.h \
    _gen/tp-svc-channel-dispatcher.h \
    _gen/tp-svc-channel-dispatch-operation.h \
    _gen/tp-svc-channel-request.h \
    _gen/tp-svc-client.h \
    _gen/tp-svc-connection.h \
    _gen/tp-svc-connection-manager.h \
    _gen/tp-svc-debug.h \
    _gen/tp-svc-generic.h \
    _gen/tp-svc-protocol.h \
    _gen/tp-svc-tls-cert.h \
    $(NULL)

nodist_libtelepathy_glib_core_internal_la_SOURCES = \
    _gen/genums.c \
    $(NULL)

nodist_libtelepathy_glib_dbus_internal_la_SOURCES = \
    _gen/interfaces-body.h \
    $(NULL)

nodist_libtelepathy_glib_main_internal_la_SOURCES = \
    _gen/error-str.c \
    _gen/gtypes-body.h \
    _gen/register-dbus-glib-marshallers-body.h \
    _gen/tp-cli-account-body.h \
    _gen/tp-cli-account-manager-body.h \
    _gen/tp-cli-call-content-body.h \
    _gen/tp-cli-call-content-media-description-body.h \
    _gen/tp-cli-call-stream-body.h \
    _gen/tp-cli-call-stream-endpoint-body.h \
    _gen/tp-cli-channel-body.h \
    _gen/tp-cli-channel-dispatcher-body.h \
    _gen/tp-cli-channel-dispatch-operation-body.h \
    _gen/tp-cli-channel-request-body.h \
    _gen/tp-cli-client-body.h \
    _gen/tp-cli-connection-body.h \
    _gen/tp-cli-connection-manager-body.h \
    _gen/tp-cli-dbus-daemon-body.h \
    _gen/tp-cli-generic-body.h \
    _gen/tp-cli-protocol-body.h \
    $(NULL)

nodist_libtelepathy_glib_dbus_internal_la_SOURCES += \
    _gen/tp-svc-account.c \
    _gen/tp-svc-account-manager.c \
    _gen/tp-svc-call-content.c \
    _gen/tp-svc-call-content-media-description.c \
    _gen/tp-svc-call-stream.c \
    _gen/tp-svc-call-stream-endpoint.c \
    _gen/tp-svc-channel.c \
    _gen/tp-svc-channel-dispatcher.c \
    _gen/tp-svc-channel-dispatch-operation.c \
    _gen/tp-svc-channel-request.c \
    _gen/tp-svc-client.c \
    _gen/tp-svc-connection.c \
    _gen/tp-svc-connection-manager.c \
    _gen/tp-svc-debug.c \
    _gen/tp-svc-generic.c \
    _gen/tp-svc-protocol.c \
    _gen/tp-svc-tls-cert.c \
    $(NULL)

nodist_libtelepathy_glib_reentrants_la_SOURCES = \
    _gen/tp-cli-account-reentrant-body.h \
    _gen/tp-cli-account-manager-reentrant-body.h \
    _gen/tp-cli-channel-reentrant-body.h \
    _gen/tp-cli-channel-dispatcher-reentrant-body.h \
    _gen/tp-cli-channel-dispatch-operation-reentrant-body.h \
    _gen/tp-cli-channel-request-reentrant-body.h \
    _gen/tp-cli-client-reentrant-body.h \
    _gen/tp-cli-connection-reentrant-body.h \
    _gen/tp-cli-connection-manager-reentrant-body.h \
    _gen/tp-cli-dbus-daemon-reentrant-body.h \
    _gen/tp-cli-generic-reentrant-body.h \
    _gen/tp-cli-protocol-reentrant-body.h \
    _gen/tp-cli-account-reentrant.h \
    _gen/tp-cli-account-manager-reentrant.h \
    _gen/tp-cli-channel-reentrant.h \
    _gen/tp-cli-channel-dispatcher-reentrant.h \
    _gen/tp-cli-channel-dispatch-operation-reentrant.h \
    _gen/tp-cli-channel-request-reentrant.h \
    _gen/tp-cli-client-reentrant.h \
    _gen/tp-cli-connection-reentrant.h \
    _gen/tp-cli-connection-manager-reentrant.h \
    _gen/tp-cli-dbus-daemon-reentrant.h \
    _gen/tp-cli-generic-reentrant.h \
    _gen/tp-cli-protocol-reentrant.h

# Generated stuff

DROP_NAMESPACE = sed -e 's@xmlns:tp="http://telepathy\.freedesktop\.org/wiki/DbusSpec.extensions-v0"@@g'
tools_dir = $(top_srcdir)/tools

# Bootstrapping

_gen/spec-stamp: $(wildcard $(top_srcdir)/spec/*.xml)
	$(mkdir_p) _gen
	touch $@

_gen/stable-stamp: $(wildcard $(abs_srcdir)/*.xml) _gen/spec-stamp
	touch $@

_gen/stable-spec.xml: stable-interfaces.xml _gen/stable-stamp $(tools_dir)/xincludator.py
	$(AM_V_GEN)$(PYTHON) $(tools_dir)/xincludator.py $< > $@.tmp
	@mv $@.tmp $@

<<<<<<< HEAD
=======
# Grab a list of re-entrant tp_cli_*_run_* methods we are committed to
# generating for backwards compatibility.
# grep --no-filename is not portable :-(
_gen/reentrant-methods.list: $(ABI_LISTS) codegen.am
	$(AM_V_GEN)( cd $(srcdir) && cat $(ABI_LISTS) ) | \
		$(GREP) '^tp_cli_.*_run_.*' > $@.tmp
	@mv $@.tmp $@

>>>>>>> 1f75801d
# Things generated from the whole spec at once

# do nothing, output as a side-effect
_gen/gtypes.h: _gen/gtypes-body.h
	@:

_gen/gtypes-body.h: _gen/stable-spec.xml \
	$(tools_dir)/glib-gtypes-generator.py
	$(AM_V_GEN)$(PYTHON) $(tools_dir)/glib-gtypes-generator.py \
		_gen/stable-spec.xml \
		_gen/gtypes Tp

_gen/telepathy-enums.h: _gen/stable-spec.xml \
	$(tools_dir)/c-constants-gen.py
	$(AM_V_GEN)$(PYTHON) $(tools_dir)/c-constants-gen.py \
		Tp $< _gen/telepathy-enums

# do nothing, output as a side-effect
_gen/interfaces-body.h: _gen/telepathy-interfaces.h
	@:

_gen/telepathy-interfaces.h: _gen/stable-spec.xml \
	$(tools_dir)/glib-interfaces-gen.py
	$(AM_V_GEN)$(PYTHON) $(tools_dir)/glib-interfaces-gen.py \
		Tp _gen/interfaces-body.h _gen/telepathy-interfaces.h $<

_gen/register-dbus-glib-marshallers-body.h: _gen/stable-spec.xml \
	$(tools_dir)/glib-client-marshaller-gen.py
	$(AM_V_GEN)$(PYTHON) $(tools_dir)/glib-client-marshaller-gen.py $< _tp > $@

_gen/genums.c: _gen/spec-stamp genums.c.template $(our_headers) codegen.am
	$(AM_V_GEN)( cd $(srcdir) && \
		$(GLIB_MKENUMS) --template genums.c.template $(our_headers) \
		) > $@

_gen/genums.h: _gen/spec-stamp genums.h.template $(our_headers) codegen.am
	$(AM_V_GEN)( cd $(srcdir) && \
		$(GLIB_MKENUMS) --template genums.h.template $(our_headers) \
		) > $@

_gen/error-str.h: _gen/error-str.c
	@: # do nothing, output as a side-effect

_gen/error-str.c: _gen/stable-spec.xml \
	$(tools_dir)/glib-errors-str-gen.py
	$(AM_V_GEN)$(PYTHON) $(tools_dir)/glib-errors-str-gen.py \
		_gen/error-str $<

# Things generated per interface

_gen/tp-spec-%.xml: %.xml _gen/spec-stamp $(tools_dir)/xincludator.py
	$(AM_V_GEN)$(PYTHON) $(tools_dir)/xincludator.py $< > $@.tmp
	@mv $@.tmp $@

# do nothing, output as a side-effect
_gen/tp-svc-%.h: _gen/tp-svc-%.c
	@:

_gen/tp-svc-%.c: _gen/tp-spec-%.xml \
	$(tools_dir)/glib-ginterface-gen.py \
	codegen.am
	$(AM_V_GEN)$(PYTHON) $(tools_dir)/glib-ginterface-gen.py \
		--filename=_gen/tp-svc-$* \
		--signal-marshal-prefix=_tp \
		--include='<telepathy-glib/dbus.h>' \
		--not-implemented-func='tp_dbus_g_method_return_not_implemented' \
		$< Tp_Svc_

<<<<<<< HEAD
_gen/tp-cli-%-body.h _gen/tp-cli-%.h _gen/tp-cli-%-reentrant-body.h _gen/tp-cli-%-reentrant.h: \
	_gen/tp-spec-%.xml $(tools_dir)/glib-client-gen.py \
=======
# do nothing, output as a side-effect
_gen/tp-cli-%.h: _gen/tp-cli-%-body.h
	@:

_gen/tp-cli-%-body.h: _gen/tp-spec-%.xml \
	_gen/reentrant-methods.list \
	$(tools_dir)/glib-client-gen.py \
>>>>>>> 1f75801d
	codegen.am
	$(AM_V_GEN)set -e; \
	subclass= ; \
	subclass_assert= ; \
	case $* in \
		generic) \
			;; \
		account-manager) \
			subclass=--subclass=TpAccountManager; \
			subclass_assert=--subclass-assert=TP_IS_ACCOUNT_MANAGER; \
			;; \
		account) \
			subclass=--subclass=TpAccount; \
			subclass_assert=--subclass-assert=TP_IS_ACCOUNT; \
			;; \
		call-content) \
			subclass=--subclass=TpCallContent; \
			;; \
		call-stream) \
			subclass=--subclass=TpCallStream; \
			;; \
		channel) \
			subclass=--subclass=TpChannel; \
			subclass_assert=--subclass-assert=TP_IS_CHANNEL; \
			;; \
		channel-dispatcher) \
			subclass=--subclass=TpChannelDispatcher; \
			subclass_assert=--subclass-assert=TP_IS_CHANNEL_DISPATCHER; \
			;; \
		channel-dispatch-operation) \
			subclass=--subclass=TpChannelDispatchOperation; \
			subclass_assert=--subclass-assert=TP_IS_CHANNEL_DISPATCH_OPERATION; \
			;; \
		channel-request) \
			subclass=--subclass=TpChannelRequest; \
			subclass_assert=--subclass-assert=TP_IS_CHANNEL_REQUEST; \
			;; \
		client) \
			subclass=--subclass=TpClient; \
			subclass_assert=--subclass-assert=TP_IS_CLIENT; \
			;; \
		connection-manager) \
			subclass=--subclass=TpConnectionManager; \
			subclass_assert=--subclass-assert=TP_IS_CONNECTION_MANAGER \
			;; \
		connection) \
			subclass=--subclass=TpConnection; \
			subclass_assert=--subclass-assert=TP_IS_CONNECTION; \
			;; \
		dbus-daemon) \
			subclass=--subclass=TpDBusDaemon; \
			subclass_assert=--subclass-assert=TP_IS_DBUS_DAEMON; \
			;; \
	esac; \
	$(PYTHON) $(tools_dir)/glib-client-gen.py \
		$$subclass $$subclass_assert \
		--group `echo $* | tr - _` \
		--iface-quark-prefix=TP_IFACE_QUARK \
		--tp-proxy-api=0.7.6 \
		--deprecation-attribute=_TP_GNUC_DEPRECATED \
		--deprecate-reentrant=TP_DISABLE_DEPRECATED \
		--split-reentrants=yes \
		$< Tp_Cli _gen/tp-cli-$*

# vim:set ft=automake:<|MERGE_RESOLUTION|>--- conflicted
+++ resolved
@@ -178,17 +178,6 @@
 	$(AM_V_GEN)$(PYTHON) $(tools_dir)/xincludator.py $< > $@.tmp
 	@mv $@.tmp $@
 
-<<<<<<< HEAD
-=======
-# Grab a list of re-entrant tp_cli_*_run_* methods we are committed to
-# generating for backwards compatibility.
-# grep --no-filename is not portable :-(
-_gen/reentrant-methods.list: $(ABI_LISTS) codegen.am
-	$(AM_V_GEN)( cd $(srcdir) && cat $(ABI_LISTS) ) | \
-		$(GREP) '^tp_cli_.*_run_.*' > $@.tmp
-	@mv $@.tmp $@
-
->>>>>>> 1f75801d
 # Things generated from the whole spec at once
 
 # do nothing, output as a side-effect
@@ -257,18 +246,16 @@
 		--not-implemented-func='tp_dbus_g_method_return_not_implemented' \
 		$< Tp_Svc_
 
-<<<<<<< HEAD
-_gen/tp-cli-%-body.h _gen/tp-cli-%.h _gen/tp-cli-%-reentrant-body.h _gen/tp-cli-%-reentrant.h: \
-	_gen/tp-spec-%.xml $(tools_dir)/glib-client-gen.py \
-=======
 # do nothing, output as a side-effect
 _gen/tp-cli-%.h: _gen/tp-cli-%-body.h
 	@:
+_gen/tp-cli-%-reentrant.h: _gen/tp-cli-%-body.h
+	@:
+_gen/tp-cli-%-reentrant-body.h: _gen/tp-cli-%-body.h
+	@:
 
 _gen/tp-cli-%-body.h: _gen/tp-spec-%.xml \
-	_gen/reentrant-methods.list \
 	$(tools_dir)/glib-client-gen.py \
->>>>>>> 1f75801d
 	codegen.am
 	$(AM_V_GEN)set -e; \
 	subclass= ; \
