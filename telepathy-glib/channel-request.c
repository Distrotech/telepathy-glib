--- conflicted
+++ resolved
@@ -442,26 +442,6 @@
   /**
    * TpChannelRequest::succeeded:
    * @self: the channel request proxy
-<<<<<<< HEAD
-=======
-   *
-   * Emitted when the channel request succeeds.
-   *
-   * Deprecated: since 0.13.14. Use
-   * #TpChannelRequest::succeeded-with-channel, which provides the resulting
-   * channel, instead.
-   */
-  signals[SIGNAL_SUCCEEDED] = g_signal_new ("succeeded",
-      G_OBJECT_CLASS_TYPE (klass),
-      G_SIGNAL_RUN_LAST | G_SIGNAL_DETAILED,
-      0,
-      NULL, NULL, NULL,
-      G_TYPE_NONE, 0);
-
-  /**
-   * TpChannelRequest::succeeded-with-channel:
-   * @self: the channel request proxy
->>>>>>> d70ba9ba
    * @connection: the #TpConnection of @channel, or %NULL
    * @channel: the #TpChannel created, or %NULL
    *
