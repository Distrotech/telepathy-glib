--- conflicted
+++ resolved
@@ -79,13 +79,10 @@
     TP_ERROR_SERVICE_BUSY, /*< nick=ServiceBusy >*/
     TP_ERROR_RESOURCE_UNAVAILABLE, /*< nick=ResourceUnavailable >*/
     TP_ERROR_WOULD_BREAK_ANONYMITY, /*< nick=WouldBreakAnonymity >*/
-<<<<<<< HEAD
-    TP_ERROR_NOT_YET, /*< nick=NotYet >*/
-=======
     TP_ERROR_CERT_REVOKED, /*< nick=Cert.Revoked >*/
     TP_ERROR_CERT_INSECURE, /*< nick=Cert.Insecure >*/
     TP_ERROR_CERT_LIMIT_EXCEEDED, /*< nick=Cert.LimitExceeded >*/
->>>>>>> dd8b9261
+    TP_ERROR_NOT_YET, /*< nick=NotYet >*/
 } TpError;
 
 const gchar *tp_error_get_dbus_name (TpError error);
