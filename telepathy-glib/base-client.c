/*
 * Base class for Client implementations
 *
 * Copyright © 2010 Collabora Ltd.
 *
 * This library is free software; you can redistribute it and/or
 * modify it under the terms of the GNU Lesser General Public
 * License as published by the Free Software Foundation; either
 * version 2.1 of the License, or (at your option) any later version.
 *
 * This library is distributed in the hope that it will be useful,
 * but WITHOUT ANY WARRANTY; without even the implied warranty of
 * MERCHANTABILITY or FITNESS FOR A PARTICULAR PURPOSE.  See the GNU
 * Lesser General Public License for more details.
 *
 * You should have received a copy of the GNU Lesser General Public
 * License along with this library; if not, write to the Free Software
 * Foundation, Inc., 51 Franklin St, Fifth Floor, Boston, MA  02110-1301  USA
 */

/**
 * SECTION:base-client
 * @title: TpBaseClient
 * @short_description: base class for Telepathy clients on D-Bus
 *
 * This base class makes it easier to write #TpSvcClient
 * implementations. Subclasses should usually pass the filters they
 * want and override the D-Bus methods they implement.
 *
 * For many applications, the provided #TpSimpleObserver, #TpSimpleApprover
 * and #TpSimpleHandler subclasses can be used instead of deriving from this
 * class.
 */

/**
 * TpBaseClient:
 *
 * Data structure representing a generic #TpSvcClient implementation.
 *
 * Since: 0.11.5
 */

/**
 * TpBaseClientClass:
 * @parent_class: the parent class
 * @observe_channels: the function called to observe newly-created channels
 *  matching this client's observer filter (since 0.11.13)
 * @add_dispatch_operation: the function called to request user approval of
 *  unrequested (incoming) channels matching this client's approver filter
 *  (since 0.11.13)
 * @handle_channels: the function called to handle channels matching this
 *  client's handler filter (since 0.11.13)
 *
 * The class of a #TpBaseClient.
 *
 * The virtual methods @observe_channels, @add_dispatch_operation and
 * @handle_channels can be also implemented by calling
 * tp_base_client_implement_observe_channels(),
 * tp_base_client_implement_add_dispatch_operation() and
 * tp_base_client_implement_handle_channels(). This is compatible with
 * telepathy-glib versions older than 0.11.13.
 *
 * Since: 0.11.5
 */

/**
 * TpBaseClientClassObserveChannelsImpl:
 * @client: a #TpBaseClient instance
 * @account: a #TpAccount with %TP_ACCOUNT_FEATURE_CORE, and any other
 *  features added via tp_client_factory_add_account_features(), prepared if
 *  possible
 * @connection: a #TpConnection with %TP_CONNECTION_FEATURE_CORE,
 *  and any other features added via
 *  tp_client_factory_add_connection_features(), prepared if possible
 * @channels: (element-type TelepathyGLib.Channel): a #GList of #TpChannel,
 *  each with %TP_CHANNEL_FEATURE_CORE, and any other features added via
 *  tp_client_factory_add_channel_features(), prepared if possible
 * @dispatch_operation: (allow-none): a #TpChannelDispatchOperation or %NULL;
 *  the dispatch_operation is not guaranteed to be prepared
 * @requests: (element-type TelepathyGLib.ChannelRequest): a #GList of
 *  #TpChannelRequest having their object-path defined but are not guaranteed
 *  to be prepared.
 * @context: a #TpObserveChannelsContext representing the context of this
 *  D-Bus call
 *
 * Signature of the implementation of the ObserveChannels method.
 *
 * This function must call either tp_observe_channels_context_accept(),
 * tp_observe_channels_context_delay() or tp_observe_channels_context_fail()
 * on @context before it returns.
 *
 * Since: 0.11.5
 */

/**
 * TpBaseClientClassAddDispatchOperationImpl:
 * @client: a #TpBaseClient instance
 * @account: a #TpAccount with %TP_ACCOUNT_FEATURE_CORE, and any other
 *  features added via tp_client_factory_add_account_features(), prepared if
 *  possible
 * @connection: a #TpConnection with %TP_CONNECTION_FEATURE_CORE,
 *  and any other features added via
 *  tp_client_factory_add_connection_features(), prepared if possible
 * @channels: (element-type TelepathyGLib.Channel): a #GList of #TpChannel,
 *  each with %TP_CHANNEL_FEATURE_CORE, and any other features added via
 *  tp_client_factory_add_channel_features(), prepared if possible
 * @dispatch_operation: a #TpChannelDispatchOperation having
 * %TP_CHANNEL_DISPATCH_OPERATION_FEATURE_CORE prepared if possible
 * @context: a #TpObserveChannelsContext representing the context of this
 *  D-Bus call
 *
 * Signature of the implementation of the AddDispatchOperation method.
 *
 * This function must call either tp_add_dispatch_operation_context_accept(),
 * tp_add_dispatch_operation_context_delay() or
 * tp_add_dispatch_operation_context_fail() on @context before it returns.
 *
 * The implementation can then use
 * tp_channel_dispatch_operation_handle_with_async() to approve handling of the
 * channels, or tp_channel_dispatch_operation_claim_async() to take
 * responsibility for handling or closing them".
 *
 * Since: 0.11.5
 */

/**
 * TpBaseClientClassHandleChannelsImpl:
 * @client: a #TpBaseClient instance
 * @account: a #TpAccount with %TP_ACCOUNT_FEATURE_CORE, and any other
 *  features added via tp_client_factory_add_account_features(), prepared if
 *  possible
 * @connection: a #TpConnection with %TP_CONNECTION_FEATURE_CORE,
 *  and any other features added via
 *  tp_client_factory_add_connection_features(), prepared if possible
 * @channels: (element-type TelepathyGLib.Channel): a #GList of #TpChannel,
 *  each with %TP_CHANNEL_FEATURE_CORE, and any other features added via
 *  tp_client_factory_add_channel_features(), prepared if possible
 * @requests_satisfied: (element-type TelepathyGLib.ChannelRequest): a #GList of
 *  #TpChannelRequest having their object-path defined but are not guaranteed
 *  to be prepared.
 * @user_action_time: the time at which user action occurred, or one of the
 *  special values %TP_USER_ACTION_TIME_NOT_USER_ACTION or
 *  %TP_USER_ACTION_TIME_CURRENT_TIME
 *  (see #TpAccountChannelRequest:user-action-time for details)
 * @context: a #TpHandleChannelsContext representing the context of this
 *  D-Bus call
 *
 * Signature of the implementation of the HandleChannels method.
 *
 * This function must call either tp_handle_channels_context_accept(),
 * tp_handle_channels_context_delay() or tp_handle_channels_context_fail()
 * on @context before it returns.
 *
 * Since: 0.11.6
 */

/**
 * TpBaseClientDelegatedChannelsCb:
 * @client: a #TpBaseClient instance
 * @channels: (element-type TelepathyGLib.Channel): a #GPtrArray of #TpChannel
 * @user_data: arbitrary user-supplied data passed to
 * tp_base_client_set_delegated_channels_callback()
 *
 * Called when a client asked us to delegate @channels to another Handler.
 * When this function is called @client is not longer handling @channels.
 *
 * Since: 0.15.3
 */

#include "config.h"

#include "telepathy-glib/base-client.h"
#include "telepathy-glib/base-client-internal.h"

#include <stdarg.h>
#include <string.h>                     /* for G_VA_COPY */

#include <dbus/dbus.h>
#include <dbus/dbus-glib-lowlevel.h>

#include <telepathy-glib/add-dispatch-operation-context-internal.h>
#include <telepathy-glib/automatic-client-factory.h>
#include <telepathy-glib/channel-dispatch-operation-internal.h>
#include <telepathy-glib/channel-dispatcher.h>
#include <telepathy-glib/channel-request.h>
#include <telepathy-glib/channel.h>
#include <telepathy-glib/cli-misc.h>
#include <telepathy-glib/dbus-internal.h>
#include <telepathy-glib/gtypes.h>
#include <telepathy-glib/handle-channels-context-internal.h>
#include <telepathy-glib/interfaces.h>
#include <telepathy-glib/observe-channels-context-internal.h>
#include <telepathy-glib/svc-client.h>
#include <telepathy-glib/svc-generic.h>
#include <telepathy-glib/util.h>

#define DEBUG_FLAG TP_DEBUG_CLIENT
#include "telepathy-glib/connection-internal.h"
#include "telepathy-glib/debug-internal.h"
#include "telepathy-glib/client-factory-internal.h"
#include "telepathy-glib/util-internal.h"

static void observer_iface_init (gpointer, gpointer);
static void approver_iface_init (gpointer, gpointer);
static void handler_iface_init (gpointer, gpointer);
static void requests_iface_init (gpointer, gpointer);

G_DEFINE_ABSTRACT_TYPE_WITH_CODE(TpBaseClient, tp_base_client, G_TYPE_OBJECT,
    G_IMPLEMENT_INTERFACE (TP_TYPE_SVC_DBUS_PROPERTIES,
      tp_dbus_properties_mixin_iface_init);
    G_IMPLEMENT_INTERFACE(TP_TYPE_SVC_CLIENT, NULL);
    G_IMPLEMENT_INTERFACE(TP_TYPE_SVC_CLIENT_OBSERVER, observer_iface_init);
    G_IMPLEMENT_INTERFACE(TP_TYPE_SVC_CLIENT_APPROVER, approver_iface_init);
    G_IMPLEMENT_INTERFACE(TP_TYPE_SVC_CLIENT_HANDLER, handler_iface_init);
    G_IMPLEMENT_INTERFACE(TP_TYPE_SVC_CLIENT_INTERFACE_REQUESTS,
      requests_iface_init))

enum {
    PROP_DBUS_DAEMON = 1,
    PROP_FACTORY,
    PROP_NAME,
    PROP_UNIQUIFY_NAME,
    N_PROPS
};

enum {
  SIGNAL_REQUEST_ADDED,
  SIGNAL_REQUEST_REMOVED,
  N_SIGNALS
};

static guint signals[N_SIGNALS] = { 0 };

static dbus_int32_t clients_slot = -1;

typedef enum {
    CLIENT_IS_OBSERVER = 1 << 0,
    CLIENT_IS_APPROVER = 1 << 1,
    CLIENT_IS_HANDLER = 1 << 2,
    CLIENT_HANDLER_WANTS_REQUESTS = 1 << 3,
    CLIENT_HANDLER_BYPASSES_APPROVAL = 1 << 4,
    CLIENT_OBSERVER_RECOVER = 1 << 5,
    CLIENT_OBSERVER_DELAYS_APPROVERS = 1 << 6,
} ClientFlags;

struct _TpBaseClientPrivate
{
  TpClientFactory *factory;
  TpDBusDaemon *dbus;
  gchar *name;
  gboolean uniquify_name;
  /* reffed */
  DBusConnection *libdbus;

  gboolean registered;
  ClientFlags flags;
  /* array of TP_HASH_TYPE_CHANNEL_CLASS */
  GPtrArray *observer_filters;
  /* array of TP_HASH_TYPE_CHANNEL_CLASS */
  GPtrArray *approver_filters;
  /* array of TP_HASH_TYPE_CHANNEL_CLASS */
  GPtrArray *handler_filters;
  /* array of g_strdup(token), plus NULL included in length */
  GPtrArray *handler_caps;

  GList *pending_requests;
  /* Channels actually handled by THIS observer.
   * borrowed path (gchar *) => reffed TpChannel */
  GHashTable *my_chans;

  gchar *bus_name;
  gchar *object_path;

  TpAccount *only_for_account;

  TpBaseClientDelegatedChannelsCb delegated_channels_cb;
  gpointer delegated_channels_data;
  GDestroyNotify delegated_channels_destroy;
};

/*
 * _tp_base_client_set_only_for_account:
 *
 * Set the account to be used for this TpBaseClient. Channels from any other
 * account will be rejected.
 *
 * This is for internal use by TpAccountChannelRequest, which sets up a
 * temporary Handler solely to be the preferred handler for that request.
 * See https://bugs.freedesktop.org/show_bug.cgi?id=29614
 */
void
_tp_base_client_set_only_for_account (TpBaseClient *self,
    TpAccount *account)
{
  g_return_if_fail (self->priv->only_for_account == NULL);
  g_return_if_fail (tp_proxy_get_factory (account) == self->priv->factory);

  self->priv->only_for_account = g_object_ref (account);
}

static TpAccount *
tp_base_client_dup_account (TpBaseClient *self,
    const gchar *path,
    GError **error)
{
  if (self->priv->only_for_account != NULL)
    {
      if (G_UNLIKELY (tp_strdiff (tp_proxy_get_object_path (
                self->priv->only_for_account), path)))
        {
          g_set_error (error, TP_ERROR, TP_ERROR_INVALID_ARGUMENT,
              "This client only deals with channels from account %s",
              tp_proxy_get_object_path (self->priv->only_for_account));
          return NULL;
        }

      return g_object_ref (self->priv->only_for_account);
    }

  return tp_client_factory_ensure_account (self->priv->factory,
      path, NULL, error);
}

static GHashTable *
_tp_base_client_copy_filter (GHashTable *filter)
{
  GHashTable *copy;

  copy = g_hash_table_new_full (g_str_hash, g_str_equal, g_free,
      (GDestroyNotify) tp_g_value_slice_free);
  tp_g_hash_table_update (copy, filter, (GBoxedCopyFunc) g_strdup,
      (GBoxedCopyFunc) tp_g_value_slice_dup);
  return copy;
}

/**
 * tp_base_client_add_observer_filter:
 * @self: a #TpBaseClient
 * @filter: (transfer none) (element-type utf8 GObject.Value):
 * a %TP_HASH_TYPE_CHANNEL_CLASS
 *
 * Register a new channel class as Observer.ObserverChannelFilter.
 * The #TpBaseClientClass.observe_channels virtual method will be called
 * whenever a new channel's properties match the ones in @filter.
 *
 * This method may only be called before tp_base_client_register() is
 * called, and may only be called on objects whose class implements
 * #TpBaseClientClass.observe_channels.
 *
 * Since: 0.11.5
 */
void
tp_base_client_add_observer_filter (TpBaseClient *self,
    GHashTable *filter)
{
  g_return_if_fail (filter != NULL);
  tp_base_client_take_observer_filter (self,
      _tp_base_client_copy_filter (filter));
}

/**
 * tp_base_client_take_observer_filter: (skip)
 * @self: a client
 * @filter: (transfer full) (element-type utf8 GObject.Value):
 * a %TP_HASH_TYPE_CHANNEL_CLASS, ownership of which is taken by @self
 *
 * The same as tp_base_client_add_observer_filter(), but ownership of @filter
 * is taken by @self. This makes it convenient to call using tp_asv_new():
 *
 * |[
 * tp_base_client_take_observer_filter (client,
 *    tp_asv_new (
 *        TP_PROP_CHANNEL_CHANNEL_TYPE, G_TYPE_STRING,
 *            TP_IFACE_CHANNEL_TYPE_TEXT,
 *        TP_PROP_CHANNEL_TARGET_HANDLE_TYPE, G_TYPE_UINT,
 *            TP_HANDLE_TYPE_CONTACT,
 *        ...));
 * ]|
 *
 * Since: 0.11.5
 */
void
tp_base_client_take_observer_filter (TpBaseClient *self,
    GHashTable *filter)
{
  TpBaseClientClass *cls = TP_BASE_CLIENT_GET_CLASS (self);

  g_return_if_fail (TP_IS_BASE_CLIENT (self));
  g_return_if_fail (!self->priv->registered);
  g_return_if_fail (cls->observe_channels != NULL);

  self->priv->flags |= CLIENT_IS_OBSERVER;
  g_ptr_array_add (self->priv->observer_filters, filter);
}

/**
 * tp_base_client_set_observer_recover:
 * @self: a #TpBaseClient
 * @recover: the value of the Observer.Recover property
 *
 * Set whether the channel dispatcher should attempt to recover
 * this Observer if it crashes. (This is implemented by setting
 * the value of its Recover D-Bus property.)
 *
 * Normally, Observers are only notified when new channels
 * appear. If an Observer is set to recover, when it registers with
 * tp_base_client_register(), it will also be told about any channels
 * that already existed before it started.
 *
 * For Observers that are activatable as a D-Bus service, if the
 * Observer exits or crashes while there are any channels that match
 * its filter, it will automatically be restarted by service-activation.
 *
 * This method may only be called before tp_base_client_register() is
 * called, and may only be called on objects whose class implements
 * #TpBaseClientClass.observe_channels.
 *
 * Since: 0.11.5
 */
void
tp_base_client_set_observer_recover (TpBaseClient *self,
    gboolean recover)
{
  TpBaseClientClass *cls = TP_BASE_CLIENT_GET_CLASS (self);

  g_return_if_fail (TP_IS_BASE_CLIENT (self));
  g_return_if_fail (!self->priv->registered);
  g_return_if_fail (cls->observe_channels != NULL);

  if (recover)
    {
      self->priv->flags |= (CLIENT_IS_OBSERVER | CLIENT_OBSERVER_RECOVER);
    }
  else
    {
      self->priv->flags |= CLIENT_IS_OBSERVER;
      self->priv->flags &= ~CLIENT_OBSERVER_RECOVER;
    }
}

/**
 * tp_base_client_set_observer_delay_approvers:
 * @self: a #TpBaseClient
 * @delay: the value of the Observer.DelayApprovers property
 *
 * Set whether the channel dispatcher should wait for
 * tp_observe_channels_context_accept() or tp_observe_channels_context_fail()
 * to be called before calling
 * #TpBaseClientClass.add_dispatch_operation on appropriate Approvers.
 *
 * This is implemented by setting the value of the DelayApprovers
 * D-Bus property.
 *
 * This method may only be called before tp_base_client_register() is
 * called, and may only be called on objects whose class implements
 * #TpBaseClientClass.observe_channels.
 *
 * Since: 0.13.16
 */
void
tp_base_client_set_observer_delay_approvers (TpBaseClient *self,
    gboolean delay)
{
  TpBaseClientClass *cls = TP_BASE_CLIENT_GET_CLASS (self);

  g_return_if_fail (TP_IS_BASE_CLIENT (self));
  g_return_if_fail (!self->priv->registered);
  g_return_if_fail (cls->observe_channels != NULL);

  if (delay)
    {
      self->priv->flags |= (CLIENT_IS_OBSERVER |
          CLIENT_OBSERVER_DELAYS_APPROVERS);
    }
  else
    {
      self->priv->flags |= CLIENT_IS_OBSERVER;
      self->priv->flags &= ~CLIENT_OBSERVER_DELAYS_APPROVERS;
    }
}

/**
 * tp_base_client_add_approver_filter:
 * @self: a #TpBaseClient
 * @filter: (transfer none) (element-type utf8 GObject.Value):
 * a %TP_HASH_TYPE_CHANNEL_CLASS
 *
 * Register a new channel class as Approver.ApproverChannelFilter.
 * The #TpBaseClientClass.add_dispatch_operation virtual method will be called
 * whenever a new channel's properties match the ones in @filter.
 *
 * This method may only be called before tp_base_client_register() is
 * called, and may only be called on objects whose class implements
 * #TpBaseClientClass.add_dispatch_operation.
 *
 * Since: 0.11.5
 */
void
tp_base_client_add_approver_filter (TpBaseClient *self,
    GHashTable *filter)
{
  g_return_if_fail (filter != NULL);
  tp_base_client_take_approver_filter (self,
      _tp_base_client_copy_filter (filter));
}

/**
 * tp_base_client_take_approver_filter: (skip)
 * @self: a client
 * @filter: (transfer full) (element-type utf8 GObject.Value):
 * a %TP_HASH_TYPE_CHANNEL_CLASS, ownership of which is taken by @self
 *
 * The same as tp_base_client_add_approver_filter(), but ownership of @filter
 * is taken by @self. This makes it convenient to call using tp_asv_new():
 *
 * |[
 * tp_base_client_take_approver_filter (client,
 *    tp_asv_new (
 *        TP_PROP_CHANNEL_CHANNEL_TYPE, G_TYPE_STRING,
 *            TP_IFACE_CHANNEL_TYPE_TEXT,
 *        TP_PROP_CHANNEL_TARGET_HANDLE_TYPE, G_TYPE_UINT,
 *            TP_HANDLE_TYPE_CONTACT,
 *        ...));
 * ]|
 *
 * Since: 0.11.5
 */
void
tp_base_client_take_approver_filter (TpBaseClient *self,
    GHashTable *filter)
{
  TpBaseClientClass *cls = TP_BASE_CLIENT_GET_CLASS (self);

  g_return_if_fail (TP_IS_BASE_CLIENT (self));
  g_return_if_fail (!self->priv->registered);
  g_return_if_fail (cls->add_dispatch_operation != NULL);

  self->priv->flags |= CLIENT_IS_APPROVER;
  g_ptr_array_add (self->priv->approver_filters, filter);
}

/**
 * tp_base_client_be_a_handler:
 * @self: a #TpBaseClient
 *
 * Register @self as a Client.Handler with an empty list of filters.
 * This is useful if you want to create a client that only handle channels
 * for which it's the PreferredHandler.
 *
 * This method may only be called before tp_base_client_register() is
 * called, and may only be called on objects whose class implements
 * #TpBaseClientClass.handle_channels.
 *
 * Since: 0.11.6
 */
void
tp_base_client_be_a_handler (TpBaseClient *self)
{
  TpBaseClientClass *cls = TP_BASE_CLIENT_GET_CLASS (self);

  g_return_if_fail (TP_IS_BASE_CLIENT (self));
  g_return_if_fail (!self->priv->registered);
  g_return_if_fail (cls->handle_channels != NULL);

  self->priv->flags |= CLIENT_IS_HANDLER;
}

/**
 * tp_base_client_add_handler_filter:
 * @self: a #TpBaseClient
 * @filter: (transfer none) (element-type utf8 GObject.Value):
 * a %TP_HASH_TYPE_CHANNEL_CLASS
 *
 * Register a new channel class as Handler.HandlerChannelFilter.
 * The #TpBaseClientClass.handle_channels virtual method will be called
 * whenever a new channel's properties match the ones in @filter.
 *
 * This method may only be called before tp_base_client_register() is
 * called, and may only be called on objects whose class implements
 * #TpBaseClientClass.handle_channels.
 *
 * Since: 0.11.6
 */
void
tp_base_client_add_handler_filter (TpBaseClient *self,
    GHashTable *filter)
{
  g_return_if_fail (filter != NULL);

  tp_base_client_take_handler_filter (self,
      _tp_base_client_copy_filter (filter));
}

/**
 * tp_base_client_take_handler_filter: (skip)
 * @self: a #TpBaseClient
 * @filter: (transfer full) (element-type utf8 GObject.Value):
 * a %TP_HASH_TYPE_CHANNEL_CLASS, ownership of which is taken by @self
 *
 * The same as tp_base_client_add_handler_filter(), but ownership of @filter
 * is taken by @self. This makes it convenient to call using tp_asv_new():
 *
 * |[
 * tp_base_client_take_handler_filter (client,
 *    tp_asv_new (
 *        TP_PROP_CHANNEL_CHANNEL_TYPE, G_TYPE_STRING,
 *            TP_IFACE_CHANNEL_TYPE_TEXT,
 *        TP_PROP_CHANNEL_TARGET_HANDLE_TYPE, G_TYPE_UINT,
 *            TP_HANDLE_TYPE_CONTACT,
 *        ...));
 * ]|
 *
 * Since: 0.11.6
 */
void
tp_base_client_take_handler_filter (TpBaseClient *self,
    GHashTable *filter)
{
  TpBaseClientClass *cls = TP_BASE_CLIENT_GET_CLASS (self);

  g_return_if_fail (TP_IS_BASE_CLIENT (self));
  g_return_if_fail (!self->priv->registered);
  g_return_if_fail (cls->handle_channels != NULL);

  self->priv->flags |= CLIENT_IS_HANDLER;
  g_ptr_array_add (self->priv->handler_filters, filter);
}

/**
 * tp_base_client_set_handler_bypass_approval:
 * @self: a #TpBaseClient
 * @bypass_approval: the value of the Handler.BypassApproval property
 *
 * Set whether the channels destined for this handler are automatically
 * handled, without invoking approvers.
 * (This is implemented by setting the value of its BypassApproval
 * D-Bus property.)
 *
 * This method may only be called before tp_base_client_register() is
 * called, and may only be called on objects whose class implements
 * #TpBaseClientClass.handle_channels.
 *
 * Since: 0.11.6
 */
void
tp_base_client_set_handler_bypass_approval (TpBaseClient *self,
    gboolean bypass_approval)
{
  TpBaseClientClass *cls = TP_BASE_CLIENT_GET_CLASS (self);

  g_return_if_fail (TP_IS_BASE_CLIENT (self));
  g_return_if_fail (!self->priv->registered);
  g_return_if_fail (cls->handle_channels != NULL);

  if (bypass_approval)
    {
      self->priv->flags |= (CLIENT_IS_HANDLER |
          CLIENT_HANDLER_BYPASSES_APPROVAL);
    }
  else
    {
      self->priv->flags |= CLIENT_IS_HANDLER;
      self->priv->flags &= ~CLIENT_HANDLER_BYPASSES_APPROVAL;
    }
}

/**
 * tp_base_client_set_handler_request_notification:
 * @self: a #TpBaseClient
 *
 * Indicate that @self is a Handler willing to be notified about requests for
 * channels that it is likely to be asked to handle. This means that the
 * #TpBaseClient::request-added and #TpBaseClient::request-removed signals will
 * be fired and tp_base_client_get_pending_requests() will return the list of
 * pending requests.
 *
 * This method may only be called before tp_base_client_register() is
 * called, and may only be called on objects whose class implements
 * #TpBaseClientClass.handle_channels.
 *
 * Since: 0.11.6
 */
void
tp_base_client_set_handler_request_notification (TpBaseClient *self)
{
  TpBaseClientClass *cls = TP_BASE_CLIENT_GET_CLASS (self);

  g_return_if_fail (TP_IS_BASE_CLIENT (self));
  g_return_if_fail (!self->priv->registered);
  g_return_if_fail (cls->handle_channels != NULL);

  self->priv->flags |= (CLIENT_IS_HANDLER | CLIENT_HANDLER_WANTS_REQUESTS);
}

static void
_tp_base_client_add_handler_capability (TpBaseClient *self,
    const gchar *token)
{
  TpBaseClientClass *cls = TP_BASE_CLIENT_GET_CLASS (self);

  g_return_if_fail (cls->handle_channels != NULL);

  self->priv->flags |= CLIENT_IS_HANDLER;

  g_assert (g_ptr_array_index (self->priv->handler_caps,
        self->priv->handler_caps->len - 1) == NULL);
  g_ptr_array_index (self->priv->handler_caps,
      self->priv->handler_caps->len - 1) = g_strdup (token);
  g_ptr_array_add (self->priv->handler_caps, NULL);
}

/**
 * tp_base_client_add_handler_capability:
 * @self: a client, which must not have been registered with
 *  tp_base_client_register() yet
 * @token: a capability token as defined by the Telepathy D-Bus API
 *  Specification
 *
 * Add one capability token to this client, as if via
 * tp_base_client_add_handler_capabilities().
 *
 * This method may only be called before tp_base_client_register() is
 * called, and may only be called on objects whose class implements
 * #TpBaseClientClass.handle_channels.
 *
 * Since: 0.11.6
 */
void
tp_base_client_add_handler_capability (TpBaseClient *self,
    const gchar *token)
{
  TpBaseClientClass *cls = TP_BASE_CLIENT_GET_CLASS (self);

  g_return_if_fail (TP_IS_BASE_CLIENT (self));
  g_return_if_fail (!self->priv->registered);
  g_return_if_fail (cls->handle_channels != NULL);

  _tp_base_client_add_handler_capability (self, token);
}

/**
 * tp_base_client_add_handler_capabilities:
 * @self: a client, which must not have been registered with
 *  tp_base_client_register() yet
 * @tokens: (array zero-terminated=1) (element-type utf8): capability
 *  tokens as defined by the Telepathy D-Bus API Specification
 *
 * Add several capability tokens to this client. These are used to signal
 * that Telepathy connection managers should advertise certain capabilities
 * to other contacts, such as the ability to receive audio/video calls using
 * particular streaming protocols and codecs.
 *
 * This method may only be called before tp_base_client_register() is
 * called, and may only be called on objects whose class implements
 * #TpBaseClientClass.handle_channels.
 *
 * Since: 0.11.6
 */
void
tp_base_client_add_handler_capabilities (TpBaseClient *self,
    const gchar * const *tokens)
{
  const gchar * const *iter;

  g_return_if_fail (TP_IS_BASE_CLIENT (self));
  g_return_if_fail (!self->priv->registered);

  if (tokens == NULL)
    return;

  for (iter = tokens; *iter != NULL; iter++)
    _tp_base_client_add_handler_capability (self, *iter);
}

/**
 * tp_base_client_add_handler_capabilities_varargs: (skip)
 * @self: a client, which must not have been registered with
 *  tp_base_client_register() yet
 * @first_token: a capability token from the Telepathy D-Bus API Specification
 * @...: more tokens, ending with %NULL
 *
 * Convenience C API equivalent to calling
 * tp_base_client_add_handler_capability() for each capability token.
 *
 * This method may only be called before tp_base_client_register() is
 * called, and may only be called on objects whose class implements
 * #TpBaseClientClass.handle_channels.
 *
 * Since: 0.11.6
 */
void
tp_base_client_add_handler_capabilities_varargs (TpBaseClient *self,
    const gchar *first_token, ...)
{
  va_list ap;
  const gchar *token;

  g_return_if_fail (TP_IS_BASE_CLIENT (self));
  g_return_if_fail (!self->priv->registered);

  va_start (ap, first_token);

  for (token = first_token; token != NULL; token = va_arg (ap, gchar *))
    _tp_base_client_add_handler_capability (self, token);

  va_end (ap);
}

/**
 * tp_base_client_register:
 * @self: a #TpBaseClient, which must not have been registered with
 *  tp_base_client_register() yet
 * @error: used to indicate the error if %FALSE is returned
 *
 * Publish @self as an available client. After this method is called, as long
 * as it continues to exist, it will receive and process whatever events were
 * requested via the various filters.
 *
 * Methods that set the filters and other immutable state, such as
 * tp_base_client_add_observer_filter(), cannot be called after this one.
 *
 * Returns: %TRUE if the client was registered successfully
 *
 * Since: 0.11.5
 */
gboolean
tp_base_client_register (TpBaseClient *self,
    GError **error)
{
  GHashTable *clients;

  g_return_val_if_fail (TP_IS_BASE_CLIENT (self), FALSE);
  g_return_val_if_fail (!self->priv->registered, FALSE);
  /* Client should at least be an Observer, Approver or Handler */
  g_return_val_if_fail (self->priv->flags != 0, FALSE);

  DEBUG ("request name %s", self->priv->bus_name);

  if (!tp_dbus_daemon_request_name (self->priv->dbus, self->priv->bus_name,
        TRUE, error))
    {
      DEBUG ("Failed to register bus name %s", self->priv->bus_name);
      return FALSE;
    }

  tp_dbus_daemon_register_object (self->priv->dbus, self->priv->object_path,
      G_OBJECT (self));

  self->priv->registered = TRUE;

  if (!(self->priv->flags & CLIENT_IS_HANDLER))
    return TRUE;

  /* Client is an handler */
  self->priv->libdbus = dbus_connection_ref (
      dbus_g_connection_get_connection (
        tp_proxy_get_dbus_connection (self->priv->dbus)));

  /* one ref per TpBaseClient with CLIENT_IS_HANDLER, released
   * in tp_base_client_unregister() */
  if (!dbus_connection_allocate_data_slot (&clients_slot))
    ERROR ("Out of memory");

  clients = dbus_connection_get_data (self->priv->libdbus, clients_slot);

  if (clients == NULL)
    {
      /* Map DBusConnection to the self->priv->my_chans hash table owned by
       * the client using this DBusConnection.

       * borrowed client path => borrowed (GHashTable *) */
      clients = g_hash_table_new (g_str_hash, g_str_equal);

      dbus_connection_set_data (self->priv->libdbus, clients_slot, clients,
          (DBusFreeFunction) g_hash_table_unref);
    }

  g_hash_table_insert (clients, self->priv->object_path, self->priv->my_chans);

  return TRUE;
}

/**
 * tp_base_client_get_pending_requests:
 * @self: a #TpBaseClient
 *
 * Only works if tp_base_client_set_handler_request_notification() has been
 * called.
 * Returns the list of requests @self is likely be asked to handle.
 *
 * Returns: (transfer container) (element-type TelepathyGLib.ChannelRequest): a
 * #GList of #TpChannelRequest
 *
 * Since: 0.11.6
 */
GList *
tp_base_client_get_pending_requests (TpBaseClient *self)
{
  g_return_val_if_fail (self->priv->flags & CLIENT_IS_HANDLER, NULL);

  return g_list_copy (self->priv->pending_requests);
}

/**
 * tp_base_client_get_handled_channels:
 * @self: a #TpBaseClient
 *
 * Returns the set of channels currently handled by this base client or by any
 * other #TpBaseClient with which it shares a unique name.
 *
 * Returns: (transfer container) (element-type TelepathyGLib.Channel): the
 * handled channels
 *
 * Since: 0.11.6
 */
GList *
tp_base_client_get_handled_channels (TpBaseClient *self)
{
  GList *result = NULL;
  GHashTable *clients;
  GHashTableIter iter;
  gpointer value;
  GHashTable *set;

  g_return_val_if_fail (self->priv->flags & CLIENT_IS_HANDLER, NULL);

  if (clients_slot == -1)
    return NULL;

  set = g_hash_table_new (g_str_hash, g_str_equal);

  clients = dbus_connection_get_data (self->priv->libdbus, clients_slot);

  g_hash_table_iter_init (&iter, clients);
  while (g_hash_table_iter_next (&iter, NULL, &value))
    {
      GHashTable *chans = value;

      tp_g_hash_table_update (set, chans, NULL, NULL);
    }

  result = g_hash_table_get_values (set);
  g_hash_table_unref (set);

  return result;
}

static void
tp_base_client_init (TpBaseClient *self)
{
  self->priv = G_TYPE_INSTANCE_GET_PRIVATE (self, TP_TYPE_BASE_CLIENT,
      TpBaseClientPrivate);

  /* wild guess: most clients won't need more than one of each filter */
  self->priv->observer_filters = g_ptr_array_new_with_free_func (
      (GDestroyNotify) g_hash_table_unref);
  self->priv->approver_filters = g_ptr_array_new_with_free_func (
      (GDestroyNotify) g_hash_table_unref);
  self->priv->handler_filters = g_ptr_array_new_with_free_func (
      (GDestroyNotify) g_hash_table_unref);
  self->priv->handler_caps = g_ptr_array_new_with_free_func (g_free);
  g_ptr_array_add (self->priv->handler_caps, NULL);

  self->priv->my_chans = g_hash_table_new_full (g_str_hash, g_str_equal,
      NULL, g_object_unref);
}

static void
tp_base_client_dispose (GObject *object)
{
  TpBaseClient *self = TP_BASE_CLIENT (object);
  void (*dispose) (GObject *) =
    G_OBJECT_CLASS (tp_base_client_parent_class)->dispose;

  tp_base_client_unregister (self);

  tp_clear_object (&self->priv->dbus);
  tp_clear_object (&self->priv->factory);
  tp_clear_object (&self->priv->only_for_account);

  g_list_foreach (self->priv->pending_requests, (GFunc) g_object_unref, NULL);
  g_list_free (self->priv->pending_requests);
  self->priv->pending_requests = NULL;

  if (self->priv->my_chans != NULL &&
      g_hash_table_size (self->priv->my_chans) > 0)
    WARNING ("TpBaseClient is still handling %d channels at dispose",
        g_hash_table_size (self->priv->my_chans));

  tp_clear_pointer (&self->priv->my_chans, g_hash_table_unref);

  if (self->priv->delegated_channels_destroy != NULL)
    {
      self->priv->delegated_channels_destroy (
          self->priv->delegated_channels_data);
      self->priv->delegated_channels_destroy = NULL;
    }

  if (dispose != NULL)
    dispose (object);
}

static void
tp_base_client_finalize (GObject *object)
{
  TpBaseClient *self = TP_BASE_CLIENT (object);
  void (*finalize) (GObject *) =
    G_OBJECT_CLASS (tp_base_client_parent_class)->finalize;

  g_free (self->priv->name);

  g_ptr_array_unref (self->priv->observer_filters);
  g_ptr_array_unref (self->priv->approver_filters);
  g_ptr_array_unref (self->priv->handler_filters);
  g_ptr_array_unref (self->priv->handler_caps);

  g_free (self->priv->bus_name);
  g_free (self->priv->object_path);

  if (finalize != NULL)
    finalize (object);
}

static void
tp_base_client_get_property (GObject *object,
    guint property_id,
    GValue *value,
    GParamSpec *pspec)
{
  TpBaseClient *self = TP_BASE_CLIENT (object);

  switch (property_id)
    {
      case PROP_DBUS_DAEMON:
        g_value_set_object (value, self->priv->dbus);
        break;

      case PROP_FACTORY:
        g_value_set_object (value, self->priv->factory);
        break;

      case PROP_NAME:
        g_value_set_string (value, self->priv->name);
        break;

      case PROP_UNIQUIFY_NAME:
        g_value_set_boolean (value, self->priv->uniquify_name);
        break;

      default:
        G_OBJECT_WARN_INVALID_PROPERTY_ID (object, property_id, pspec);
        break;
  }
}

static void
tp_base_client_set_property (GObject *object,
    guint property_id,
    const GValue *value,
    GParamSpec *pspec)
{
  TpBaseClient *self = TP_BASE_CLIENT (object);

  switch (property_id)
    {
      case PROP_DBUS_DAEMON:
        g_assert (self->priv->dbus == NULL);    /* construct-only */
        self->priv->dbus = g_value_dup_object (value);
        break;

      case PROP_FACTORY:
        g_assert (self->priv->factory == NULL); /* construct-only */
        self->priv->factory = g_value_dup_object (value);
        break;

      case PROP_NAME:
        g_assert (self->priv->name == NULL);    /* construct-only */
        self->priv->name = g_value_dup_string (value);
        break;

      case PROP_UNIQUIFY_NAME:
        self->priv->uniquify_name = g_value_get_boolean (value);
        break;

      default:
        G_OBJECT_WARN_INVALID_PROPERTY_ID (object, property_id, pspec);
        break;
  }
}

static void
tp_base_client_constructed (GObject *object)
{
  TpBaseClient *self = TP_BASE_CLIENT (object);
  void (*chain_up) (GObject *) =
    ((GObjectClass *) tp_base_client_parent_class)->constructed;
  GString *string;
  static guint unique_counter = 0;

  if (chain_up != NULL)
    chain_up (object);

  /* Ensure we have a factory */
  if (self->priv->factory == NULL)
    {
      self->priv->factory = tp_automatic_client_factory_new (self->priv->dbus);
    }

  /* Ensure we have a TpDBusDaemon */
  if (self->priv->dbus == NULL)
    {
      self->priv->dbus = g_object_ref (
          tp_client_factory_get_dbus_daemon (self->priv->factory));
    }

  g_assert (tp_client_factory_get_dbus_daemon (self->priv->factory) ==
      self->priv->dbus);

  /* Bus name */
  g_assert (self->priv->name != NULL);
  string = g_string_new (TP_CLIENT_BUS_NAME_BASE);
  g_string_append (string, self->priv->name);

  if (self->priv->uniquify_name)
    {
      gchar *unique;

      unique = tp_escape_as_identifier (tp_dbus_daemon_get_unique_name (
            self->priv->dbus));

      g_string_append_printf (string, ".%s.n%u", unique, unique_counter++);
      g_free (unique);
    }

  /* Object path */
  self->priv->object_path = g_strdup_printf ("/%s", string->str);
  g_strdelimit (self->priv->object_path, ".", '/');

  self->priv->bus_name = g_string_free (string, FALSE);
}

typedef enum {
    DP_INTERFACES,
    DP_APPROVER_CHANNEL_FILTER,
    DP_HANDLER_CHANNEL_FILTER,
    DP_BYPASS_APPROVAL,
    DP_CAPABILITIES,
    DP_HANDLED_CHANNELS,
    DP_OBSERVER_CHANNEL_FILTER,
    DP_OBSERVER_RECOVER,
    DP_OBSERVER_DELAY_APPROVERS,
} ClientDBusProp;

static void
tp_base_client_get_dbus_properties (GObject *object,
    GQuark iface,
    GQuark name,
    GValue *value,
    gpointer getter_data)
{
  TpBaseClient *self = TP_BASE_CLIENT (object);
  ClientDBusProp which = GPOINTER_TO_INT (getter_data);

  switch (which)
    {
    case DP_INTERFACES:
        {
          GPtrArray *arr = g_ptr_array_sized_new (5);

          if (self->priv->flags & CLIENT_IS_OBSERVER)
            g_ptr_array_add (arr, g_strdup (TP_IFACE_CLIENT_OBSERVER));

          if (self->priv->flags & CLIENT_IS_APPROVER)
            g_ptr_array_add (arr, g_strdup (TP_IFACE_CLIENT_APPROVER));

          if (self->priv->flags & CLIENT_IS_HANDLER)
            g_ptr_array_add (arr, g_strdup (TP_IFACE_CLIENT_HANDLER));

          if (self->priv->flags & CLIENT_HANDLER_WANTS_REQUESTS)
            g_ptr_array_add (arr, g_strdup (
                  TP_IFACE_CLIENT_INTERFACE_REQUESTS));

          g_ptr_array_add (arr, NULL);
          g_value_take_boxed (value, g_ptr_array_free (arr, FALSE));
        }
      break;

    case DP_OBSERVER_CHANNEL_FILTER:
      g_value_set_boxed (value, self->priv->observer_filters);
      break;

    case DP_APPROVER_CHANNEL_FILTER:
      g_value_set_boxed (value, self->priv->approver_filters);
      break;

    case DP_HANDLER_CHANNEL_FILTER:
      g_value_set_boxed (value, self->priv->handler_filters);
      break;

    case DP_BYPASS_APPROVAL:
      g_value_set_boolean (value,
          (self->priv->flags & CLIENT_HANDLER_BYPASSES_APPROVAL) != 0);
      break;

    case DP_CAPABILITIES:
      /* this is already NULL-terminated */
      g_value_set_boxed (value, (GStrv) self->priv->handler_caps->pdata);
      break;

    case DP_HANDLED_CHANNELS:
        {
          GList *channels = tp_base_client_get_handled_channels (self);
          GList *iter;
          GPtrArray *arr = g_ptr_array_sized_new (g_list_length (channels));

          for (iter = channels; iter != NULL; iter = iter->next)
            g_ptr_array_add (arr,
                g_strdup (tp_proxy_get_object_path (iter->data)));

          g_value_take_boxed (value, arr);
          g_list_free (channels);
        }
      break;

    case DP_OBSERVER_RECOVER:
      g_value_set_boolean (value,
          (self->priv->flags & CLIENT_OBSERVER_RECOVER) != 0);
      break;

    case DP_OBSERVER_DELAY_APPROVERS:
      g_value_set_boolean (value,
          (self->priv->flags & CLIENT_OBSERVER_DELAYS_APPROVERS) != 0);
      break;

    default:
      g_assert_not_reached ();
    }
}

static void
tp_base_client_class_init (TpBaseClientClass *cls)
{
  GParamSpec *param_spec;
  static TpDBusPropertiesMixinPropImpl client_properties[] = {
        { "Interfaces", GINT_TO_POINTER (DP_INTERFACES) },
        { NULL }
  };
  static TpDBusPropertiesMixinPropImpl handler_properties[] = {
        { "HandlerChannelFilter",
          GINT_TO_POINTER (DP_HANDLER_CHANNEL_FILTER) },
        { "BypassApproval",
          GINT_TO_POINTER (DP_BYPASS_APPROVAL) },
        { "Capabilities",
          GINT_TO_POINTER (DP_CAPABILITIES) },
        { "HandledChannels",
          GINT_TO_POINTER (DP_HANDLED_CHANNELS) },
        { NULL }
  };
  static TpDBusPropertiesMixinPropImpl approver_properties[] = {
        { "ApproverChannelFilter",
          GINT_TO_POINTER (DP_APPROVER_CHANNEL_FILTER) },
        { NULL }
  };
  static TpDBusPropertiesMixinPropImpl observer_properties[] = {
        { "ObserverChannelFilter",
          GINT_TO_POINTER (DP_OBSERVER_CHANNEL_FILTER) },
        { "Recover",
          GINT_TO_POINTER (DP_OBSERVER_RECOVER) },
        { "DelayApprovers",
          GINT_TO_POINTER (DP_OBSERVER_DELAY_APPROVERS) },
        { NULL }
  };
  static TpDBusPropertiesMixinIfaceImpl prop_ifaces[] = {
        { TP_IFACE_CLIENT, tp_base_client_get_dbus_properties, NULL,
          client_properties },
        { TP_IFACE_CLIENT_OBSERVER, tp_base_client_get_dbus_properties, NULL,
          observer_properties },
        { TP_IFACE_CLIENT_APPROVER, tp_base_client_get_dbus_properties, NULL,
          approver_properties },
        { TP_IFACE_CLIENT_HANDLER, tp_base_client_get_dbus_properties, NULL,
          handler_properties },
        { NULL }
  };
  GObjectClass *object_class = G_OBJECT_CLASS (cls);

  g_type_class_add_private (cls, sizeof (TpBaseClientPrivate));

  object_class->get_property = tp_base_client_get_property;
  object_class->set_property = tp_base_client_set_property;
  object_class->constructed = tp_base_client_constructed;
  object_class->dispose = tp_base_client_dispose;
  object_class->finalize = tp_base_client_finalize;

  /**
   * TpBaseClient:dbus-daemon:
   *
   * #TpDBusDaemon object encapsulating this object's connection to D-Bus.
   * Read-only except during construction.
   *
   * This property can't be %NULL after construction.
   *
   * Since: 0.11.5
   */
  param_spec = g_param_spec_object ("dbus-daemon", "TpDBusDaemon object",
      "The dbus daemon associated with this client",
      TP_TYPE_DBUS_DAEMON,
      G_PARAM_READWRITE | G_PARAM_CONSTRUCT_ONLY | G_PARAM_STATIC_STRINGS);
  g_object_class_install_property (object_class, PROP_DBUS_DAEMON, param_spec);

  /**
   * TpBaseClient:factory:
   *
   * Factory for this base client, used to look up or create
   * #TpAccount objects.
   *
   * Since: 0.15.5
   */
  param_spec = g_param_spec_object ("factory", "TpClientFactory",
      "The TpClientFactory used look up or create TpAccount objects",
      TP_TYPE_CLIENT_FACTORY,
      G_PARAM_READWRITE | G_PARAM_CONSTRUCT_ONLY | G_PARAM_STATIC_STRINGS);
  g_object_class_install_property (object_class, PROP_FACTORY,
      param_spec);

  /**
   * TpBaseClient:name:
   *
   * The name of the client. This is used to register the D-Bus service name
   * and object path of the service.
   *
   * This property can't be %NULL.
   *
   * Since: 0.11.5
   */
 param_spec = g_param_spec_string ("name", "name",
      "The name of the client",
      NULL,
      G_PARAM_READWRITE | G_PARAM_CONSTRUCT_ONLY | G_PARAM_STATIC_STRINGS);
  g_object_class_install_property (object_class, PROP_NAME, param_spec);

  /**
   * TpBaseClient:uniquify-name:
   *
   * If %TRUE, tp_base_client_register() will append an unique token to the
   * service bus name and object path to ensure they are unique.
   *
   * Since: 0.11.5
   */
 param_spec = g_param_spec_boolean ("uniquify-name", "Uniquify name",
      "if TRUE, append a unique token to the name",
      FALSE,
      G_PARAM_READWRITE | G_PARAM_CONSTRUCT_ONLY | G_PARAM_STATIC_STRINGS);
  g_object_class_install_property (object_class, PROP_UNIQUIFY_NAME,
      param_spec);

 /**
   * TpBaseClient::request-added:
   * @self: a #TpBaseClient
   * @account: the #TpAccount on which the request was made,
   *  with %TP_ACCOUNT_FEATURE_CORE, and any other features added via
   *  tp_client_factory_add_account_features(), prepared if possible
   * @request: a #TpChannelRequest having its object-path defined but
   * is not guaranteed to be prepared.
   *
   * Emitted when a channels have been requested, and that if the
   * request is successful, they will probably be handled by this Handler.
   *
   * This signal is only fired if
   * tp_base_client_set_handler_request_notification() has been called
   * on @self previously.
   *
   * Since: 0.11.6
   */
  signals[SIGNAL_REQUEST_ADDED] = g_signal_new (
      "request-added", G_OBJECT_CLASS_TYPE (cls),
      G_SIGNAL_RUN_LAST | G_SIGNAL_DETAILED,
      0,
      NULL, NULL, NULL,
      G_TYPE_NONE, 2,
      TP_TYPE_ACCOUNT, TP_TYPE_CHANNEL_REQUEST);

 /**
   * TpBaseClient::request-removed:
   * @self: a #TpBaseClient
   * @request: the #TpChannelRequest being removed
   * @error: the name of the D-Bus error with which the request failed.
   * @message: any message supplied with the D-Bus error.
   *
   * Emitted when a request has failed and should be disregarded.
   *
   * This signal is only fired if
   * tp_base_client_set_handler_request_notification() has been called
   * on @self previously.
   *
   * Since: 0.11.6
   */
  signals[SIGNAL_REQUEST_REMOVED] = g_signal_new (
      "request-removed", G_OBJECT_CLASS_TYPE (cls),
      G_SIGNAL_RUN_LAST | G_SIGNAL_DETAILED,
      0,
      NULL, NULL, NULL,
      G_TYPE_NONE, 3,
      TP_TYPE_CHANNEL_REQUEST, G_TYPE_STRING, G_TYPE_STRING);

  cls->dbus_properties_class.interfaces = prop_ifaces;
  tp_dbus_properties_mixin_class_init (object_class,
      G_STRUCT_OFFSET (TpBaseClientClass, dbus_properties_class));
}

static GList *
ptr_array_to_list (GPtrArray *arr)
{
  guint i;
  GList *result = NULL;

  for (i = 0; i < arr->len; i++)
    result = g_list_prepend (result, g_ptr_array_index (arr, i));

  return g_list_reverse (result);
}

static void
context_prepare_cb (GObject *source,
    GAsyncResult *result,
    gpointer user_data)
{
  TpBaseClient *self = user_data;
  TpBaseClientClass *cls = TP_BASE_CLIENT_GET_CLASS (self);
  TpObserveChannelsContext *ctx = TP_OBSERVE_CHANNELS_CONTEXT (source);
  GError *error = NULL;
  GList *channels_list, *requests_list;

  if (!_tp_observe_channels_context_prepare_finish (ctx, result, &error))
    {
      DEBUG ("Failed to prepare TpObserveChannelsContext: %s", error->message);
      tp_observe_channels_context_fail (ctx, error);
      g_error_free (error);
      return;
    }

  channels_list = ptr_array_to_list (ctx->channels);
  requests_list = ptr_array_to_list (ctx->requests);

  cls->observe_channels (self, ctx->account, ctx->connection,
      channels_list, ctx->dispatch_operation, requests_list, ctx);

  g_list_free (channels_list);
  g_list_free (requests_list);

  if (_tp_observe_channels_context_get_state (ctx) ==
      TP_OBSERVE_CHANNELS_CONTEXT_STATE_NONE)
    {
      error = g_error_new (TP_ERROR, TP_ERROR_NOT_IMPLEMENTED,
          "Implementation of ObserveChannels in %s didn't call "
          "tp_observe_channels_context_{accept,fail,delay}",
          G_OBJECT_TYPE_NAME (self));

      CRITICAL ("%s", error->message);

      tp_observe_channels_context_fail (ctx, error);
      g_error_free (error);
    }
}

static GArray *
dup_features_for_account (TpBaseClient *self,
    TpAccount *account)
{
  GArray *features;

  features = tp_client_factory_dup_account_features (self->priv->factory,
      account);

  g_assert (features != NULL);

  return features;
}

static GArray *
dup_features_for_connection (TpBaseClient *self,
    TpConnection *connection)
{
  GArray *features;

  features = tp_client_factory_dup_connection_features (
      self->priv->factory, connection);

  g_assert (features != NULL);

  return features;
}

static GArray *
dup_features_for_channel (TpBaseClient *self,
    TpChannel *channel)
{
  GArray *features;

  features = tp_client_factory_dup_channel_features (self->priv->factory,
      channel);

  g_assert (features != NULL);

  return features;
}

static TpChannel *
ensure_account_connection_channels (TpBaseClient *self,
    const gchar *account_path,
    const gchar *connection_path,
    const GPtrArray *channels_arr,
    TpAccount **account,
    TpConnection **connection,
    GPtrArray **channels,
    GError **error)
{
  TpChannel *channel = NULL;
  guint i;

  g_assert (account != NULL);
  g_assert (connection != NULL);
  g_assert (channels != NULL);

  *account = NULL;
  *connection = NULL;
  *channels = NULL;

  *account = tp_base_client_dup_account (self, account_path, error);
  if (*account == NULL)
    goto error;

  *connection = tp_client_factory_ensure_connection (self->priv->factory,
      connection_path, NULL, error);
  if (*connection == NULL)
    goto error;

  /* fdo#51444: Custom TpChannel subclasses constructors may assume that the
   * Connection already knows its Account. If we don't do it here, it will be
   * done only when TP_ACCOUNT_FEATURE_CORE gets prepared on the Account. */
  _tp_connection_set_account (*connection, *account);

  if (channels_arr->len == 0)
    {
      g_set_error (error, TP_ERROR, TP_ERROR_INVALID_ARGUMENT,
          "Channels should contain at least one channel");
      goto error;
    }

  *channels = g_ptr_array_new_full (channels_arr->len, g_object_unref);
  for (i = 0; i < channels_arr->len; i++)
    {
      const gchar *chan_path;
      GHashTable *chan_props;

      tp_value_array_unpack (g_ptr_array_index (channels_arr, i), 2,
          &chan_path, &chan_props);

      channel = tp_client_factory_ensure_channel (self->priv->factory,
          *connection, chan_path, chan_props, error);

      if (channel == NULL)
        goto error;

      g_ptr_array_add (*channels, channel);
    }

  /* FIXME: We will consider features set only for the last channel. This is
   * wrong in the case we receive multiple channels of different types.
   * It has always been like that, and multiple channel dispatch is being
   * deprecated. So let's just live with it. */
  return channel;

error:
  g_clear_object (account);
  g_clear_object (connection);
  tp_clear_pointer (channels, g_ptr_array_unref);

  return NULL;
}

static void
_tp_base_client_observe_channels (TpSvcClientObserver *iface,
    const gchar *account_path,
    const gchar *connection_path,
    const GPtrArray *channels_arr,
    const gchar *dispatch_operation_path,
    const GPtrArray *requests_arr,
    GHashTable *observer_info,
    DBusGMethodInvocation *context)
{
  TpBaseClient *self = TP_BASE_CLIENT (iface);
  TpObserveChannelsContext *ctx;
  TpBaseClientClass *cls = TP_BASE_CLIENT_GET_CLASS (self);
  GError *error = NULL;
  TpAccount *account = NULL;
  TpConnection *connection = NULL;
  GPtrArray *channels = NULL, *requests = NULL;
  TpChannelDispatchOperation *dispatch_operation = NULL;
  guint i;
  TpChannel *channel = NULL;
  GArray *account_features;
  GArray *connection_features;
  GArray *channel_features;
  GHashTable *request_props;

  if (!(self->priv->flags & CLIENT_IS_OBSERVER))
    {
      /* Pretend that the method is not implemented if we are not supposed to
       * be an Observer. */
      tp_dbus_g_method_return_not_implemented (context);
      return;
    }

  if (cls->observe_channels == NULL)
    {
      WARNING ("class %s does not implement ObserveChannels",
          G_OBJECT_TYPE_NAME (self));

      tp_dbus_g_method_return_not_implemented (context);
      return;
    }

  channel = ensure_account_connection_channels (self, account_path,
      connection_path, channels_arr, &account, &connection, &channels, &error);
  if (channel == NULL)
    goto out;

  if (!tp_strdiff (dispatch_operation_path, "/"))
    {
      dispatch_operation = NULL;
    }
  else
    {
      dispatch_operation =
          _tp_client_factory_ensure_channel_dispatch_operation (
              self->priv->factory, dispatch_operation_path, NULL, &error);
     if (dispatch_operation == NULL)
       {
         DEBUG ("Failed to create TpChannelDispatchOperation: %s",
             error->message);
         goto out;
        }
    }

  requests = g_ptr_array_new_full (requests_arr->len, g_object_unref);
  request_props = tp_asv_get_boxed (observer_info, "request-properties",
    TP_HASH_TYPE_OBJECT_IMMUTABLE_PROPERTIES_MAP);
  for (i = 0; i < requests_arr->len; i++)
    {
      const gchar *req_path = g_ptr_array_index (requests_arr, i);
      TpChannelRequest *request;
      GHashTable *props = NULL;

      if (request_props != NULL)
        props = g_hash_table_lookup (request_props, req_path);

<<<<<<< HEAD
      request = _tp_client_factory_ensure_channel_request (
          self->priv->factory, req_path, NULL, &error);
=======
      request = _tp_simple_client_factory_ensure_channel_request (
          self->priv->factory, req_path, props, &error);
>>>>>>> 84f63e56
      if (request == NULL)
        {
          DEBUG ("Failed to create TpChannelRequest: %s", error->message);
          goto out;
        }

      g_ptr_array_add (requests, request);
    }

  ctx = _tp_observe_channels_context_new (account, connection, channels,
      dispatch_operation, requests, observer_info, context);

  account_features = dup_features_for_account (self, account);
  connection_features = dup_features_for_connection (self, connection);
  channel_features = dup_features_for_channel (self, channel);

  _tp_observe_channels_context_prepare_async (ctx,
      (GQuark *) account_features->data,
      (GQuark *) connection_features->data,
      (GQuark *) channel_features->data,
      context_prepare_cb, self);

  g_object_unref (ctx);
  g_array_unref (account_features);
  g_array_unref (connection_features);
  g_array_unref (channel_features);

out:
  g_clear_object (&account);

  if (channels != NULL)
    g_ptr_array_unref (channels);

  if (dispatch_operation != NULL)
    g_object_unref (dispatch_operation);

  if (requests != NULL)
    g_ptr_array_unref (requests);

  if (error == NULL)
    return;

  dbus_g_method_return_error (context, error);
  g_error_free (error);
}

static void
observer_iface_init (gpointer g_iface,
    gpointer unused G_GNUC_UNUSED)
{
#define IMPLEMENT(x) tp_svc_client_observer_implement_##x (\
  g_iface, _tp_base_client_##x)
  IMPLEMENT (observe_channels);
#undef IMPLEMENT
}

static void
add_dispatch_context_prepare_cb (GObject *source,
    GAsyncResult *result,
    gpointer user_data)
{
  TpBaseClient *self = user_data;
  TpBaseClientClass *cls = TP_BASE_CLIENT_GET_CLASS (self);
  TpAddDispatchOperationContext *ctx = TP_ADD_DISPATCH_OPERATION_CONTEXT (
      source);
  GError *error = NULL;
  GList *channels_list;

  if (!_tp_add_dispatch_operation_context_prepare_finish (ctx, result, &error))
    {
      DEBUG ("Failed to prepare TpAddDispatchOperationContext: %s",
          error->message);

      tp_add_dispatch_operation_context_fail (ctx, error);

      g_error_free (error);
      return;
    }

  channels_list = ptr_array_to_list (ctx->channels);

  cls->add_dispatch_operation (self, ctx->account, ctx->connection,
      channels_list, ctx->dispatch_operation, ctx);

  g_list_free (channels_list);

  if (_tp_add_dispatch_operation_context_get_state (ctx) ==
      TP_ADD_DISPATCH_OPERATION_CONTEXT_STATE_NONE)
    {
      error = g_error_new (TP_ERROR, TP_ERROR_NOT_IMPLEMENTED,
          "Implementation of AddDispatchOperation in %s didn't call "
          "tp_add_dispatch_operation_context_{accept,fail,delay}",
          G_OBJECT_TYPE_NAME (self));

      g_critical ("%s", error->message);

      tp_add_dispatch_operation_context_fail (ctx, error);
      g_error_free (error);
    }
}

static void
_tp_base_client_add_dispatch_operation (TpSvcClientApprover *iface,
    const GPtrArray *channels_arr,
    const gchar *dispatch_operation_path,
    GHashTable *properties,
    DBusGMethodInvocation *context)
{
  TpBaseClient *self = TP_BASE_CLIENT (iface);
  TpAddDispatchOperationContext *ctx;
  TpBaseClientClass *cls = TP_BASE_CLIENT_GET_CLASS (self);
  const gchar *account_path;
  const gchar *connection_path;
  GError *error = NULL;
  TpAccount *account = NULL;
  TpConnection *connection = NULL;
  GPtrArray *channels = NULL;
  TpChannelDispatchOperation *dispatch_operation = NULL;
  TpChannel *channel = NULL;
  GArray *account_features;
  GArray *connection_features;
  GArray *channel_features;

  if (!(self->priv->flags & CLIENT_IS_APPROVER))
    {
      /* Pretend that the method is not implemented if we are not supposed to
       * be an Approver. */
      tp_dbus_g_method_return_not_implemented (context);
      return;
    }

  if (cls->add_dispatch_operation == NULL)
    {
      WARNING ("class %s does not implement AddDispatchOperation",
          G_OBJECT_TYPE_NAME (self));

      tp_dbus_g_method_return_not_implemented (context);
      return;
    }

  account_path = tp_asv_get_object_path (properties,
      TP_PROP_CHANNEL_DISPATCH_OPERATION_ACCOUNT);
  if (account_path == NULL)
    {
      g_set_error (&error, TP_ERROR, TP_ERROR_INVALID_ARGUMENT,
          "Properties doesn't contain 'Account'");
      DEBUG ("%s", error->message);
      goto out;
    }

  connection_path = tp_asv_get_object_path (properties,
      TP_PROP_CHANNEL_DISPATCH_OPERATION_CONNECTION);
  if (connection_path == NULL)
    {
      g_set_error (&error, TP_ERROR, TP_ERROR_INVALID_ARGUMENT,
          "Properties doesn't contain 'Connection'");
      DEBUG ("%s", error->message);
      goto out;
    }

  channel = ensure_account_connection_channels (self, account_path,
      connection_path, channels_arr, &account, &connection, &channels, &error);
  if (channel == NULL)
    goto out;

  /* FIXME: We will consider features set only for the first channel. This is
   * wrong in the case we receive multiple channels of different types.
   * It has always been like that, and multiple channel dispatch is being
   * deprecated. So let's just live with it. */
  channel = g_ptr_array_index (channels, 0);

  dispatch_operation =
      _tp_client_factory_ensure_channel_dispatch_operation (
          self->priv->factory, dispatch_operation_path, properties, &error);
  if (dispatch_operation == NULL)
    {
      DEBUG ("Failed to create TpChannelDispatchOperation: %s", error->message);
      goto out;
    }

  _tp_channel_dispatch_operation_ensure_channels (dispatch_operation, channels);

  ctx = _tp_add_dispatch_operation_context_new (account, connection, channels,
      dispatch_operation, context);

  account_features = dup_features_for_account (self, account);
  connection_features = dup_features_for_connection (self, connection);
  channel_features = dup_features_for_channel (self, channel);

  _tp_add_dispatch_operation_context_prepare_async (ctx,
      (GQuark *) account_features->data,
      (GQuark *) connection_features->data,
      (GQuark *) channel_features->data,
      add_dispatch_context_prepare_cb, self);

  g_object_unref (ctx);
  g_array_unref (account_features);
  g_array_unref (connection_features);
  g_array_unref (channel_features);

out:
  g_clear_object (&account);

  if (channels != NULL)
    g_ptr_array_unref (channels);

  if (dispatch_operation != NULL)
    g_object_unref (dispatch_operation);

  if (error == NULL)
    return;

  dbus_g_method_return_error (context, error);
  g_error_free (error);

}

static void
approver_iface_init (gpointer g_iface,
    gpointer unused G_GNUC_UNUSED)
{
#define IMPLEMENT(x) tp_svc_client_approver_implement_##x (\
  g_iface, _tp_base_client_##x)
  IMPLEMENT (add_dispatch_operation);
#undef IMPLEMENT
}

static void
chan_invalidated_cb (TpChannel *channel,
    guint domain,
    gint code,
    gchar *message,
    TpBaseClient *self)
{
  DEBUG ("Channel (%p) %s has been invalidated (%s)",
      channel, tp_proxy_get_object_path (channel), message);

  if (!(domain == TP_DBUS_ERRORS && code == TP_DBUS_ERROR_PROXY_UNREFERENCED))
    {
      g_hash_table_remove (self->priv->my_chans, tp_proxy_get_object_path (
          channel));
    }
}

static void
add_handled_channels (TpBaseClient *self,
    GPtrArray *channels)
{
  guint i;

  for (i = 0; i < channels->len; i++)
    {
      TpChannel *channel = g_ptr_array_index (channels, i);

      if (tp_proxy_get_invalidated (channel) == NULL)
        {
          DEBUG ("Inserting Channel (%p) %s",
            channel, tp_proxy_get_object_path (channel));
          g_hash_table_replace (self->priv->my_chans,
              (gchar *) tp_proxy_get_object_path (channel),
              g_object_ref (channel));

          tp_g_signal_connect_object (channel, "invalidated",
              G_CALLBACK (chan_invalidated_cb), self, 0);
        }
    }
}

static void
ctx_done_cb (TpHandleChannelsContext *context,
    TpBaseClient *self)
{
  add_handled_channels (self, context->channels);
}

static void
delegate_to_preferred_handler_delegate_cb (GObject *source,
    GAsyncResult *result,
    gpointer user_data)
{
  TpBaseClient *self = (TpBaseClient *) source;
  GError *error = NULL;
  GPtrArray *delegated;

  if (!tp_base_client_delegate_channels_finish (self, result, &delegated, NULL,
        &error))
    {
      DEBUG ("DelegateChannels failed; we are still handling channels: %s",
          error->message);

      g_error_free (error);
      return;
    }

  self->priv->delegated_channels_cb (self, delegated,
      self->priv->delegated_channels_data);

  g_ptr_array_unref (delegated);
}

static gboolean
delegate_channels_if_needed (TpBaseClient *self,
    TpHandleChannelsContext *ctx)
{
  GList *requests, *l;
  const gchar *handler_to_delegate = NULL;
  gint64 user_action_time = 0;
  guint i;
  GList *chans = NULL;
  gboolean delegate = FALSE;

  /* User has to explicitely enable this feature */
  if (self->priv->delegated_channels_cb == NULL)
    return FALSE;

  requests = tp_handle_channels_context_get_requests (ctx);
  for (l = requests; l != NULL; l = g_list_next (l))
    {
      TpChannelRequest *cr = l->data;
      const GHashTable *hints;
      gboolean should_delegate;

      hints = tp_channel_request_get_hints (cr);
      if (hints == NULL)
        continue;

      should_delegate = tp_asv_get_boolean (hints,
          "im.telepathy1.ChannelRequest.DelegateToPreferredHandler",
          NULL);

      if (!should_delegate)
        continue;

      /* As stated in the spec, we should use the first CR having the
       * DelegateToPreferredHandler hint */
      handler_to_delegate = tp_channel_request_get_preferred_handler (cr);
      user_action_time = tp_channel_request_get_user_action_time (cr);
    }

  if (handler_to_delegate == NULL)
      /* No need to delegate */
      goto out;

  if (!tp_strdiff (handler_to_delegate, self->priv->name))
    /* We are already the one handling the channels */
    goto out;

  /* We are supposed to delegate the channels; check if we are handling
   * them */
  for (i = 0; i < ctx->channels->len; i++)
    {
      TpChannel *channel = g_ptr_array_index (ctx->channels, i);

      if (!tp_base_client_is_handling_channel (self, channel))
        {
          /* Don't delegate as there is at least one channel we are not
           * handling */
          DEBUG ("We have been asked to delegate channels but we are "
              "not handling %s", tp_proxy_get_object_path (channel));
          goto out;
        }

      chans = g_list_prepend (chans, channel);
    }

  DEBUG ("Delegate channels as requested");
  delegate = TRUE;

  tp_base_client_delegate_channels_async (self, chans, user_action_time,
      handler_to_delegate, delegate_to_preferred_handler_delegate_cb, self);

  g_list_free (chans);

  tp_handle_channels_context_accept (ctx);

out:
  g_list_free_full (requests, g_object_unref);
  return delegate;
}

static void
handle_channels_context_prepare_cb (GObject *source,
    GAsyncResult *result,
    gpointer user_data)
{
  TpBaseClient *self = user_data;
  TpBaseClientClass *cls = TP_BASE_CLIENT_GET_CLASS (self);
  TpHandleChannelsContext *ctx = TP_HANDLE_CHANNELS_CONTEXT (source);
  GError *error = NULL;
  GList *channels_list, *requests_list;

  if (!_tp_handle_channels_context_prepare_finish (ctx, result, &error))
    {
      DEBUG ("Failed to prepare TpHandleChannelsContext: %s", error->message);
      tp_handle_channels_context_fail (ctx, error);
      g_error_free (error);
      return;
    }

  if (delegate_channels_if_needed (self, ctx))
      return;

  channels_list = ptr_array_to_list (ctx->channels);
  requests_list = ptr_array_to_list (ctx->requests_satisfied);

  tp_g_signal_connect_object (ctx, "done", G_CALLBACK (ctx_done_cb),
      self, 0);

  cls->handle_channels (self, ctx->account, ctx->connection,
      channels_list, requests_list, ctx->user_action_time, ctx);

  g_list_free (channels_list);
  g_list_free (requests_list);

  if (_tp_handle_channels_context_get_state (ctx) ==
      TP_HANDLE_CHANNELS_CONTEXT_STATE_NONE)
    {
      error = g_error_new (TP_ERROR, TP_ERROR_NOT_IMPLEMENTED,
          "Implementation of HandledChannels in %s didn't call "
          "tp_handle_channels_context_{accept,fail,delay}",
          G_OBJECT_TYPE_NAME (self));

      CRITICAL ("%s", error->message);

      tp_handle_channels_context_fail (ctx, error);
      g_error_free (error);
    }
}

static TpChannelRequest *
find_request_by_path (TpBaseClient *self,
    const gchar *path)
{
  GList *l;

  for (l = self->priv->pending_requests; l != NULL; l = g_list_next (l))
    {
      TpChannelRequest *request = l->data;

      if (!tp_strdiff (tp_proxy_get_object_path (request), path))
        return request;
    }

  return NULL;
}

static void
_tp_base_client_handle_channels (TpSvcClientHandler *iface,
    const gchar *account_path,
    const gchar *connection_path,
    const GPtrArray *channels_arr,
    const GPtrArray *requests_arr,
    guint64 user_action_time,
    GHashTable *handler_info,
    DBusGMethodInvocation *context)
{
  TpBaseClient *self = TP_BASE_CLIENT (iface);
  TpHandleChannelsContext *ctx;
  TpBaseClientClass *cls = TP_BASE_CLIENT_GET_CLASS (self);
  GError *error = NULL;
  TpAccount *account = NULL;
  TpConnection *connection = NULL;
  GPtrArray *channels = NULL, *requests = NULL;
  guint i;
  TpChannel *channel = NULL;
  GArray *account_features;
  GArray *connection_features;
  GArray *channel_features;
  GHashTable *request_props;

  if (!(self->priv->flags & CLIENT_IS_HANDLER))
    {
      /* Pretend that the method is not implemented if we are not supposed to
       * be an Handler. */
      tp_dbus_g_method_return_not_implemented (context);
      return;
    }

  if (cls->handle_channels == NULL)
    {
      DEBUG ("class %s does not implement HandleChannels",
          G_OBJECT_TYPE_NAME (self));

      tp_dbus_g_method_return_not_implemented (context);
      return;
    }

  channel = ensure_account_connection_channels (self, account_path,
      connection_path, channels_arr, &account, &connection, &channels, &error);
  if (channel == NULL)
    goto out;

  /* FIXME: We will consider features set only for the first channel. This is
   * wrong in the case we receive multiple channels of different types.
   * It has always been like that, and multiple channel dispatch is being
   * deprecated. So let's just live with it. */
  channel = g_ptr_array_index (channels, 0);

  requests = g_ptr_array_new_full (requests_arr->len, g_object_unref);
  request_props = tp_asv_get_boxed (handler_info, "request-properties",
    TP_HASH_TYPE_OBJECT_IMMUTABLE_PROPERTIES_MAP);
  for (i = 0; i < requests_arr->len; i++)
    {
      const gchar *req_path = g_ptr_array_index (requests_arr, i);
      TpChannelRequest *request;
      GHashTable *props = NULL;

      if (request_props != NULL)
        props = g_hash_table_lookup (request_props, req_path);

      request = find_request_by_path (self, req_path);
      if (request != NULL)
        {
          g_object_ref (request);
          _tp_channel_request_ensure_immutable_properties (request, props);
        }
      else
        {
<<<<<<< HEAD
          request = _tp_client_factory_ensure_channel_request (
              self->priv->factory, req_path, NULL, &error);
=======
          request = _tp_simple_client_factory_ensure_channel_request (
              self->priv->factory, req_path, props, &error);
>>>>>>> 84f63e56
          if (request == NULL)
            {
              DEBUG ("Failed to create TpChannelRequest: %s", error->message);
              goto out;
            }
        }

      g_ptr_array_add (requests, request);
    }

  ctx = _tp_handle_channels_context_new (account, connection, channels,
      requests, user_action_time, handler_info, context);

  account_features = dup_features_for_account (self, account);
  connection_features = dup_features_for_connection (self, connection);
  channel_features = dup_features_for_channel (self, channel);

  _tp_handle_channels_context_prepare_async (ctx,
      (GQuark *) account_features->data,
      (GQuark *) connection_features->data,
      (GQuark *) channel_features->data,
      handle_channels_context_prepare_cb, self);

  g_object_unref (ctx);
  g_array_unref (account_features);
  g_array_unref (connection_features);
  g_array_unref (channel_features);

out:
  g_clear_object (&account);

  if (channels != NULL)
    g_ptr_array_unref (channels);

  if (requests != NULL)
    g_ptr_array_unref (requests);

  if (error == NULL)
    return;

  dbus_g_method_return_error (context, error);
  g_error_free (error);
}

static void
handler_iface_init (gpointer g_iface,
    gpointer unused G_GNUC_UNUSED)
{
#define IMPLEMENT(x) tp_svc_client_handler_implement_##x (\
  g_iface, _tp_base_client_##x)
  IMPLEMENT (handle_channels);
#undef IMPLEMENT
}

typedef struct
{
  TpBaseClient *self;
  TpChannelRequest *request;
} channel_request_prepare_account_ctx;

static channel_request_prepare_account_ctx *
channel_request_prepare_account_ctx_new (TpBaseClient *self,
    TpChannelRequest *request)
{
  channel_request_prepare_account_ctx *ctx = g_slice_new (
      channel_request_prepare_account_ctx);

  ctx->self = g_object_ref (self);
  ctx->request = g_object_ref (request);
  return ctx;
}

static void
channel_request_prepare_account_ctx_free (
    channel_request_prepare_account_ctx *ctx)
{
  g_object_unref (ctx->self);
  g_object_unref (ctx->request);

  g_slice_free (channel_request_prepare_account_ctx, ctx);
}

static void
channel_request_account_prepare_cb (GObject *account,
    GAsyncResult *result,
    gpointer user_data)
{
  channel_request_prepare_account_ctx *ctx = user_data;
  GError *error = NULL;

  if (!tp_proxy_prepare_finish (account, result, &error))
    {
      DEBUG ("Failed to prepare account: %s", error->message);
      g_error_free (error);
    }

  g_signal_emit (ctx->self, signals[SIGNAL_REQUEST_ADDED], 0, account,
      ctx->request);

  channel_request_prepare_account_ctx_free (ctx);
}

static void
_tp_base_client_add_request (TpSvcClientInterfaceRequests *iface,
    const gchar *path,
    GHashTable *properties,
    DBusGMethodInvocation *context)
{
  TpBaseClient *self = TP_BASE_CLIENT (iface);
  TpChannelRequest *request;
  TpAccount *account;
  GError *error = NULL;
  channel_request_prepare_account_ctx *ctx;
  GArray *account_features;

  request = _tp_client_factory_ensure_channel_request (
      self->priv->factory, path, properties, &error);
  if (request == NULL)
    {
      DEBUG ("Failed to create TpChannelRequest: %s", error->message);
      goto err;
    }

  path = tp_asv_get_object_path (properties, TP_PROP_CHANNEL_REQUEST_ACCOUNT);
  if (path == NULL)
    {
      error = g_error_new_literal (TP_ERROR, TP_ERROR_INVALID_ARGUMENT,
          "Mandatory 'Account' property is missing");

      DEBUG ("%s", error->message);
      goto err;
    }

  account = tp_base_client_dup_account (self, path, &error);

  if (account == NULL)
    goto err;

  self->priv->pending_requests = g_list_append (self->priv->pending_requests,
      request);

  ctx = channel_request_prepare_account_ctx_new (self, request);

  account_features = dup_features_for_account (self, account);

  tp_proxy_prepare_async (account,
      (GQuark *) account_features->data,
      channel_request_account_prepare_cb, ctx);

  g_array_unref (account_features);

  tp_svc_client_interface_requests_return_from_add_request (context);
  return;

err:
  g_clear_object (&account);

  dbus_g_method_return_error (context, error);
  g_error_free (error);
}

static void
_tp_base_client_remove_request (TpSvcClientInterfaceRequests *iface,
    const gchar *path,
    const gchar *error,
    const gchar *reason,
    DBusGMethodInvocation *context)
{
  TpBaseClient *self = TP_BASE_CLIENT (iface);
  TpChannelRequest *request;

  request = find_request_by_path (self, path);
  if (request == NULL)
    {
      GError err = { TP_ERROR, TP_ERROR_INVALID_ARGUMENT,
          "Uknown ChannelRequest" };

      dbus_g_method_return_error (context, &err);
      return;
    }

  self->priv->pending_requests = g_list_remove (self->priv->pending_requests,
      request);

  g_signal_emit (self, signals[SIGNAL_REQUEST_REMOVED], 0, request,
      error, reason);

  tp_svc_client_interface_requests_return_from_remove_request (context);
}

static void
requests_iface_init (gpointer g_iface,
    gpointer unused G_GNUC_UNUSED)
{
#define IMPLEMENT(x) tp_svc_client_interface_requests_implement_##x (\
  g_iface, _tp_base_client_##x)
  IMPLEMENT (add_request);
  IMPLEMENT (remove_request);
#undef IMPLEMENT
}

/**
 * tp_base_client_implement_observe_channels: (skip)
 * @klass: the #TpBaseClientClass of the object
 * @impl: the #TpBaseClientClassObserveChannelsImpl function implementing
 * ObserveChannels()
 *
 * Called by subclasses to define the actual implementation of the
 * ObserveChannels() D-Bus method.
 *
 * Since 0.11.13 this is exactly equivalent to setting the
 * #TpBaseClientClass.observe_channels function pointer.
 *
 * Since: 0.11.5
 */
void
tp_base_client_implement_observe_channels (TpBaseClientClass *cls,
    TpBaseClientClassObserveChannelsImpl impl)
{
  cls->observe_channels = impl;
}

/**
 * tp_base_client_get_bus_name:
 * @self: a #TpBaseClient
 *
 * Return the bus name of @self. Note that doesn't mean the client is
 * actually owning this name; for example if tp_base_client_register()
 * has not been called yet or failed.
 *
 * Returns: the bus name of the client
 *
 * Since: 0.11.5
 */
const gchar *
tp_base_client_get_bus_name (TpBaseClient *self)
{
  g_return_val_if_fail (TP_IS_BASE_CLIENT (self), NULL);
  return self->priv->bus_name;
}

/**
 * tp_base_client_get_object_path:
 * @self: a #TpBaseClient
 *
 * Return the object path of @self. Note that doesn't mean the client is
 * actually registered on this path; for example if tp_base_client_register()
 * has not been called yet or failed.
 *
 * Returns: the object path of the client
 *
 * Since: 0.11.5
 */
const gchar *
tp_base_client_get_object_path (TpBaseClient *self)
{
  g_return_val_if_fail (TP_IS_BASE_CLIENT (self), NULL);
  return self->priv->object_path;
}

/**
 * tp_base_client_get_name:
 * @self: a #TpBaseClient
 *
 * Return the #TpBaseClient:name construct-only property, which is used as
 * part of the bus name and object path.
 *
 * Returns: the value of #TpBaseClient:name
 * Since: 0.11.11
 */
const gchar *
tp_base_client_get_name (TpBaseClient *self)
{
  g_return_val_if_fail (TP_IS_BASE_CLIENT (self), NULL);
  return self->priv->name;
}

/**
 * tp_base_client_get_uniquify_name:
 * @self: a #TpBaseClient
 *
 * Return the #TpBaseClient:uniquify-name construct-only property; if this
 * is true, the bus name and object path will be made unique by appending
 * a suffix that includes the D-Bus unique name and a per-process counter.
 *
 * Returns: the value of #TpBaseClient:uniquify-name
 * Since: 0.11.11
 */
gboolean
tp_base_client_get_uniquify_name (TpBaseClient *self)
{
  g_return_val_if_fail (TP_IS_BASE_CLIENT (self), FALSE);
  return self->priv->uniquify_name;
}

/**
 * tp_base_client_get_dbus_daemon:
 * @self: a #TpBaseClient
 *
 * Return the #TpBaseClient:dbus-daemon construct-only property, which
 * represents the D-Bus connection used to export this client object.
 *
 * The returned object's reference count is not incremented, so it is not
 * necessarily valid after @self is destroyed.
 *
 * Returns: (transfer none): the value of #TpBaseClient:dbus-daemon
 * Since: 0.11.11
 */
TpDBusDaemon *
tp_base_client_get_dbus_daemon (TpBaseClient *self)
{
  g_return_val_if_fail (TP_IS_BASE_CLIENT (self), NULL);
  return self->priv->dbus;
}

/**
 * tp_base_client_implement_add_dispatch_operation: (skip)
 * @klass: the #TpBaseClientClass of the object
 * @impl: the #TpBaseClientClassAddDispatchOperationImpl function implementing
 * AddDispatchOperation()
 *
 * Called by subclasses to define the actual implementation of the
 * AddDispatchOperation() D-Bus method.
 *
 * Since 0.11.13 this is exactly equivalent to setting the
 * #TpBaseClientClass.add_dispatch_operation function pointer.
 *
 * Since: 0.11.5
 */
void
tp_base_client_implement_add_dispatch_operation (TpBaseClientClass *cls,
    TpBaseClientClassAddDispatchOperationImpl impl)
{
  cls->add_dispatch_operation = impl;
}

/**
 * tp_base_client_implement_handle_channels: (skip)
 * @klass: the #TpBaseClientClass of the object
 * @impl: the #TpBaseClientClassHandleChannelsImpl function implementing
 * HandleCHannels()
 *
 * Called by subclasses to define the actual implementation of the
 * HandleChannels() D-Bus method.
 *
 * Since 0.11.13 this is exactly equivalent to setting the
 * #TpBaseClientClass.handle_channels function pointer.
 *
 * Since: 0.11.6
 */
void
tp_base_client_implement_handle_channels (TpBaseClientClass *cls,
    TpBaseClientClassHandleChannelsImpl impl)
{
  cls->handle_channels = impl;
}

/**
 * tp_base_client_unregister:
 * @self: a client, which may already have been registered with
 *  tp_base_client_register(), or not
 *
 * Remove this client object from D-Bus, if tp_base_client_register()
 * has already been called.
 *
 * If the object is not registered, this method may be called, but has
 * no effect.
 *
 * Releasing the last reference to the object also has the same effect
 * as calling this method, but this method should be preferred, as it
 * has more deterministic behaviour.
 *
 * If the object still exists, tp_base_client_register() may be used to
 * attempt to register it again.
 *
 * Since: 0.11.6
 */
void
tp_base_client_unregister (TpBaseClient *self)
{
  GError *error = NULL;

  g_return_if_fail (TP_IS_BASE_CLIENT (self));

  if (!self->priv->registered)
    return;

  if (!tp_dbus_daemon_release_name (self->priv->dbus, self->priv->bus_name,
        &error))
    {
      WARNING ("Failed to release bus name (%s): %s", self->priv->bus_name,
          error->message);

      g_error_free (error);
    }

  tp_dbus_daemon_unregister_object (self->priv->dbus, self);

  if (self->priv->flags & CLIENT_IS_HANDLER)
    {
      GHashTable *clients;

      clients = dbus_connection_get_data (self->priv->libdbus, clients_slot);
      if (clients != NULL)
        g_hash_table_remove (clients, self->priv->object_path);

      dbus_connection_unref (self->priv->libdbus);
      self->priv->libdbus = NULL;

      dbus_connection_free_data_slot (&clients_slot);
    }

  self->priv->registered = FALSE;
}

/**
 * tp_base_client_is_handling_channel:
 * @self: a #TpBaseClient
 * @channel: a #TpChannel
 *
 * Check if @self is currently handling @channel.
 *
 * Returns: %TRUE if @self is handling @channel, %FALSE otherwise
 * Since: 0.14.5
 */
gboolean
tp_base_client_is_handling_channel (TpBaseClient *self,
    TpChannel *channel)
{
  GList *channels, *l;
  gboolean found = FALSE;

  g_return_val_if_fail (TP_IS_BASE_CLIENT (self), FALSE);
  g_return_val_if_fail (self->priv->flags & CLIENT_IS_HANDLER, FALSE);

  channels = tp_base_client_get_handled_channels (self);
  for (l = channels; l != NULL && !found; l = g_list_next (l))
    {
      TpChannel *chan = l->data;

      if (!tp_strdiff (tp_proxy_get_object_path (channel),
            tp_proxy_get_object_path (chan)))
        found = TRUE;
    }

  g_list_free (channels);
  return found;
}

void
_tp_base_client_now_handling_channels (TpBaseClient *self,
    GPtrArray *channels)
{
  g_return_if_fail (TP_IS_BASE_CLIENT (self));
  g_return_if_fail (channels != NULL);

  /* It only makes sense to update HandledChannels if the client is
   * a Handler */
  if (self->priv->flags & CLIENT_IS_HANDLER)
    add_handled_channels (self, channels);
}

typedef struct
{
  /* Array of reffed TpChannel */
  GPtrArray *channels;
  /* Array of reffed TpChannel */
  GPtrArray *delegated;
  /* reffed TpChannel => owned GError */
  GHashTable *not_delegated;
} DelegateChannelsCtx;

static DelegateChannelsCtx *
delegate_channels_ctx_new (GList *channels)
{
  DelegateChannelsCtx *ctx = g_slice_new0 (DelegateChannelsCtx);
  GList *l;

  ctx->channels = g_ptr_array_new_full (g_list_length (channels),
      g_object_unref);

  for (l = channels; l != NULL; l = g_list_next (l))
    {
      TpChannel *channel = l->data;

      g_return_val_if_fail (TP_IS_CHANNEL (channel), NULL);

      g_ptr_array_add (ctx->channels, g_object_ref (channel));
    }

  ctx->delegated = g_ptr_array_new_with_free_func (g_object_unref);
  ctx->not_delegated = g_hash_table_new_full (g_direct_hash, g_direct_equal,
      g_object_unref, (GDestroyNotify) g_error_free);

  return ctx;
}

static void
delegate_channels_ctx_free (DelegateChannelsCtx *ctx)
{
  g_ptr_array_unref (ctx->channels);
  g_ptr_array_unref (ctx->delegated);
  g_hash_table_unref (ctx->not_delegated);

  g_slice_free (DelegateChannelsCtx, ctx);
}

static gboolean
path_is_in_array (const GPtrArray *array,
    const gchar *path)
{
  guint i;

  for (i = 0; array->len; i++)
    {
      if (!tp_strdiff (g_ptr_array_index (array, i), path))
        return TRUE;
    }

  return FALSE;
}

static void
delegate_channels_cb (TpChannelDispatcher *cd,
    const GPtrArray *delegated,
    GHashTable *not_delegated,
    const GError *error,
    gpointer user_data,
    GObject *weak_object)
{
  GSimpleAsyncResult *result = user_data;
  TpBaseClient *self = (TpBaseClient *) weak_object;

  if (error != NULL)
    {
      g_simple_async_result_set_from_error (result, error);
    }
  else
    {
      DelegateChannelsCtx *ctx;
      guint i;

      ctx = g_simple_async_result_get_op_res_gpointer (result);

      for (i = 0; i < ctx->channels->len; i++)
        {
          TpChannel *channel = g_ptr_array_index (ctx->channels, i);
          const gchar *path;
          GValueArray *v;
          const gchar *dbus_error, *msg;
          GError *err = NULL;

          path = tp_proxy_get_object_path (channel);

          if (path_is_in_array (delegated, path))
            {
              /* We are no longer handling this channel */
              g_hash_table_remove (self->priv->my_chans, path);

              g_ptr_array_add (ctx->delegated, g_object_ref (channel));
              continue;
            }

          v = g_hash_table_lookup (not_delegated, path);
          if (v == NULL)
            {
              DEBUG ("MC didn't tell us if we are still handling or not %s",
                  path);
              continue;
            }

          tp_value_array_unpack (v, 2, &dbus_error, &msg);

          tp_proxy_dbus_error_to_gerror (cd, dbus_error, msg, &err);

          /* Pass ownership of the error to the hash table */
          g_hash_table_insert (ctx->not_delegated, g_object_ref (channel),
              err);
        }
    }

  g_simple_async_result_complete (result);
}

/**
 * tp_base_client_delegate_channels_async:
 * @self: a #TpBaseClient
 * @channels: (element-type TelepathyGLib.Channel): a #GList of #TpChannel
 * handled by @self
 * @user_action_time: the time at which user action occurred,
 * or #TP_USER_ACTION_TIME_NOT_USER_ACTION if this delegation request is
 * for some reason not involving user action.
 * @preferred_handler: Either the well-known bus name (starting with
 * %TP_CLIENT_BUS_NAME_BASE) of the preferred handler for the channels,
 * or %NULL to indicate that any handler but @self would be acceptable.
 * @callback: a callback to call when the request is satisfied
 * @user_data: data to pass to @callback
 *
 * Asynchronously calls DelegateChannels on the ChannelDispatcher to try
 * stopping handling @channels and pass them to another Handler.
 * You can then call tp_base_client_delegate_channels_finish() to
 * get the result of the operation.
 *
 * Since: 0.15.0
 */
void
tp_base_client_delegate_channels_async (TpBaseClient *self,
    GList *channels,
    gint64 user_action_time,
    const gchar *preferred_handler,
    GAsyncReadyCallback callback,
    gpointer user_data)
{
  TpChannelDispatcher *cd;
  GSimpleAsyncResult *result;
  DelegateChannelsCtx *ctx;
  GPtrArray *chans;
  GList *l;

  g_return_if_fail (TP_IS_BASE_CLIENT (self));
  g_return_if_fail (self->priv->flags & CLIENT_IS_HANDLER);

  cd = tp_channel_dispatcher_new (self->priv->dbus);

  chans = g_ptr_array_new_full (g_list_length (channels), g_free);

  for (l = channels; l != NULL; l = g_list_next (l))
    {
      TpChannel *channel = l->data;

      g_return_if_fail (TP_IS_CHANNEL (channel));

      g_ptr_array_add (chans, g_strdup (tp_proxy_get_object_path (channel)));
    }

  result = g_simple_async_result_new (G_OBJECT (self), callback, user_data,
      tp_base_client_delegate_channels_async);

  ctx = delegate_channels_ctx_new (channels);

  g_simple_async_result_set_op_res_gpointer (result, ctx,
      (GDestroyNotify) delegate_channels_ctx_free);

  /* DelegateChannels() can takes a while if, for example, some clients are
   * crashing and so MC has to wait for them to time out before calling the
   * next handler. Set a timeout of 2 minutes. */
  tp_cli_channel_dispatcher_call_delegate_channels (cd, 1000 * 60 * 2,
      chans, user_action_time,
      preferred_handler == NULL ? "" : preferred_handler,
      delegate_channels_cb, result, g_object_unref, G_OBJECT (self));

  g_object_unref (cd);
  g_ptr_array_unref (chans);
}

/**
 * tp_base_client_delegate_channels_finish:
 * @self: a #TpBaseClient
 * @result: a #GAsyncResult
 * @delegated: (out) (element-type TelepathyGLib.Channel) (transfer container):
 * if not %NULL, used to return a #GPtrArray containing the #TpChannel<!-- -->s
 * which have been properly delegated
 * @not_delegated: (out) (element-type TelepathyGLib.Channel GLib.Error) (transfer container):
 * if not not %NULL, used to return a #GHashTable mapping #TpChannel<!-- -->s
 * which have not been delegated to a #GError explaining the reason of
 * the failure
 * @error: a #GError to fill
 *
 * Finishes an async channels delegation request started using
 * tp_base_client_delegate_channels_async().
 *
 * Returns: %TRUE if the operation succeed, @delegated and @not_delegated
 * can be used to know the channels that @self is not handling any more,
 * otherwise %FALSE.
 *
 * Since: 0.15.0
 */
gboolean
tp_base_client_delegate_channels_finish (TpBaseClient *self,
    GAsyncResult *result,
    GPtrArray **delegated,
    GHashTable **not_delegated,
    GError **error)
{
  DelegateChannelsCtx *ctx;
  GSimpleAsyncResult *simple = G_SIMPLE_ASYNC_RESULT (result);

  ctx = g_simple_async_result_get_op_res_gpointer (simple);

  if (g_simple_async_result_propagate_error (simple, error))
    return FALSE;

  g_return_val_if_fail (g_simple_async_result_is_valid (result,
        G_OBJECT (self), tp_base_client_delegate_channels_async), FALSE);

  if (delegated != NULL)
    *delegated = g_ptr_array_ref (ctx->delegated);

  if (not_delegated != NULL)
    *not_delegated = g_hash_table_ref (ctx->not_delegated);

  return TRUE;
}

/**
 * tp_base_client_set_delegated_channels_callback:
 * @self: a #TpBaseClient implementing Handler
 * @callback: function called when channels currently handled by @self are
 * delegated, may not be %NULL
 * @user_data: arbitrary user-supplied data passed to @callback
 * @destroy: called with the @user_data as argument, when @self is destroyed
 *
 * Turn on support for
 * the im.telepathy1.ChannelRequest.DelegateToPreferredHandler
 * hint.
 *
 * When receiving a request containing this hint, @self will automatically
 * delegate the channels to the preferred handler of the request and then call
 * @callback to inform the client that it is no longer handling those
 * channels.
 *
 * Since: 0.15.3
 */
void
tp_base_client_set_delegated_channels_callback (TpBaseClient *self,
    TpBaseClientDelegatedChannelsCb callback,
    gpointer user_data,
    GDestroyNotify destroy)
{
  g_return_if_fail (TP_IS_BASE_CLIENT (self));
  g_return_if_fail (self->priv->flags & CLIENT_IS_HANDLER);
  g_return_if_fail (!self->priv->registered);

  g_return_if_fail (self->priv->delegated_channels_cb == NULL);

  self->priv->delegated_channels_cb = callback;
  self->priv->delegated_channels_data = user_data;
  self->priv->delegated_channels_destroy = destroy;
}<|MERGE_RESOLUTION|>--- conflicted
+++ resolved
@@ -1654,13 +1654,8 @@
       if (request_props != NULL)
         props = g_hash_table_lookup (request_props, req_path);
 
-<<<<<<< HEAD
       request = _tp_client_factory_ensure_channel_request (
-          self->priv->factory, req_path, NULL, &error);
-=======
-      request = _tp_simple_client_factory_ensure_channel_request (
           self->priv->factory, req_path, props, &error);
->>>>>>> 84f63e56
       if (request == NULL)
         {
           DEBUG ("Failed to create TpChannelRequest: %s", error->message);
@@ -2179,13 +2174,8 @@
         }
       else
         {
-<<<<<<< HEAD
           request = _tp_client_factory_ensure_channel_request (
-              self->priv->factory, req_path, NULL, &error);
-=======
-          request = _tp_simple_client_factory_ensure_channel_request (
               self->priv->factory, req_path, props, &error);
->>>>>>> 84f63e56
           if (request == NULL)
             {
               DEBUG ("Failed to create TpChannelRequest: %s", error->message);
