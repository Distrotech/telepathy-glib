--- conflicted
+++ resolved
@@ -749,7 +749,6 @@
  */
 
 /**
-<<<<<<< HEAD
  * SECTION:connection-cellular
  * @title: Connection Cellular interface
  * @short_description: client-side wrappers for the Cellular interface
@@ -759,7 +758,9 @@
  * provides properties and signals that aren't applicable to other protocols.
  *
  * Since: 0.11.9
-=======
+ */
+
+/**
  * SECTION:svc-protocol
  * @title: Service-side Protocol interface
  * @short_description: GInterface for Telepathy Protocol objects
@@ -768,5 +769,6 @@
  * The #TpSvcProtocol interface (auto-generated from the Telepathy
  * spec) makes it easier to export an object implementing the Telepathy
  * Protocol interface.
->>>>>>> 001d1c37
+ *
+ * Since: 0.11.UNRELEASED
  */