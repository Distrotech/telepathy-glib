/* Object representing a Telepathy contact
 *
 * Copyright (C) 2008 Collabora Ltd. <http://www.collabora.co.uk/>
 * Copyright (C) 2008 Nokia Corporation
 *
 * This library is free software; you can redistribute it and/or
 * modify it under the terms of the GNU Lesser General Public
 * License as published by the Free Software Foundation; either
 * version 2.1 of the License, or (at your option) any later version.
 *
 * This library is distributed in the hope that it will be useful,
 * but WITHOUT ANY WARRANTY; without even the implied warranty of
 * MERCHANTABILITY or FITNESS FOR A PARTICULAR PURPOSE.  See the GNU
 * Lesser General Public License for more details.
 *
 * You should have received a copy of the GNU Lesser General Public
 * License along with this library; if not, write to the Free Software
 * Foundation, Inc., 51 Franklin St, Fifth Floor, Boston, MA  02110-1301  USA
 */

#include "config.h"

#include <telepathy-glib/contact.h>

#include <errno.h>
#include <string.h>

#include <telepathy-glib/capabilities-internal.h>
#include <telepathy-glib/dbus.h>
#include <telepathy-glib/gtypes.h>
#include <telepathy-glib/interfaces.h>
#include <telepathy-glib/util.h>

#define DEBUG_FLAG TP_DEBUG_CONTACTS
#include "telepathy-glib/base-contact-list-internal.h"
#include "telepathy-glib/connection-contact-list.h"
#include "telepathy-glib/connection-internal.h"
#include "telepathy-glib/contact-internal.h"
#include "telepathy-glib/debug-internal.h"
#include "telepathy-glib/util-internal.h"
#include "telepathy-glib/variant-util-internal.h"

static const gchar *
nonnull (const gchar *s)
{
  if (s == NULL)
    return "(null)";

  return s;
}

/**
 * SECTION:contact
 * @title: TpContact
 * @short_description: object representing a contact
 * @see_also: #TpConnection
 *
 * #TpContact objects represent the contacts on a particular #TpConnection.
 *
 * Since: 0.7.18
 */

/**
 * TpContact:
 *
 * An object representing a contact on a #TpConnection.
 *
 * Contact objects support tracking a number of attributes of contacts, as
 * described by the #TpContactFeature flags. Features can be specified when
 * instantiating contact objects (with tp_connection_get_contacts_by_id() or
 * tp_connection_get_contacts_by_handle()), or added to an existing contact
 * object with tp_connection_upgrade_contacts(). For example, a client wishing
 * to keep track of a contact's alias would set #TP_CONTACT_FEATURE_ALIAS, and
 * then listen for the "notify::alias" signal, emitted whenever the
 * #TpContact:alias property changes.
 *
 * Note that releasing a #TpContact object might release handle references
 * held by calling tp_cli_connection_call_request_handles(),
 * tp_cli_connection_run_request_handles(),
 * tp_cli_connection_call_hold_handles(),
 * tp_cli_connection_run_hold_handles(),
 * tp_cli_connection_interface_contacts_call_get_contact_attributes() or
 * tp_cli_connection_interface_contacts_run_get_contact_attributes() directly.
 * Those functions should be avoided in favour of using #TpContact,
 * tp_connection_hold_handles(), tp_connection_request_handles() and
 * tp_connection_get_contact_attributes().
 *
 * Since: 0.7.18
 */

struct _TpContactClass {
    /*<private>*/
    GObjectClass parent_class;
};

struct _TpContact {
    /*<private>*/
    GObject parent;
    TpContactPrivate *priv;
};

/**
 * TpContactFeature:
 * @TP_CONTACT_FEATURE_ALIAS: #TpContact:alias
 * @TP_CONTACT_FEATURE_AVATAR_TOKEN: #TpContact:avatar-token
 * @TP_CONTACT_FEATURE_PRESENCE: #TpContact:presence-type,
 *  #TpContact:presence-status and #TpContact:presence-message
 * @TP_CONTACT_FEATURE_LOCATION: #TpContact:location (available since 0.11.1)
 *  and #TpContact:location-vardict (since 0.19.10)
 * @TP_CONTACT_FEATURE_CAPABILITIES: #TpContact:capabilities
 *  (available since 0.11.3)
 * @TP_CONTACT_FEATURE_AVATAR_DATA: #TpContact:avatar-file and
 *  #TpContact:avatar-mime-type. Implies %TP_CONTACT_FEATURE_AVATAR_TOKEN
 *  (available since 0.11.6)
 * @TP_CONTACT_FEATURE_CONTACT_INFO: #TpContact:contact-info
 *  (available since 0.11.7)
 * @TP_CONTACT_FEATURE_CLIENT_TYPES: #TpContact:client-types
 *  (available since 0.13.1)
 * @TP_CONTACT_FEATURE_SUBSCRIPTION_STATES: #TpContact:subscribe-state,
 *  #TpContact:publish-state and #TpContact:publish-request. Require a
 *  Connection implementing the %TP_IFACE_CONNECTION_INTERFACE_CONTACT_LIST
 *  interface. (available since 0.13.12)
 * @TP_CONTACT_FEATURE_CONTACT_GROUPS: #TpContact:contact-groups
 *  (available since 0.13.14)
 * @TP_CONTACT_FEATURE_CONTACT_BLOCKING: #TpContact:is-blocked. Require
 *  Connection implementing the %TP_IFACE_CONNECTION_INTERFACE_CONTACT_BLOCKING
 *  interface. (available since 0.17.0)
 *
 * Enumeration representing the features a #TpContact can optionally support.
 * When requesting a #TpContact, library users specify the desired features;
 * the #TpContact code will only initialize state for those features, to
 * avoid unwanted D-Bus round-trips and signal connections.
 *
 * Since 0.11.5, there is a corresponding #GEnumClass type,
 * %TP_TYPE_CONTACT_FEATURE.
 *
 * Since: 0.7.18
 */

/**
 * TP_NUM_CONTACT_FEATURES:
 *
 * 1 higher than the highest #TpContactFeature supported by this version of
 * telepathy-glib.
 *
 * Since: 0.19.0
 */

/**
 * NUM_TP_CONTACT_FEATURES: (skip)
 *
 * 1 higher than the highest #TpContactFeature supported by this version of
 * telepathy-glib. Use %TP_NUM_CONTACT_FEATURES in new code.
 *
 * Since: 0.7.18
 */

/**
 * TP_CONTACT_FEATURE_INVALID: (skip)
 *
 * An invalid TpContactFeature. Used as list termination. See for example
 * tp_simple_client_factory_add_contact_features_varargs().
 *
 * Since: 0.15.5
 */

/**
 * TP_TYPE_CONTACT_FEATURE:
 *
 * The #GEnumClass type of a #TpContactFeature.
 *
 * Since: 0.11.5
 */

G_DEFINE_TYPE (TpContact, tp_contact, G_TYPE_OBJECT)


enum {
    PROP_CONNECTION = 1,
    PROP_HANDLE,
    PROP_IDENTIFIER,
    PROP_ALIAS,
    PROP_AVATAR_TOKEN,
    PROP_AVATAR_FILE,
    PROP_AVATAR_MIME_TYPE,
    PROP_PRESENCE_TYPE,
    PROP_PRESENCE_STATUS,
    PROP_PRESENCE_MESSAGE,
    PROP_LOCATION,
    PROP_LOCATION_VARDICT,
    PROP_CAPABILITIES,
    PROP_CONTACT_INFO,
    PROP_CLIENT_TYPES,
    PROP_SUBSCRIBE_STATE,
    PROP_PUBLISH_STATE,
    PROP_PUBLISH_REQUEST,
    PROP_CONTACT_GROUPS,
    PROP_IS_BLOCKED,
    N_PROPS
};

enum {
    SIGNAL_PRESENCE_CHANGED,
    SIGNAL_SUBSCRIPTION_STATES_CHANGED,
    SIGNAL_CONTACT_GROUPS_CHANGED,
    N_SIGNALS
};

static guint signals[N_SIGNALS] = {0};

/* The API allows for more than 32 features, but this implementation does
 * not. We can easily expand this later. */
typedef enum {
    CONTACT_FEATURE_FLAG_ALIAS = 1 << TP_CONTACT_FEATURE_ALIAS,
    CONTACT_FEATURE_FLAG_AVATAR_TOKEN = 1 << TP_CONTACT_FEATURE_AVATAR_TOKEN,
    CONTACT_FEATURE_FLAG_PRESENCE = 1 << TP_CONTACT_FEATURE_PRESENCE,
    CONTACT_FEATURE_FLAG_LOCATION = 1 << TP_CONTACT_FEATURE_LOCATION,
    CONTACT_FEATURE_FLAG_CAPABILITIES = 1 << TP_CONTACT_FEATURE_CAPABILITIES,
    CONTACT_FEATURE_FLAG_AVATAR_DATA = 1 << TP_CONTACT_FEATURE_AVATAR_DATA,
    CONTACT_FEATURE_FLAG_CONTACT_INFO = 1 << TP_CONTACT_FEATURE_CONTACT_INFO,
    CONTACT_FEATURE_FLAG_CLIENT_TYPES = 1 << TP_CONTACT_FEATURE_CLIENT_TYPES,
    CONTACT_FEATURE_FLAG_STATES = 1 << TP_CONTACT_FEATURE_SUBSCRIPTION_STATES,
    CONTACT_FEATURE_FLAG_CONTACT_GROUPS = 1 << TP_CONTACT_FEATURE_CONTACT_GROUPS,
    CONTACT_FEATURE_FLAG_CONTACT_BLOCKING = 1 << TP_CONTACT_FEATURE_CONTACT_BLOCKING,
} ContactFeatureFlags;

struct _TpContactPrivate {
    /* basics */
    TpConnection *connection;
    TpHandle handle;
    gchar *identifier;
    ContactFeatureFlags has_features;

    /* aliasing */
    gchar *alias;

    /* avatars */
    gchar *avatar_token;
    GFile *avatar_file;
    gchar *avatar_mime_type;

    /* presence */
    TpConnectionPresenceType presence_type;
    gchar *presence_status;
    gchar *presence_message;

    /* location */
    GHashTable *location;

    /* client types */
    gchar **client_types;

    /* capabilities */
    TpCapabilities *capabilities;

    /* a list of TpContactInfoField */
    GList *contact_info;

    /* Subscribe/Publish states */
    TpSubscriptionState subscribe;
    TpSubscriptionState publish;
    gchar *publish_request;

    /* ContactGroups */
    /* array of dupped strings */
    GPtrArray *contact_groups;

    /* ContactBlocking */
    gboolean is_blocked;
};


/**
 * tp_contact_get_account:
 * @self: a contact
 *
 * Return the #TpAccount of @self's #TpContact:connection.
 * See tp_connection_get_account() for details.
 *
 * Returns: (transfer none): a borrowed reference to @self's account
 *  (it must be referenced with g_object_ref if it must remain valid
 *  longer than the contact)
 *
 * Since: 0.19.0
 */
TpAccount *
tp_contact_get_account (TpContact *self)
{
  g_return_val_if_fail (TP_IS_CONTACT (self), NULL);

  return tp_connection_get_account (self->priv->connection);
}

/**
 * tp_contact_get_connection:
 * @self: a contact
 *
 * <!-- nothing more to say -->
 *
 * Returns: (transfer none): a borrowed reference to the #TpContact:connection
 *  (it must be referenced with g_object_ref if it must remain valid
 *  longer than the contact)
 *
 * Since: 0.7.18
 */
TpConnection *
tp_contact_get_connection (TpContact *self)
{
  g_return_val_if_fail (self != NULL, 0);

  return self->priv->connection;
}

/**
 * tp_contact_get_handle:
 * @self: a contact
 *
 * Return the contact's handle, which is of type %TP_HANDLE_TYPE_CONTACT,
 * or 0 if the #TpContact:connection has become invalid.
 *
 * This handle is referenced using the Telepathy D-Bus API and remains
 * referenced for as long as @self exists and the
 * #TpContact:connection remains valid.
 *
 * However, the caller of this function does not gain an additional reference
 * to the handle.
 *
 * Returns: the same handle as the #TpContact:handle property
 *
 * Since: 0.7.18
 */
TpHandle
tp_contact_get_handle (TpContact *self)
{
  g_return_val_if_fail (self != NULL, 0);

  return self->priv->handle;
}

/**
 * tp_contact_get_identifier:
 * @self: a contact
 *
 * Return the contact's identifier. This remains valid for as long as @self
 * exists; if the caller requires a string that will persist for longer than
 * that, it must be copied with g_strdup().
 *
 * Returns: the same non-%NULL identifier as the #TpContact:identifier property
 *
 * Since: 0.7.18
 */
const gchar *
tp_contact_get_identifier (TpContact *self)
{
  g_return_val_if_fail (self != NULL, NULL);
  /* identifier must be non-NULL by the time we're visible to library-user
   * code */
  g_return_val_if_fail (self->priv->identifier != NULL, NULL);

  return self->priv->identifier;
}

/**
 * tp_contact_has_feature:
 * @self: a contact
 * @feature: a desired feature
 *
 * <!-- -->
 *
 * Returns: %TRUE if @self has been set up to track the feature @feature
 *
 * Since: 0.7.18
 */
gboolean
tp_contact_has_feature (TpContact *self,
                        TpContactFeature feature)
{
  g_return_val_if_fail (self != NULL, FALSE);
  g_return_val_if_fail (feature < TP_NUM_CONTACT_FEATURES, FALSE);

  return ((self->priv->has_features & (1 << feature)) != 0);
}


/**
 * tp_contact_get_alias:
 * @self: a contact
 *
 * Return the contact's alias. This remains valid until the main loop
 * is re-entered; if the caller requires a string that will persist for
 * longer than that, it must be copied with g_strdup().
 *
 * Returns: the same non-%NULL alias as the #TpContact:alias
 *
 * Since: 0.7.18
 */
const gchar *
tp_contact_get_alias (TpContact *self)
{
  g_return_val_if_fail (self != NULL, NULL);
  /* identifier must be non-NULL by the time we're visible to library-user
   * code */
  g_return_val_if_fail (self->priv->identifier != NULL, NULL);

  if (self->priv->alias != NULL)
    return self->priv->alias;

  return self->priv->identifier;
}


/**
 * tp_contact_get_avatar_token:
 * @self: a contact
 *
 * Return the contact's avatar token. This remains valid until the main loop
 * is re-entered; if the caller requires a string that will persist for
 * longer than that, it must be copied with g_strdup().
 *
 * Returns: the same token as the #TpContact:avatar-token property
 *  (possibly %NULL)
 *
 * Since: 0.7.18
 */
const gchar *
tp_contact_get_avatar_token (TpContact *self)
{
  g_return_val_if_fail (self != NULL, NULL);

  return self->priv->avatar_token;
}

/**
 * tp_contact_get_avatar_file:
 * @self: a contact
 *
 * Return the contact's avatar file. This remains valid until the main loop
 * is re-entered; if the caller requires a #GFile that will persist for
 * longer than that, it must be reffed with g_object_ref().
 *
 * Returns: (transfer none): the same #GFile as the #TpContact:avatar-file property
 *  (possibly %NULL)
 *
 * Since: 0.11.6
 */
GFile *
tp_contact_get_avatar_file (TpContact *self)
{
  g_return_val_if_fail (self != NULL, NULL);

  return self->priv->avatar_file;
}

/**
 * tp_contact_get_avatar_mime_type:
 * @self: a contact
 *
 * Return the contact's avatar MIME type. This remains valid until the main loop
 * is re-entered; if the caller requires a string that will persist for
 * longer than that, it must be copied with g_strdup().
 *
 * Returns: the same MIME type as the #TpContact:avatar-mime-type property
 *  (possibly %NULL)
 *
 * Since: 0.11.6
 */
const gchar *
tp_contact_get_avatar_mime_type (TpContact *self)
{
  g_return_val_if_fail (self != NULL, NULL);

  return self->priv->avatar_mime_type;
}

/**
 * tp_contact_get_presence_type:
 * @self: a contact
 *
 * If this object has been set up to track %TP_CONTACT_FEATURE_PRESENCE
 * and the underlying connection supports either the Presence or
 * SimplePresence interfaces, return the type of the contact's presence.
 *
 * Otherwise, return %TP_CONNECTION_PRESENCE_TYPE_UNSET.
 *
 * Returns: the same presence type as the #TpContact:presence-type property
 *
 * Since: 0.7.18
 */
TpConnectionPresenceType
tp_contact_get_presence_type (TpContact *self)
{
  g_return_val_if_fail (self != NULL, TP_CONNECTION_PRESENCE_TYPE_UNSET);

  return self->priv->presence_type;
}


/**
 * tp_contact_get_presence_status:
 * @self: a contact
 *
 * Return the name of the contact's presence status, or an empty string.
 * This remains valid until the main loop is re-entered; if the caller
 * requires a string that will persist for longer than that, it must be
 * copied with g_strdup().
 *
 * Returns: the same non-%NULL status name as the #TpContact:presence-status
 *  property
 *
 * Since: 0.7.18
 */
const gchar *
tp_contact_get_presence_status (TpContact *self)
{
  g_return_val_if_fail (self != NULL, NULL);

  return (self->priv->presence_status == NULL ? "" :
      self->priv->presence_status);
}


/**
 * tp_contact_get_presence_message:
 * @self: a contact
 *
 * Return the contact's user-defined status message, or an empty string.
 * This remains valid until the main loop is re-entered; if the caller
 * requires a string that will persist for longer than that, it must be
 * copied with g_strdup().
 *
 * Returns: the same non-%NULL message as the #TpContact:presence-message
 *  property
 *
 * Since: 0.7.18
 */
const gchar *
tp_contact_get_presence_message (TpContact *self)
{
  g_return_val_if_fail (self != NULL, NULL);

  return (self->priv->presence_message == NULL ? "" :
      self->priv->presence_message);
}

/**
 * tp_contact_get_location:
 * @self: a contact
 *
 * Return the contact's user-defined location or %NULL if the location is
 * unspecified.
 * This remains valid until the main loop is re-entered; if the caller
 * requires a hash table that will persist for longer than that, it must be
 * reffed with g_hash_table_ref().
 *
 * Returns: (element-type utf8 GObject.Value) (transfer none): the same
 *  #GHashTable (or %NULL) as the #TpContact:location property
 *
 * Since: 0.11.1
 */
GHashTable *
tp_contact_get_location (TpContact *self)
{
  g_return_val_if_fail (self != NULL, NULL);

  return self->priv->location;
}

/**
 * tp_contact_dup_location:
 * @self: a contact
 *
 * Return the contact's user-defined location, or %NULL if the location is
 * unspecified.
 *
 * This function returns the same information as tp_contact_get_location(),
 * but in a different format.
 *
 * Returns: a variant of type %G_VARIANT_TYPE_VARDICT, the same as
 *  the #TpContact:location-vardict property
 *
 * Since: 0.19.10
 */
GVariant *
tp_contact_dup_location (TpContact *self)
{
  g_return_val_if_fail (self != NULL, NULL);

  if (self->priv->location == NULL)
    return NULL;

  return _tp_asv_to_vardict (self->priv->location);
}

/**
 * tp_contact_get_client_types:
 * @self: a contact
 *
 * Return the contact's client types or %NULL if the client types are
 * unspecified.
 *
 * Returns: (array zero-terminated=1) (transfer none): the same
 *  #GStrv as the #TpContact:client-types property
 *
 * Since: 0.13.1
 */
const gchar * const *
tp_contact_get_client_types (TpContact *self)
{
  g_return_val_if_fail (self != NULL, NULL);

  return (const gchar * const *) self->priv->client_types;
}

/**
 * tp_contact_get_capabilities:
 * @self: a contact
 *
 * <!-- -->
 *
 * Returns: (transfer none): the same #TpCapabilities (or %NULL) as the
 * #TpContact:capabilities property
 *
 * Since: 0.11.3
 */
TpCapabilities *
tp_contact_get_capabilities (TpContact *self)
{
  g_return_val_if_fail (self != NULL, NULL);

  return self->priv->capabilities;
}

/**
 * tp_contact_get_contact_info:
 * @self: a #TpContact
 *
 * Returns a newly allocated #GList of contact's vCard fields. The list must be
 * freed with g_list_free() after used.
 *
 * Note that the #TpContactInfoField<!-- -->s in the returned #GList are not
 * dupped before returning from this function. One could copy every item in the
 * list using tp_contact_info_field_copy().
 *
 * Same as the #TpContact:contact-info property.
 *
 * Returns: (element-type TelepathyGLib.ContactInfoField) (transfer container):
 *  a #GList of #TpContactInfoField, or %NULL if the feature is not yet
 *  prepared.
 * Since: 0.11.7
 * Deprecated: Since 0.19.9. New code should use
 *  tp_contact_dup_contact_info() instead.
 */
GList *
tp_contact_get_contact_info (TpContact *self)
{
  g_return_val_if_fail (TP_IS_CONTACT (self), NULL);

  return g_list_copy (self->priv->contact_info);
}

/**
 * tp_contact_dup_contact_info:
 * @self: a #TpContact
 *
 * Returns a newly allocated #GList of contact's vCard fields. The list must be
 * freed with tp_contact_info_list_free() after used.
 *
 * Same as the #TpContact:contact-info property.
 *
 * Returns: (element-type TelepathyGLib.ContactInfoField) (transfer full):
 *  a #GList of #TpContactInfoField, or %NULL if the feature is not yet
 *  prepared.
 * Since: 0.19.9
 */
GList *
tp_contact_dup_contact_info (TpContact *self)
{
  g_return_val_if_fail (TP_IS_CONTACT (self), NULL);

  return _tp_g_list_copy_deep (self->priv->contact_info,
      (GCopyFunc) tp_contact_info_field_copy, NULL);
}

/**
 * tp_contact_get_subscribe_state:
 * @self: a #TpContact
 *
 * Return the state of the local user's subscription to this remote contact's
 * presence.
 *
 * This is set to %TP_SUBSCRIPTION_STATE_UNKNOWN until
 * %TP_CONTACT_FEATURE_SUBSCRIPTION_STATES has been prepared
 *
 * Returns: the value of #TpContact:subscribe-state.
 *
 * Since: 0.13.12
 */
TpSubscriptionState
tp_contact_get_subscribe_state (TpContact *self)
{
  g_return_val_if_fail (TP_IS_CONTACT (self), TP_SUBSCRIPTION_STATE_UNKNOWN);

  return self->priv->subscribe;
}

/**
 * tp_contact_get_publish_state:
 * @self: a #TpContact
 *
 * Return the state of this remote contact's subscription to the local user's
 * presence.
 *
 * This is set to %TP_SUBSCRIPTION_STATE_UNKNOWN until
 * %TP_CONTACT_FEATURE_SUBSCRIPTION_STATES has been prepared
 *
 * Returns: the value of #TpContact:publish-state.
 *
 * Since: 0.13.12
 */
TpSubscriptionState
tp_contact_get_publish_state (TpContact *self)
{
  g_return_val_if_fail (TP_IS_CONTACT (self), TP_SUBSCRIPTION_STATE_UNKNOWN);

  return self->priv->publish;
}

/**
 * tp_contact_get_publish_request:
 * @self: a #TpContact
 *
 * If #TpContact:publish-state is set to %TP_SUBSCRIPTION_STATE_ASK, return the
 * message that this remote contact sent when they requested permission to see
 * the local user's presence, an empty string ("") otherwise. This remains valid
 * until the main loop is re-entered; if the caller requires a string that will
 * persist for longer than that, it must be copied with g_strdup().
 *
 * This is set to %NULL until %TP_CONTACT_FEATURE_SUBSCRIPTION_STATES has been
 * prepared, and it is guaranteed to be non-%NULL afterward.

 * Returns: the value of #TpContact:publish-request.
 *
 * Since: 0.13.12
 */
const gchar *
tp_contact_get_publish_request (TpContact *self)
{
  g_return_val_if_fail (TP_IS_CONTACT (self), NULL);

  return self->priv->publish_request;
}

/**
 * tp_contact_get_contact_groups:
 * @self: a #TpContact
 *
 * Return names of groups of which a contact is a member. It is incorrect to
 * call this method before %TP_CONTACT_FEATURE_CONTACT_GROUPS has been
 * prepared. This remains valid until the main loop is re-entered; if the caller
 * requires a #GStrv that will persist for longer than that, it must be copied
 * with g_strdupv().
 *
 * Returns: (array zero-terminated=1) (transfer none): the same
 *  #GStrv as the #TpContact:contact-groups property
 *
 * Since: 0.13.14
 */
const gchar * const *
tp_contact_get_contact_groups (TpContact *self)
{
  g_return_val_if_fail (TP_IS_CONTACT (self), NULL);

  if (self->priv->contact_groups == NULL)
    return NULL;

  return (const gchar * const *) self->priv->contact_groups->pdata;
}

static void
set_contact_groups_cb (TpConnection *connection,
    const GError *error,
    gpointer user_data,
    GObject *weak_object)
{
  GSimpleAsyncResult *result = user_data;

  if (error != NULL)
    {
      DEBUG ("Failed to set contact groups: %s", error->message);
      g_simple_async_result_set_from_error (result, error);
    }

  g_simple_async_result_complete_in_idle (result);
  g_object_unref (result);
}

/**
 * tp_contact_set_contact_groups_async:
 * @self: a #TpContact
 * @n_groups: the number of groups, or -1 if @groups is %NULL-terminated
 * @groups: (array length=n_groups) (element-type utf8) (allow-none): the set of
 *  groups which the contact should be in (may be %NULL if @n_groups is 0)
 * @callback: a callback to call when the request is satisfied
 * @user_data: data to pass to @callback
 *
 * Add @self to the given groups (creating new groups if necessary), and remove
 * it from all other groups. If the user is removed from a group of which they
 * were the only member, the group MAY be removed automatically. You can then
 * call tp_contact_set_contact_groups_finish() to get the result of the
 * operation.
 *
 * If the operation is successful and %TP_CONTACT_FEATURE_CONTACT_GROUPS is
 * prepared, the #TpContact:contact-groups property will be
 * updated (emitting "notify::contact-groups" signal) and
 * #TpContact::contact-groups-changed signal will be emitted before @callback
 * is called. That means you can call tp_contact_get_contact_groups() to get the
 * new contact groups inside @callback.
 *
 * Since: 0.13.14
 */
void
tp_contact_set_contact_groups_async (TpContact *self,
    gint n_groups,
    const gchar * const *groups,
    GAsyncReadyCallback callback,
    gpointer user_data)
{
  static const gchar *empty_groups[] = { NULL };
  GSimpleAsyncResult *result;
  gchar **new_groups = NULL;

  g_return_if_fail (TP_IS_CONTACT (self));
  g_return_if_fail (n_groups >= -1);
  g_return_if_fail (n_groups <= 0 || groups != NULL);

  if (groups == NULL)
    {
      groups = empty_groups;
    }
  else if (n_groups > 0)
    {
      /* Create NULL-terminated array */
      new_groups = g_new0 (gchar *, n_groups + 1);
      g_memmove (new_groups, groups, n_groups * sizeof (gchar *));
      groups = (const gchar * const *) new_groups;
    }

  result = g_simple_async_result_new (G_OBJECT (self),
      callback, user_data, tp_contact_set_contact_groups_finish);

  tp_cli_connection_interface_contact_groups_call_set_contact_groups (
      self->priv->connection, -1, self->priv->handle, (const gchar **) groups,
      set_contact_groups_cb, result, NULL, G_OBJECT (self));

  g_free (new_groups);
}

/**
 * tp_contact_set_contact_groups_finish:
 * @self: a #TpContact
 * @result: a #GAsyncResult
 * @error: a #GError to be filled
 *
 * Finishes an async set of @self contact groups.
 *
 * Returns: %TRUE if the request call was successful, otherwise %FALSE
 *
 * Since: 0.13.14
 */
gboolean
tp_contact_set_contact_groups_finish (TpContact *self,
    GAsyncResult *result,
    GError **error)
{
  _tp_implement_finish_void (self, tp_contact_set_contact_groups_finish);
}

void
_tp_contact_connection_disposed (TpContact *contact)
{
  /* The connection has gone away, so we no longer have a meaningful handle,
   * and will never have one again. */
  g_assert (contact->priv->handle != 0);
  contact->priv->handle = 0;
  g_object_notify ((GObject *) contact, "handle");
}

static void
tp_contact_dispose (GObject *object)
{
  TpContact *self = TP_CONTACT (object);

  if (self->priv->handle != 0)
    {
      g_assert (self->priv->connection != NULL);

      _tp_connection_remove_contact (self->priv->connection,
          self->priv->handle, self);

      self->priv->handle = 0;
    }

  tp_clear_object (&self->priv->connection);
  tp_clear_pointer (&self->priv->location, g_hash_table_unref);
  tp_clear_object (&self->priv->capabilities);
  tp_clear_object (&self->priv->avatar_file);
  tp_clear_pointer (&self->priv->contact_groups, g_ptr_array_unref);

  ((GObjectClass *) tp_contact_parent_class)->dispose (object);
}


static void
tp_contact_finalize (GObject *object)
{
  TpContact *self = TP_CONTACT (object);

  g_free (self->priv->identifier);
  g_free (self->priv->alias);
  g_free (self->priv->avatar_token);
  g_free (self->priv->avatar_mime_type);
  g_free (self->priv->presence_status);
  g_free (self->priv->presence_message);
  g_strfreev (self->priv->client_types);
  tp_contact_info_list_free (self->priv->contact_info);
  g_free (self->priv->publish_request);

  ((GObjectClass *) tp_contact_parent_class)->finalize (object);
}


static void
tp_contact_get_property (GObject *object,
                         guint property_id,
                         GValue *value,
                         GParamSpec *pspec)
{
  TpContact *self = TP_CONTACT (object);

  switch (property_id)
    {
    case PROP_CONNECTION:
      g_value_set_object (value, self->priv->connection);
      break;

    case PROP_HANDLE:
      g_value_set_uint (value, self->priv->handle);
      break;

    case PROP_IDENTIFIER:
      g_assert (self->priv->identifier != NULL);
      g_value_set_string (value, self->priv->identifier);
      break;

    case PROP_ALIAS:
      /* tp_contact_get_alias actually has some logic, so avoid
       * duplicating it */
      g_value_set_string (value, tp_contact_get_alias (self));
      break;

    case PROP_AVATAR_TOKEN:
      g_value_set_string (value, self->priv->avatar_token);
      break;

    case PROP_AVATAR_FILE:
      g_value_set_object (value, self->priv->avatar_file);
      break;

    case PROP_AVATAR_MIME_TYPE:
      g_value_set_string (value, self->priv->avatar_mime_type);
      break;

    case PROP_PRESENCE_TYPE:
      g_value_set_uint (value, self->priv->presence_type);
      break;

    case PROP_PRESENCE_STATUS:
      g_value_set_string (value, tp_contact_get_presence_status (self));
      break;

    case PROP_PRESENCE_MESSAGE:
      g_value_set_string (value, tp_contact_get_presence_message (self));
      break;

    case PROP_LOCATION:
      g_value_set_boxed (value, tp_contact_get_location (self));
      break;

    case PROP_LOCATION_VARDICT:
      g_value_take_variant (value, tp_contact_dup_location (self));
      break;

    case PROP_CAPABILITIES:
      g_value_set_object (value, tp_contact_get_capabilities (self));
      break;

    case PROP_CONTACT_INFO:
      g_value_set_boxed (value, self->priv->contact_info);
      break;

    case PROP_CLIENT_TYPES:
      g_value_set_boxed (value, tp_contact_get_client_types (self));
      break;

    case PROP_SUBSCRIBE_STATE:
      g_value_set_uint (value, tp_contact_get_subscribe_state (self));
      break;

    case PROP_PUBLISH_STATE:
      g_value_set_uint (value, tp_contact_get_publish_state (self));
      break;

    case PROP_PUBLISH_REQUEST:
      g_value_set_string (value, tp_contact_get_publish_request (self));
      break;

    case PROP_CONTACT_GROUPS:
      g_value_set_boxed (value, tp_contact_get_contact_groups (self));
      break;

    case PROP_IS_BLOCKED:
      g_value_set_boolean (value, tp_contact_is_blocked (self));
      break;

    default:
      G_OBJECT_WARN_INVALID_PROPERTY_ID (object, property_id, pspec);
      break;
  }
}


static void
tp_contact_class_init (TpContactClass *klass)
{
  GObjectClass *object_class = (GObjectClass *) klass;
  GParamSpec *param_spec;

  g_type_class_add_private (klass, sizeof (TpContactPrivate));
  object_class->get_property = tp_contact_get_property;
  object_class->dispose = tp_contact_dispose;
  object_class->finalize = tp_contact_finalize;

  /**
   * TpContact:connection:
   *
   * The #TpConnection to which this contact belongs.
   */
  param_spec = g_param_spec_object ("connection", "TpConnection object",
      "Connection object that owns this channel",
      TP_TYPE_CONNECTION,
      G_PARAM_READABLE | G_PARAM_STATIC_STRINGS);
  g_object_class_install_property (object_class, PROP_CONNECTION, param_spec);

  /**
   * TpContact:handle:
   *
   * The contact's handle in the Telepathy D-Bus API, a handle of type
   * %TP_HANDLE_TYPE_CONTACT representing the string
   * given by #TpContact:identifier.
   *
   * This handle is referenced using the Telepathy D-Bus API and remains
   * referenced for as long as the #TpContact exists and the
   * #TpContact:connection remains valid.
   *
   * However, getting this property does not cause an additional reference
   * to the handle to be held.
   *
   * If the #TpContact:connection becomes invalid, this property is no longer
   * meaningful and will be set to 0.
   */
  param_spec = g_param_spec_uint ("handle",
      "Handle",
      "The TP_HANDLE_TYPE_CONTACT handle for this contact",
      0, G_MAXUINT32, 0,
      G_PARAM_READABLE | G_PARAM_STATIC_STRINGS);
  g_object_class_install_property (object_class, PROP_HANDLE, param_spec);

  /**
   * TpContact:identifier:
   *
   * The contact's identifier in the instant messaging protocol (e.g.
   * XMPP JID, SIP URI, AOL screenname or IRC nick - whatever the underlying
   * protocol uses to identify a user).
   *
   * This is never %NULL for contact objects that are visible to library-user
   * code.
   */
  param_spec = g_param_spec_string ("identifier",
      "IM protocol identifier",
      "The contact's identifier in the instant messaging protocol (e.g. "
        "XMPP JID, SIP URI, AOL screenname or IRC nick)",
      NULL,
      G_PARAM_READABLE | G_PARAM_STATIC_STRINGS);
  g_object_class_install_property (object_class, PROP_IDENTIFIER, param_spec);

  /**
   * TpContact:alias:
   *
   * The contact's alias if available, falling back to their
   * #TpContact:identifier if no alias is available or if the #TpContact has
   * not been set up to track %TP_CONTACT_FEATURE_ALIAS.
   *
   * This alias may have been supplied by the contact themselves, or by the
   * local user, so it does not necessarily unambiguously identify the contact.
   * However, it is suitable for use as a main "display name" for the contact.
   *
   * This is never %NULL for contact objects that are visible to library-user
   * code.
   */
  param_spec = g_param_spec_string ("alias",
      "Alias",
      "The contact's alias (display name)",
      NULL,
      G_PARAM_READABLE | G_PARAM_STATIC_STRINGS);
  g_object_class_install_property (object_class, PROP_ALIAS, param_spec);

  /**
   * TpContact:avatar-token:
   *
   * An opaque string representing state of the contact's avatar (depending on
   * the protocol, this might be a hash, a timestamp or something else), or
   * an empty string if there is no avatar.
   *
   * This may be %NULL if it is not known whether this contact has an avatar
   * or not (either for network protocol reasons, or because this #TpContact
   * has not been set up to track %TP_CONTACT_FEATURE_AVATAR_TOKEN).
   */
  param_spec = g_param_spec_string ("avatar-token",
      "Avatar token",
      "Opaque string representing the contact's avatar, or \"\", or NULL",
      NULL,
      G_PARAM_READABLE | G_PARAM_STATIC_STRINGS);
  g_object_class_install_property (object_class, PROP_AVATAR_TOKEN,
      param_spec);

  /**
   * TpContact:avatar-file:
   *
   * #GFile to the latest cached avatar image, or %NULL if this contact has
   * no avatar, or if the avatar data is not yet retrieved.
   *
   * When #TpContact:avatar-token changes, this property is not updated
   * immediately, but will be updated when the new avatar data is retrieved and
   * stored in cache. Until then, the file will keep its old value of the latest
   * cached avatar image.
   *
   * This is set to %NULL if %TP_CONTACT_FEATURE_AVATAR_DATA is not set on this
   * contact. Note that setting %TP_CONTACT_FEATURE_AVATAR_DATA will also
   * implicitly set %TP_CONTACT_FEATURE_AVATAR_TOKEN.
   *
   * Since: 0.11.6
   */
  param_spec = g_param_spec_object ("avatar-file",
      "Avatar file",
      "File to the latest cached avatar image, or %NULL",
      G_TYPE_FILE,
      G_PARAM_READABLE | G_PARAM_STATIC_STRINGS);
  g_object_class_install_property (object_class, PROP_AVATAR_FILE,
      param_spec);

  /**
   * TpContact:avatar-mime-type:
   *
   * MIME type of the latest cached avatar image, or %NULL if this contact has
   * no avatar, or if the avatar data is not yet retrieved.
   *
   * This is always the MIME type of the image given by #TpContact:avatar-file.
   *
   * Since: 0.11.6
   */
  param_spec = g_param_spec_string ("avatar-mime-type",
      "Avatar MIME type",
      "MIME type of the latest cached avatar image, or %NULL",
      NULL,
      G_PARAM_READABLE | G_PARAM_STATIC_STRINGS);
  g_object_class_install_property (object_class, PROP_AVATAR_MIME_TYPE,
      param_spec);

  /**
   * TpContact:presence-type:
   *
   * The #TpConnectionPresenceType representing the type of presence status
   * for this contact.
   *
   * This is provided so even unknown values for #TpContact:presence-status
   * can be classified into their fundamental types.
   *
   * This may be %TP_CONNECTION_PRESENCE_TYPE_UNSET if this #TpContact
   * has not been set up to track %TP_CONTACT_FEATURE_PRESENCE.
   */
  param_spec = g_param_spec_uint ("presence-type",
      "Presence type",
      "The TpConnectionPresenceType for this contact",
      0, G_MAXUINT32, TP_CONNECTION_PRESENCE_TYPE_UNSET,
      G_PARAM_READABLE | G_PARAM_STATIC_STRINGS);
  g_object_class_install_property (object_class, PROP_PRESENCE_TYPE,
      param_spec);

  /**
   * TpContact:presence-status:
   *
   * A string representing the presence status of this contact. This may be
   * a well-known string from the Telepathy specification, like "available",
   * or a connection-manager-specific string, like "out-to-lunch".
   *
   * This may be an empty string if this #TpContact object has not been set up
   * to track %TP_CONTACT_FEATURE_PRESENCE. It is never %NULL.
   */
  param_spec = g_param_spec_string ("presence-status",
      "Presence status",
      "Possibly connection-manager-specific string representing the "
        "contact's presence status",
      "",
      G_PARAM_READABLE | G_PARAM_STATIC_STRINGS);
  g_object_class_install_property (object_class, PROP_PRESENCE_STATUS,
      param_spec);

  /**
   * TpContact:presence-message:
   *
   * If this contact has set a user-defined status message, that message;
   * if not, an empty string (which user interfaces may replace with a
   * localized form of the #TpContact:presence-status or
   * #TpContact:presence-type).
   *
   * This may be an empty string even if the contact has set a message,
   * if this #TpContact object has not been set up to track
   * %TP_CONTACT_FEATURE_PRESENCE. It is never %NULL.
   */
  param_spec = g_param_spec_string ("presence-message",
      "Presence message",
      "User-defined status message, or an empty string",
      "",
      G_PARAM_READABLE | G_PARAM_STATIC_STRINGS);
  g_object_class_install_property (object_class, PROP_PRESENCE_MESSAGE,
      param_spec);

  /**
   * TpContact:location:
   *
   * If this contact has set a user-defined location, a string to
   * #GValue * hash table containing his location. If not, %NULL.
   * tp_asv_get_string() and similar functions can be used to access
   * the contents.
   *
   * This may be %NULL even if the contact has set a location,
   * if this #TpContact object has not been set up to track
   * %TP_CONTACT_FEATURE_LOCATION.
   *
   * Since: 0.11.1
   */
  param_spec = g_param_spec_boxed ("location",
      "Location",
      "User-defined location, or NULL",
      TP_HASH_TYPE_STRING_VARIANT_MAP,
      G_PARAM_READABLE | G_PARAM_STATIC_STRINGS);
  g_object_class_install_property (object_class, PROP_LOCATION,
      param_spec);

  /**
   * TpContact:location-vardict:
   *
   * If this contact has set a user-defined location, a string to
   * variant map containing his location. If not, %NULL.
   * tp_vardict_get_string() and similar functions can be used to access
   * the contents.
   *
   * This may be %NULL even if the contact has set a location,
   * if this #TpContact object has not been set up to track
   * %TP_CONTACT_FEATURE_LOCATION.
   *
   * This property contains the same information as #TpContact:location,
   * in a different format.
   *
   * Since: 0.19.10
   */
  param_spec = g_param_spec_variant ("location-vardict",
      "Location",
      "User-defined location, or NULL",
      G_VARIANT_TYPE_VARDICT, NULL,
      G_PARAM_READABLE | G_PARAM_STATIC_STRINGS);
  g_object_class_install_property (object_class, PROP_LOCATION_VARDICT,
      param_spec);

  /**
   * TpContact:capabilities:
   *
   * The capabilities supported by this contact. If the underlying Connection
   * doesn't support the ContactCapabilities interface, this property will
   * contain the capabilities supported by the connection.
   * Use tp_capabilities_is_specific_to_contact() to check if the capabilities
   * are specific to this #TpContact or not.
   *
   * This may be %NULL if this #TpContact object has not been set up to track
   * %TP_CONTACT_FEATURE_CAPABILITIES.
   *
   * Since: 0.11.3
   */
  param_spec = g_param_spec_object ("capabilities",
      "Capabilities",
      "Capabilities of the contact, or NULL",
      TP_TYPE_CAPABILITIES,
      G_PARAM_READABLE | G_PARAM_STATIC_STRINGS);
  g_object_class_install_property (object_class, PROP_CAPABILITIES,
      param_spec);

  /**
   * TpContact:contact-info:
   *
   * A #GList of #TpContactInfoField representing the vCard of this contact.
   *
   * This is set to %NULL if %TP_CONTACT_FEATURE_CONTACT_INFO is not set on this
   * contact.
   *
   * Since: 0.11.7
   */
  param_spec = g_param_spec_boxed ("contact-info",
      "Contact Info",
      "Information of the contact, or NULL",
      TP_TYPE_CONTACT_INFO_LIST,
      G_PARAM_READABLE | G_PARAM_STATIC_STRINGS);
  g_object_class_install_property (object_class, PROP_CONTACT_INFO,
      param_spec);

  /**
   * TpContact:client-types:
   *
   * A #GStrv containing the client types of this contact.
   *
   * This is set to %NULL if %TP_CONTACT_FEATURE_CLIENT_TYPES is not
   * set on this contact; it may also be %NULL if that feature is prepared, but
   * the contact's client types are unknown.
   *
   * Since: 0.13.1
   */
  param_spec = g_param_spec_boxed ("client-types",
      "Client types",
      "Client types of the contact, or NULL",
      G_TYPE_STRV,
      G_PARAM_READABLE | G_PARAM_STATIC_STRINGS);
  g_object_class_install_property (object_class, PROP_CLIENT_TYPES,
      param_spec);

  /**
   * TpContact:subscribe-state:
   *
   * A #TpSubscriptionState indicating the state of the local user's
   * subscription to this contact's presence.
   *
   * This is set to %TP_SUBSCRIPTION_STATE_UNKNOWN until
   * %TP_CONTACT_FEATURE_SUBSCRIPTION_STATES has been prepared
   *
   * Since: 0.13.12
   */
  param_spec = g_param_spec_uint ("subscribe-state",
      "Subscribe State",
      "Subscribe state of the contact",
      0,
      G_MAXUINT,
      TP_SUBSCRIPTION_STATE_UNKNOWN,
      G_PARAM_READABLE | G_PARAM_STATIC_STRINGS);
  g_object_class_install_property (object_class, PROP_SUBSCRIBE_STATE,
      param_spec);

  /**
   * TpContact:publish-state:
   *
   * A #TpSubscriptionState indicating the state of this contact's subscription
   * to the local user's presence.
   *
   * This is set to %TP_SUBSCRIPTION_STATE_UNKNOWN until
   * %TP_CONTACT_FEATURE_SUBSCRIPTION_STATES has been prepared
   *
   * Since: 0.13.12
   */
  param_spec = g_param_spec_uint ("publish-state",
      "Publish State",
      "Publish state of the contact",
      0,
      G_MAXUINT,
      TP_SUBSCRIPTION_STATE_UNKNOWN,
      G_PARAM_READABLE | G_PARAM_STATIC_STRINGS);
  g_object_class_install_property (object_class, PROP_PUBLISH_STATE,
      param_spec);

  /**
   * TpContact:publish-request:
   *
   * The message that contact sent when they requested permission to see the
   * local user's presence, if #TpContact:publish-state is
   * %TP_SUBSCRIPTION_STATE_ASK, an empty string ("") otherwise.
   *
   * This is set to %NULL until %TP_CONTACT_FEATURE_SUBSCRIPTION_STATES has been
   * prepared, and it is guaranteed to be non-%NULL afterward.
   *
   * Since: 0.13.12
   */
  param_spec = g_param_spec_string ("publish-request",
      "Publish Request",
      "Publish request message of the contact",
      NULL,
      G_PARAM_READABLE | G_PARAM_STATIC_STRINGS);
  g_object_class_install_property (object_class, PROP_PUBLISH_REQUEST,
      param_spec);

  /**
   * TpContact:contact-groups:
   *
   * a #GStrv with names of groups of which a contact is a member.
   *
   * This is set to %NULL if %TP_CONTACT_FEATURE_CONTACT_GROUPS is not prepared
   * on this contact, or if the connection does not implement ContactGroups
   * interface.
   *
   * Since: 0.13.14
   */
  param_spec = g_param_spec_boxed ("contact-groups",
      "Contact Groups",
      "Groups of the contact",
      G_TYPE_STRV,
      G_PARAM_READABLE | G_PARAM_STATIC_STRINGS);
  g_object_class_install_property (object_class, PROP_CONTACT_GROUPS,
      param_spec);

/**
   * TpContact:is-blocked:
   *
   * %TRUE if the contact has been blocked.
   *
   * This is set to %FALSE if %TP_CONTACT_FEATURE_CONTACT_BLOCKING is not
   * prepared on this contact, or if the connection does not implement
   * ContactBlocking interface.
   *
   * Since: 0.17.0
   */
  param_spec = g_param_spec_boolean ("is-blocked",
      "is blocked",
      "TRUE if contact is blocked",
      FALSE,
      G_PARAM_READABLE | G_PARAM_STATIC_STRINGS);
  g_object_class_install_property (object_class, PROP_IS_BLOCKED, param_spec);

  /**
   * TpContact::contact-groups-changed:
   * @contact: A #TpContact
   * @added: A #GStrv with added contact groups
   * @removed: A #GStrv with removed contact groups
   *
   * Emitted when this contact's groups changes. When this signal is emitted,
   * #TpContact:contact-groups property is already updated.
   *
   * Since: 0.13.14
   */
  signals[SIGNAL_CONTACT_GROUPS_CHANGED] = g_signal_new (
      "contact-groups-changed",
      G_TYPE_FROM_CLASS (object_class),
      G_SIGNAL_RUN_LAST,
      0,
      NULL, NULL, NULL,
      G_TYPE_NONE, 2, G_TYPE_STRV, G_TYPE_STRV);

  /**
   * TpContact::subscription-states-changed:
   * @contact: a #TpContact
   * @subscribe: the new value of #TpContact:subscribe-state
   * @publish: the new value of #TpContact:publish-state
   * @publish_request: the new value of #TpContact:publish-request
   *
   * Emitted when this contact's subscription states changes.
   *
   * Since: 0.13.12
   */
  signals[SIGNAL_SUBSCRIPTION_STATES_CHANGED] = g_signal_new (
      "subscription-states-changed",
      G_TYPE_FROM_CLASS (object_class),
      G_SIGNAL_RUN_LAST,
      0,
      NULL, NULL, NULL,
      G_TYPE_NONE, 3, G_TYPE_UINT, G_TYPE_UINT, G_TYPE_STRING);

  /**
   * TpContact::presence-changed:
   * @contact: a #TpContact
   * @type: The new value of #TpContact:presence-type
   * @status: The new value of #TpContact:presence-status
   * @message: The new value of #TpContact:presence-message
   *
   * Emitted when this contact's presence changes.
   *
   * Since: 0.11.7
   */
  signals[SIGNAL_PRESENCE_CHANGED] = g_signal_new ("presence-changed",
      G_TYPE_FROM_CLASS (object_class),
      G_SIGNAL_RUN_LAST,
      0,
      NULL, NULL, NULL,
      G_TYPE_NONE, 3, G_TYPE_UINT, G_TYPE_STRING, G_TYPE_STRING);
}

TpContact *
_tp_contact_new (TpConnection *connection,
    TpHandle handle,
    const gchar *identifier)
{
  TpContact *self = TP_CONTACT (g_object_new (TP_TYPE_CONTACT, NULL));

  self->priv->connection = g_object_ref (connection);
  self->priv->handle = handle;
  self->priv->identifier = g_strdup (identifier);

  return self;
}

/* FIXME: Ideally this should be replaced with
 *
 * tp_simple_client_factory_ensure_contact (tp_proxy_get_factory (connection),
 *     handle, identifier);
 *
 * but we cannot assert CM has immortal handles (yet). That means we cannot
 * guarantee that all TpContact objects are created through the factory and so
 * let it make TpContact subclasses.
 */
static TpContact *
tp_contact_ensure (TpConnection *connection,
                   TpHandle handle)
{
  TpContact *self = _tp_connection_lookup_contact (connection, handle);

  if (self != NULL)
    {
      g_assert (self->priv->handle == handle);
      return g_object_ref (self);
    }

  self = _tp_contact_new (connection, handle, NULL);
  _tp_connection_add_contact (connection, handle, self);

  return self;
}

/**
 * tp_connection_dup_contact_if_possible:
 * @connection: a connection
 * @handle: a handle of type %TP_HANDLE_TYPE_CONTACT
 * @identifier: (transfer none): the normalized identifier (XMPP JID, etc.)
 *  corresponding to @handle, or %NULL if not known
 *
 * Try to return an existing contact object or create a new contact object
 * immediately.
 *
 * If tp_connection_has_immortal_handles() would return %TRUE and
 * @identifier is non-%NULL, this function always succeeds.
 *
 * On connections without immortal handles, it is not possible to guarantee
 * that @handle remains valid without making asynchronous D-Bus calls, so
 * it might be necessary to delay processing of messages or other events
 * until a #TpContact can be constructed asynchronously, for instance by using
 * tp_connection_get_contacts_by_id().
 *
 * Similarly, if @identifier is %NULL, it might not be possible to find the
 * identifier for @handle without making asynchronous D-Bus calls, so
 * it might be necessary to delay processing of messages or other events
 * until a #TpContact can be constructed asynchronously, for instance by using
 * tp_connection_get_contacts_by_handle().
 *
 * Returns: (transfer full): a contact or %NULL
 *
 * Since: 0.13.9
 */
TpContact *
tp_connection_dup_contact_if_possible (TpConnection *connection,
    TpHandle handle,
    const gchar *identifier)
{
  TpContact *ret;

  g_return_val_if_fail (TP_IS_CONNECTION (connection), NULL);
  g_return_val_if_fail (handle != 0, NULL);

  ret = _tp_connection_lookup_contact (connection, handle);

  if (ret != NULL && ret->priv->identifier != NULL)
    {
      g_object_ref (ret);
    }
  else if (tp_connection_has_immortal_handles (connection) &&
      identifier != NULL)
    {
      ret = tp_contact_ensure (connection, handle);

      if (ret->priv->identifier == NULL)
        {
          /* new object, I suppose we'll have to believe the caller */
          ret->priv->identifier = g_strdup (identifier);
        }
    }
  else
    {
      /* we don't already have a contact, and we can't make one without
       * D-Bus calls (either because we can't rely on the handle staying
       * static, or we don't know the identifier) */
      return NULL;
    }

  g_assert (ret->priv->handle == handle);

  if (G_UNLIKELY (identifier != NULL &&
        tp_strdiff (ret->priv->identifier, identifier)))
    {
      WARNING ("Either this client, or connection manager %s, is broken: "
          "handle %u is thought to be '%s', but we already have "
          "a TpContact that thinks the identifier is '%s'",
          tp_proxy_get_bus_name (connection), handle, identifier,
          ret->priv->identifier);
      g_object_unref (ret);
      return NULL;
    }

  return ret;
}

static void
tp_contact_init (TpContact *self)
{
  self->priv = G_TYPE_INSTANCE_GET_PRIVATE (self, TP_TYPE_CONTACT,
      TpContactPrivate);

  self->priv->client_types = NULL;
}


typedef struct _ContactsContext ContactsContext;
typedef void (*ContactsProc) (ContactsContext *self);
typedef enum { CB_BY_HANDLE, CB_BY_ID, CB_UPGRADE } ContactsSignature;

static const gchar *
contacts_signature_to_string (ContactsSignature sig)
{
  switch (sig)
    {
      case CB_BY_HANDLE:
        return "by handle";
      case CB_BY_ID:
        return "by ID";
      case CB_UPGRADE:
        return "upgrade";
      default:
        return "???";
    }
}

struct _ContactsContext {
    gsize refcount;

    /* owned */
    TpConnection *connection;
    /* array of owned TpContact; preallocated but empty until handles have
     * been held or requested */
    GPtrArray *contacts;
    /* array of handles; empty until RequestHandles has returned, if we
     * started from IDs */
    GArray *handles;
    /* array of handles; empty until RequestHandles has returned, if we
     * started from IDs */
    GArray *invalid;

    /* strv of IDs; NULL unless we started from IDs */
    GPtrArray *request_ids;
    /* ID => GError, NULL unless we started from IDs */
    GHashTable *request_errors;

    /* features we need to get, if possible, before this request can finish */
    ContactFeatureFlags wanted;

    /* features we can expect to get from GetContactAttributes
     * (subset of wanted) */
    ContactFeatureFlags getting;

    /* callback for when we've finished, plus the usual misc */
    ContactsSignature signature;
    union {
        TpConnectionContactsByHandleCb by_handle;
        TpConnectionContactsByIdCb by_id;
        TpConnectionUpgradeContactsCb upgrade;
    } callback;
    gpointer user_data;
    GDestroyNotify destroy;
    GObject *weak_object;

    /* Whether or not our weak object died*/
    gboolean no_purpose_in_life;

    /* queue of ContactsProc */
    GQueue todo;

    /* index into handles or ids, only used when the first HoldHandles call
     * failed with InvalidHandle, or the RequestHandles call failed with
     * NotAvailable */
    guint next_index;

    /* TRUE if all contacts already have IDs */
    gboolean contacts_have_ids;
};

/* This code (and lots of telepathy-glib, really) won't work if this
 * assertion fails, because we put function pointers in a GQueue. If anyone
 * cares about platforms where this fails, fixing this would involve
 * slice-allocating sizeof (GCallback) bytes repeatedly, and putting *those*
 * in the queue. */
G_STATIC_ASSERT (sizeof (GCallback) == sizeof (gpointer));

static void
contacts_context_weak_notify (gpointer data,
  GObject *dead)
{
  ContactsContext *c = data;

  g_assert (c->weak_object == dead);
  c->no_purpose_in_life = TRUE;
  c->weak_object = NULL;
}

static ContactsContext *
contacts_context_new (TpConnection *connection,
                      guint n_contacts,
                      ContactFeatureFlags want_features,
                      ContactsSignature signature,
                      gpointer user_data,
                      GDestroyNotify destroy,
                      GObject *weak_object)
{
  ContactsContext *c = g_slice_new0 (ContactsContext);

  DEBUG ("%p, for %u contacts, %s", c, n_contacts,
      contacts_signature_to_string (signature));

  DEBUG ("want alias: %s",
      (want_features & CONTACT_FEATURE_FLAG_ALIAS) ? "yes" : "no");
  DEBUG ("want avatar token: %s",
      (want_features & CONTACT_FEATURE_FLAG_AVATAR_TOKEN) ? "yes" : "no");
  DEBUG ("want presence: %s",
      (want_features & CONTACT_FEATURE_FLAG_PRESENCE) ? "yes" : "no");
  DEBUG ("want location: %s",
      (want_features & CONTACT_FEATURE_FLAG_LOCATION) ? "yes" : "no");
  DEBUG ("want caps: %s",
      (want_features & CONTACT_FEATURE_FLAG_CAPABILITIES) ? "yes" : "no");
  DEBUG ("want avatar data: %s",
      (want_features & CONTACT_FEATURE_FLAG_AVATAR_DATA) ? "yes" : "no");
  DEBUG ("want contact info: %s",
      (want_features & CONTACT_FEATURE_FLAG_CONTACT_INFO) ? "yes" : "no");
  DEBUG ("want client types: %s",
      (want_features & CONTACT_FEATURE_FLAG_CLIENT_TYPES) ? "yes" : "no");
  DEBUG ("want states: %s",
      (want_features & CONTACT_FEATURE_FLAG_STATES) ? "yes" : "no");
  DEBUG ("want contact groups: %s",
      (want_features & CONTACT_FEATURE_FLAG_CONTACT_GROUPS) ? "yes" : "no");
  DEBUG ("want contact blocking: %s",
      (want_features & CONTACT_FEATURE_FLAG_CONTACT_BLOCKING) ? "yes" : "no");

  c->refcount = 1;
  c->connection = g_object_ref (connection);
  c->contacts = g_ptr_array_sized_new (n_contacts);
  c->handles = g_array_sized_new (FALSE, FALSE, sizeof (TpHandle), n_contacts);
  c->invalid = g_array_sized_new (FALSE, FALSE, sizeof (TpHandle), n_contacts);

  c->wanted = want_features;
  c->signature = signature;
  c->user_data = user_data;
  c->destroy = destroy;
  c->weak_object = weak_object;

  if (c->weak_object != NULL)
    g_object_weak_ref (c->weak_object, contacts_context_weak_notify, c);

  g_queue_init (&c->todo);

  return c;
}


static void
contacts_context_unref (gpointer p)
{
  ContactsContext *c = p;

  if ((--c->refcount) > 0)
    return;

  DEBUG ("last-unref (%p)", c);

  g_assert (c->connection != NULL);
  tp_clear_object (&c->connection);

  g_queue_clear (&c->todo);

  g_assert (c->contacts != NULL);
  g_ptr_array_foreach (c->contacts, (GFunc) g_object_unref, NULL);
  g_ptr_array_unref (c->contacts);
  c->contacts = NULL;

  g_assert (c->handles != NULL);
  g_array_unref (c->handles);
  c->handles = NULL;

  g_assert (c->invalid != NULL);
  g_array_unref (c->invalid);
  c->invalid = NULL;

  if (c->request_ids != NULL)
    g_strfreev ((gchar **) g_ptr_array_free (c->request_ids, FALSE));

  c->request_ids = NULL;

  tp_clear_pointer (&c->request_errors, g_hash_table_unref);

  if (c->destroy != NULL)
    c->destroy (c->user_data);

  c->destroy = NULL;
  c->user_data = NULL;

  if (c->weak_object != NULL)
    g_object_weak_unref (c->weak_object, contacts_context_weak_notify, c);
  c->weak_object = NULL;

  g_slice_free (ContactsContext, c);
}


static void
contacts_context_fail (ContactsContext *c,
                       const GError *error)
{
  guint i;

  switch (c->signature)
    {
    case CB_BY_HANDLE:
      g_array_append_vals (c->invalid, c->handles->data, c->handles->len);

      c->callback.by_handle (c->connection, 0, NULL,
          c->invalid->len, (const TpHandle *) c->invalid->data,
          error, c->user_data, c->weak_object);
      return;
    case CB_BY_ID:
      /* -1 because NULL terminator is explicit */
      for (i = 0; i < c->request_ids->len - 1; i++)
        {
          const gchar *id = g_ptr_array_index (c->request_ids, i);

          if (!g_hash_table_lookup (c->request_errors, id))
            {
              g_hash_table_insert (c->request_errors,
                  g_strdup (id), g_error_copy (error));
            }
        }

      c->callback.by_id (c->connection, 0, NULL, NULL,
          c->request_errors, error, c->user_data, c->weak_object);
      return;
    case CB_UPGRADE:
      c->callback.upgrade (c->connection,
          c->contacts->len, (TpContact * const *) c->contacts->pdata,
          error, c->user_data, c->weak_object);
      return;
    default:
      g_assert_not_reached ();
    }
}


/**
 * TpConnectionContactsByHandleCb:
 * @connection: The connection
 * @n_contacts: The number of TpContact objects successfully created
 *  (one per valid handle), or 0 on unrecoverable errors
 * @contacts: (array length=n_contacts): An array of @n_contacts TpContact
 *  objects (this callback is not given a reference to any of these objects,
 *  and must call g_object_ref() on any that it will keep), or %NULL on
 *  unrecoverable errors
 * @n_failed: The number of invalid handles that were passed to
 *  tp_connection_get_contacts_by_handle() (or on unrecoverable errors,
 *  the total number of handles that were given)
 * @failed: (array length=n_failed): An array of @n_failed handles that were
 *  passed to tp_connection_get_contacts_by_handle() but turned out to be
 *  invalid (or on unrecoverable errors, all the handles that were given)
 * @error: %NULL on success, or an unrecoverable error that caused everything
 *  to fail
 * @user_data: the @user_data that was passed to
 *  tp_connection_get_contacts_by_handle()
 * @weak_object: the @weak_object that was passed to
 *  tp_connection_get_contacts_by_handle()
 *
 * Signature of a callback used to receive the result of
 * tp_connection_get_contacts_by_handle().
 *
 * If an unrecoverable error occurs (for instance, if @connection
 * becomes disconnected) the whole operation fails, and no contacts or
 * invalid handles are returned.
 *
 * If some or even all of the @handles passed to
 * tp_connection_get_contacts_by_handle() were not valid, this is not
 * considered to be a failure. @error will be %NULL in this situation,
 * @contacts will contain contact objects for those handles that were
 * valid (possibly none of them), and @invalid will contain the handles
 * that were not valid.
 *
 * Since: 0.7.18
 */

/**
 * TpConnectionContactsByIdCb:
 * @connection: The connection
 * @n_contacts: The number of TpContact objects successfully created
 *  (one per valid ID), or 0 on unrecoverable errors
 * @contacts: (array length=n_contacts): An array of @n_contacts TpContact
 *  objects (this callback is
 *  not given a reference to any of these objects, and must call
 *  g_object_ref() on any that it will keep), or %NULL on unrecoverable errors
 * @requested_ids: (array length=n_contacts): An array of @n_contacts valid IDs
 *  (JIDs, SIP URIs etc.)
 *  that were passed to tp_connection_get_contacts_by_id(), in an order
 *  corresponding to @contacts, or %NULL on unrecoverable errors
 * @failed_id_errors: (element-type utf8 GLib.Error): A hash table in which
 *  the keys are IDs and the values are errors (#GError)
 * @error: %NULL on success, or an unrecoverable error that caused everything
 *  to fail
 * @user_data: the @user_data that was passed to
 *  tp_connection_get_contacts_by_id()
 * @weak_object: the @weak_object that was passed to
 *  tp_connection_get_contacts_by_id()
 *
 * Signature of a callback used to receive the result of
 * tp_connection_get_contacts_by_id().
 *
 * @requested_ids contains the IDs that were converted to handles successfully.
 * The normalized form of requested_ids[i] is
 * tp_contact_get_identifier (contacts[i]).
 *
 * If some or even all of the @ids passed to
 * tp_connection_get_contacts_by_id() were not valid, this is not
 * considered to be a fatal error. @error will be %NULL in this situation,
 * @contacts will contain contact objects for those IDs that were
 * valid (it may be empty), and @failed_id_errors will map the IDs
 * that were not valid to a corresponding #GError (if the connection manager
 * complies with the Telepathy spec, it will have domain %TP_ERROR and code
 * %TP_ERROR_INVALID_HANDLE).
 *
 * If an unrecoverable error occurs (for instance, if @connection
 * becomes disconnected) the whole operation fails, and no contacts
 * or requested IDs are returned. @failed_id_errors will contain all the IDs
 * that were requested, mapped to a corresponding #GError (either one
 * indicating that the ID was invalid, if that was determined before the
 * fatal error occurred, or a copy of @error).
 *
 * Since: 0.7.18
 */

/**
 * TpConnectionUpgradeContactsCb:
 * @connection: The connection
 * @n_contacts: The number of TpContact objects for which an upgrade was
 *  requested
 * @contacts: (array length=n_contacts): An array of @n_contacts TpContact
 *  objects (this callback is
 *  not given an extra reference to any of these objects, and must call
 *  g_object_ref() on any that it will keep)
 * @error: An unrecoverable error, or %NULL if the connection remains valid
 * @user_data: the @user_data that was passed to
 *  tp_connection_upgrade_contacts()
 * @weak_object: the @weak_object that was passed to
 *  tp_connection_upgrade_contacts()
 *
 * Signature of a callback used to receive the result of
 * tp_connection_upgrade_contacts().
 *
 * If an unrecoverable error occurs (for instance, if @connection becomes
 * disconnected) it is indicated by @error, but the contacts in @contacts
 * are still provided.
 *
 * Since: 0.7.18
 */


static void
contacts_context_continue (ContactsContext *c)
{
  if (c->no_purpose_in_life)
    {
      DEBUG ("%p: no purpose in life", c);
      return;
    }

  if (g_queue_is_empty (&c->todo))
    {
      /* do some final sanity checking then hand over the contacts to the
       * library user */
      guint i;

      DEBUG ("%p: nothing more to do", c);

      g_assert (c->contacts != NULL);
      g_assert (c->invalid != NULL);

      for (i = 0; i < c->contacts->len; i++)
        {
          TpContact *contact = TP_CONTACT (g_ptr_array_index (c->contacts, i));

          g_assert (contact->priv->identifier != NULL);
          g_assert (contact->priv->handle != 0);
        }

      switch (c->signature)
        {
        case CB_BY_HANDLE:
          c->callback.by_handle (c->connection,
              c->contacts->len, (TpContact * const *) c->contacts->pdata,
              c->invalid->len, (const TpHandle *) c->invalid->data,
              NULL, c->user_data, c->weak_object);
          break;
        case CB_BY_ID:
          c->callback.by_id (c->connection,
              c->contacts->len, (TpContact * const *) c->contacts->pdata,
              (const gchar * const *) c->request_ids->pdata,
              c->request_errors, NULL, c->user_data, c->weak_object);
          break;
        case CB_UPGRADE:
          c->callback.upgrade (c->connection,
              c->contacts->len, (TpContact * const *) c->contacts->pdata,
              NULL, c->user_data, c->weak_object);
          break;
        default:
          g_assert_not_reached ();
        }
    }
  else
    {
      /* bah! */
      ContactsProc next = g_queue_pop_head (&c->todo);

      if (G_UNLIKELY (tp_proxy_get_invalidated (c->connection) != NULL))
        {
          DEBUG ("%p: failing due to connection having been invalidated: %s",
              c, tp_proxy_get_invalidated (c->connection)->message);
          contacts_context_fail (c, tp_proxy_get_invalidated (c->connection));
        }
      else
        {
          DEBUG ("%p: on to the next thing", c);
          next (c);
        }
    }
}

static gboolean
contacts_context_idle_continue (gpointer data)
{
  contacts_context_continue (data);
  return FALSE;
}

static void
contacts_held_one (TpConnection *connection,
                   TpHandleType handle_type,
                   guint n_handles,
                   const TpHandle *handles,
                   const GError *error,
                   gpointer user_data,
                   GObject *weak_object)
{
  ContactsContext *c = user_data;

  g_assert (handle_type == TP_HANDLE_TYPE_CONTACT);
  g_assert (c->next_index < c->handles->len);

  if (error == NULL)
    {
      /* I have a handle of my very own. Just what I always wanted! */
      TpContact *contact;

      g_assert (n_handles == 1);
      g_assert (handles[0] != 0);
      g_debug ("%u vs %u", g_array_index (c->handles, TpHandle, c->next_index),
          handles[0]);
      g_assert (g_array_index (c->handles, TpHandle, c->next_index)
          == handles[0]);

      contact = tp_contact_ensure (connection, handles[0]);
      g_ptr_array_add (c->contacts, contact);
      c->next_index++;
    }
  else if (error->domain == TP_ERROR &&
      error->code == TP_ERROR_INVALID_HANDLE)
    {
      g_array_append_val (c->invalid,
          g_array_index (c->handles, TpHandle, c->next_index));
      /* ignore the bad handle - we just won't return a TpContact for it */
      g_array_remove_index_fast (c->handles, c->next_index);
      /* do not increment next_index - another handle has been moved into that
       * position */
    }
  else
    {
      /* the connection fell down a well or something */
      contacts_context_fail (c, error);
      return;
    }

  /* Either continue to hold handles, or proceed along the slow path. */
  contacts_context_continue (c);
}


static void
contacts_hold_one (ContactsContext *c)
{
  G_GNUC_BEGIN_IGNORE_DEPRECATIONS
  c->refcount++;
  tp_connection_hold_handles (c->connection, -1,
      TP_HANDLE_TYPE_CONTACT, 1,
      &g_array_index (c->handles, TpHandle, c->next_index),
      contacts_held_one, c, contacts_context_unref, c->weak_object);
  G_GNUC_END_IGNORE_DEPRECATIONS
}


static void
contacts_held_handles (TpConnection *connection,
                       TpHandleType handle_type,
                       guint n_handles,
                       const TpHandle *handles,
                       const GError *error,
                       gpointer user_data,
                       GObject *weak_object)
{
  ContactsContext *c = user_data;

  g_assert (handle_type == TP_HANDLE_TYPE_CONTACT);
  g_assert (weak_object == c->weak_object);

  if (error == NULL)
    {
      /* I now own all n handles. It's like Christmas morning! */
      guint i;

      g_assert (n_handles == c->handles->len);
      g_assert (c->contacts->len == 0);

      for (i = 0; i < c->handles->len; i++)
        {
          g_ptr_array_add (c->contacts,
              tp_contact_ensure (connection,
                g_array_index (c->handles, TpHandle, i)));
        }
    }
  else if (error->domain == TP_ERROR &&
      error->code == TP_ERROR_INVALID_HANDLE)
    {
      /* One of the handles is bad. We don't know which one :-( so split
       * the batch into a chain of calls. */
      guint i;

      for (i = 0; i < c->handles->len; i++)
        {
          g_queue_push_head (&c->todo, contacts_hold_one);
        }

      g_assert (c->next_index == 0);
    }
  else
    {
      /* the connection fell down a well or something */
      contacts_context_fail (c, error);
      return;
    }

  /* Either hold the handles individually, or proceed along the slow path. */
  contacts_context_continue (c);
}


static void
contacts_inspected (TpConnection *connection,
                    const gchar **ids,
                    const GError *error,
                    gpointer user_data,
                    GObject *weak_object)
{
  ContactsContext *c = user_data;

  g_assert (weak_object == c->weak_object);
  g_assert (c->handles->len == c->contacts->len);

  if (error != NULL)
    {
      /* the connection fell down a well or something */
      contacts_context_fail (c, error);
      return;
    }
  else if (G_UNLIKELY (g_strv_length ((GStrv) ids) != c->handles->len))
    {
      GError *e = g_error_new (TP_DBUS_ERRORS, TP_DBUS_ERROR_INCONSISTENT,
          "Connection manager %s is broken: we inspected %u "
          "handles but InspectHandles returned %u strings",
          tp_proxy_get_bus_name (connection), c->handles->len,
          g_strv_length ((GStrv) ids));

      WARNING ("%s", e->message);
      contacts_context_fail (c, e);
      g_error_free (e);
      return;
    }
  else
    {
      guint i;

      DEBUG ("%p: inspected %u handles", c, c->contacts->len);

      for (i = 0; i < c->contacts->len; i++)
        {
          TpContact *contact = g_ptr_array_index (c->contacts, i);

          g_assert (ids[i] != NULL);

          DEBUG ("- #%u: \"%s\"", contact->priv->handle, ids[i]);

          if (contact->priv->identifier == NULL)
            {
              contact->priv->identifier = g_strdup (ids[i]);
            }
          else if (tp_strdiff (contact->priv->identifier, ids[i]))
            {
              GError *e = g_error_new (TP_DBUS_ERRORS,
                  TP_DBUS_ERROR_INCONSISTENT,
                  "Connection manager %s is broken: contact handle %u "
                  "identifier changed from %s to %s",
                  tp_proxy_get_bus_name (connection), contact->priv->handle,
                  contact->priv->identifier, ids[i]);

              WARNING ("%s", e->message);
              contacts_context_fail (c, e);
              g_error_free (e);
              return;
            }
        }
    }

  contacts_context_continue (c);
}


static void
contacts_inspect (ContactsContext *c)
{
  guint i;

  g_assert (c->handles->len == c->contacts->len);

  for (i = 0; i < c->contacts->len; i++)
    {
      TpContact *contact = g_ptr_array_index (c->contacts, i);

      if (contact->priv->identifier == NULL)
        {
          c->refcount++;
          tp_cli_connection_call_inspect_handles (c->connection, -1,
              TP_HANDLE_TYPE_CONTACT, c->handles, contacts_inspected,
              c, contacts_context_unref, c->weak_object);
          return;
        }
    }

  /* else there's no need to inspect the contacts' handles, because we already
   * know all their identifiers */
  contacts_context_continue (c);
}


static void
contacts_requested_aliases (TpConnection *connection,
                            const gchar **aliases,
                            const GError *error,
                            gpointer user_data,
                            GObject *weak_object)
{
  ContactsContext *c = user_data;

  g_assert (c->handles->len == c->contacts->len);

  if (error == NULL)
    {
      guint i;

      if (G_UNLIKELY (g_strv_length ((GStrv) aliases) != c->contacts->len))
        {
          WARNING ("Connection manager %s is broken: we requested %u "
              "handles' aliases but got %u strings back",
              tp_proxy_get_bus_name (connection), c->contacts->len,
              g_strv_length ((GStrv) aliases));

          /* give up on the possibility of getting aliases, and just
           * move on */
          contacts_context_continue (c);
          return;
        }

      for (i = 0; i < c->contacts->len; i++)
        {
          TpContact *contact = g_ptr_array_index (c->contacts, i);
          const gchar *alias = aliases[i];

          contact->priv->has_features |= CONTACT_FEATURE_FLAG_ALIAS;
          g_free (contact->priv->alias);
          contact->priv->alias = g_strdup (alias);
          g_object_notify ((GObject *) contact, "alias");
        }
    }
  else
    {
      /* never mind, we can live without aliases */
      DEBUG ("GetAliases failed with %s %u: %s",
          g_quark_to_string (error->domain), error->code, error->message);
    }

  contacts_context_continue (c);
}


static void
contacts_got_aliases (TpConnection *connection,
                      GHashTable *handle_to_alias,
                      const GError *error,
                      gpointer user_data,
                      GObject *weak_object)
{
  ContactsContext *c = user_data;

  if (error == NULL)
    {
      guint i;

      for (i = 0; i < c->contacts->len; i++)
        {
          TpContact *contact = g_ptr_array_index (c->contacts, i);
          const gchar *alias = g_hash_table_lookup (handle_to_alias,
              GUINT_TO_POINTER (contact->priv->handle));

          contact->priv->has_features |= CONTACT_FEATURE_FLAG_ALIAS;
          g_free (contact->priv->alias);
          contact->priv->alias = NULL;

          if (alias != NULL)
            {
              contact->priv->alias = g_strdup (alias);
            }
          else
            {
              WARNING ("No alias returned for %u, will use ID instead",
                  contact->priv->handle);
            }

          g_object_notify ((GObject *) contact, "alias");
        }
    }
  else if ((error->domain == TP_ERROR &&
      error->code == TP_ERROR_NOT_IMPLEMENTED) ||
      (error->domain == DBUS_GERROR &&
       error->code == DBUS_GERROR_UNKNOWN_METHOD))
    {
      /* GetAliases not implemented, fall back to (slow?) RequestAliases */
      c->refcount++;
      tp_cli_connection_interface_aliasing_call_request_aliases (connection,
          -1, c->handles, contacts_requested_aliases,
          c, contacts_context_unref, weak_object);
      return;
    }
  else
    {
      /* never mind, we can live without aliases */
      DEBUG ("GetAliases failed with %s %u: %s",
          g_quark_to_string (error->domain), error->code, error->message);
    }

  contacts_context_continue (c);
}


static void
contacts_aliases_changed (TpConnection *connection,
                          const GPtrArray *alias_structs,
                          gpointer user_data G_GNUC_UNUSED,
                          GObject *weak_object G_GNUC_UNUSED)
{
  guint i;

  for (i = 0; i < alias_structs->len; i++)
    {
      GValueArray *pair = g_ptr_array_index (alias_structs, i);
      TpHandle handle = g_value_get_uint (pair->values + 0);
      const gchar *alias = g_value_get_string (pair->values + 1);
      TpContact *contact = _tp_connection_lookup_contact (connection, handle);

      if (contact != NULL)
        {
          contact->priv->has_features |= CONTACT_FEATURE_FLAG_ALIAS;
          DEBUG ("Contact \"%s\" alias changed from \"%s\" to \"%s\"",
              contact->priv->identifier, contact->priv->alias, alias);
          g_free (contact->priv->alias);
          contact->priv->alias = g_strdup (alias);
          g_object_notify ((GObject *) contact, "alias");
        }
    }
}


static void
contacts_bind_to_aliases_changed (TpConnection *connection)
{
  if (!connection->priv->tracking_aliases_changed)
    {
      connection->priv->tracking_aliases_changed = TRUE;

      tp_cli_connection_interface_aliasing_connect_to_aliases_changed (
          connection, contacts_aliases_changed, NULL, NULL, NULL, NULL);
    }
}


static void
contacts_get_aliases (ContactsContext *c)
{
  guint i;

  g_assert (c->handles->len == c->contacts->len);

  contacts_bind_to_aliases_changed (c->connection);

  for (i = 0; i < c->contacts->len; i++)
    {
      TpContact *contact = g_ptr_array_index (c->contacts, i);

      if ((contact->priv->has_features & CONTACT_FEATURE_FLAG_ALIAS) == 0)
        {
          c->refcount++;
          tp_cli_connection_interface_aliasing_call_get_aliases (c->connection,
              -1, c->handles, contacts_got_aliases, c, contacts_context_unref,
              c->weak_object);
          return;
        }
    }

  /* else there's no need to get the contacts' aliases, because we already
   * know them all */
  contacts_context_continue (c);
}


static void
contact_maybe_set_simple_presence (TpContact *contact,
                                   GValueArray *presence)
{
  guint type;
  const gchar *status;
  const gchar *message;

  if (contact == NULL)
    return;

  g_return_if_fail (presence != NULL);
  contact->priv->has_features |= CONTACT_FEATURE_FLAG_PRESENCE;

  tp_value_array_unpack (presence, 3, &type, &status, &message);

  contact->priv->presence_type = type;

  g_free (contact->priv->presence_status);
  contact->priv->presence_status = g_strdup (status);

  g_free (contact->priv->presence_message);
  contact->priv->presence_message = g_strdup (message);

  g_object_notify ((GObject *) contact, "presence-type");
  g_object_notify ((GObject *) contact, "presence-status");
  g_object_notify ((GObject *) contact, "presence-message");

  g_signal_emit (contact, signals[SIGNAL_PRESENCE_CHANGED], 0,
      contact->priv->presence_type,
      contact->priv->presence_status,
      contact->priv->presence_message);
}

static void
contact_maybe_set_location (TpContact *self,
    GHashTable *location)
{
  if (self == NULL)
    return;

  if (self->priv->location != NULL)
    g_hash_table_unref (self->priv->location);

  /* We guarantee that, if we've fetched a location for a contact, the
   * :location property is non-NULL. This is mainly because Empathy assumed
   * this and would crash if not.
   */
  if (location == NULL)
    location = tp_asv_new (NULL, NULL);
  else
    g_hash_table_ref (location);

  self->priv->has_features |= CONTACT_FEATURE_FLAG_LOCATION;
  self->priv->location = location;
  g_object_notify ((GObject *) self, "location");
  g_object_notify ((GObject *) self, "location-vardict");
}

static void
contact_set_capabilities (TpContact *self,
    TpCapabilities *capabilities)
{
  tp_clear_object (&self->priv->capabilities);

  self->priv->has_features |= CONTACT_FEATURE_FLAG_CAPABILITIES;
  self->priv->capabilities = g_object_ref (capabilities);
  g_object_notify ((GObject *) self, "capabilities");
}

static void
contact_maybe_set_capabilities (TpContact *self,
    GPtrArray *arr)
{
  TpCapabilities *capabilities;

  if (self == NULL || arr == NULL)
    return;

  capabilities = _tp_capabilities_new (arr, TRUE);
  contact_set_capabilities (self, capabilities);
  g_object_unref (capabilities);
}


static void
contacts_presences_changed (TpConnection *connection,
                            GHashTable *presences,
                            gpointer user_data G_GNUC_UNUSED,
                            GObject *weak_object G_GNUC_UNUSED)
{
  GHashTableIter iter;
  gpointer key, value;

  g_hash_table_iter_init (&iter, presences);

  while (g_hash_table_iter_next (&iter, &key, &value))
    {
      TpContact *contact = _tp_connection_lookup_contact (connection,
          GPOINTER_TO_UINT (key));

      contact_maybe_set_simple_presence (contact, value);
    }
}


static void
contacts_got_simple_presence (TpConnection *connection,
                              GHashTable *presences,
                              const GError *error,
                              gpointer user_data,
                              GObject *weak_object)
{
  ContactsContext *c = user_data;

  if (error == NULL)
    {
      contacts_presences_changed (connection, presences, NULL, NULL);
    }
  else
    {
      /* never mind, we can live without presences */
      DEBUG ("GetPresences failed with %s %u: %s",
          g_quark_to_string (error->domain), error->code, error->message);
    }

  contacts_context_continue (c);
}


static void
contacts_bind_to_presences_changed (TpConnection *connection)
{
  if (!connection->priv->tracking_presences_changed)
    {
      connection->priv->tracking_presences_changed = TRUE;

      tp_cli_connection_interface_simple_presence_connect_to_presences_changed
        (connection, contacts_presences_changed, NULL, NULL, NULL, NULL);
    }
}

static void
contacts_get_simple_presence (ContactsContext *c)
{
  guint i;

  g_assert (c->handles->len == c->contacts->len);

  contacts_bind_to_presences_changed (c->connection);

  for (i = 0; i < c->contacts->len; i++)
    {
      TpContact *contact = g_ptr_array_index (c->contacts, i);

      if ((contact->priv->has_features & CONTACT_FEATURE_FLAG_PRESENCE) == 0)
        {
          c->refcount++;
          tp_cli_connection_interface_simple_presence_call_get_presences (
              c->connection, -1,
              c->handles, contacts_got_simple_presence,
              c, contacts_context_unref, c->weak_object);
          return;
        }
    }

  contacts_context_continue (c);
}

static void
contacts_location_updated (TpConnection *connection,
    guint handle,
    GHashTable *location,
    gpointer user_data G_GNUC_UNUSED,
    GObject *weak_object G_GNUC_UNUSED)
{
  TpContact *contact = _tp_connection_lookup_contact (connection,
          GPOINTER_TO_UINT (handle));

  contact_maybe_set_location (contact, location);
}

static void
contacts_bind_to_location_updated (TpConnection *connection)
{
  if (!connection->priv->tracking_location_changed)
    {
      connection->priv->tracking_location_changed = TRUE;

      tp_cli_connection_interface_location_connect_to_location_updated
        (connection, contacts_location_updated, NULL, NULL, NULL, NULL);

      tp_connection_add_client_interest (connection,
          TP_IFACE_CONNECTION_INTERFACE_LOCATION);
    }
}

static void
contact_maybe_set_client_types (TpContact *self,
    const gchar * const *types)
{
  if (self == NULL)
    return;

  if (self->priv->client_types != NULL)
    g_strfreev (self->priv->client_types);

  self->priv->has_features |= CONTACT_FEATURE_FLAG_CLIENT_TYPES;
  self->priv->client_types = g_strdupv ((gchar **) types);
  g_object_notify ((GObject *) self, "client-types");
}

static void
contacts_client_types_updated (TpConnection *connection,
    guint handle,
    const gchar **types,
    gpointer user_data G_GNUC_UNUSED,
    GObject *weak_object G_GNUC_UNUSED)
{
  TpContact *contact = _tp_connection_lookup_contact (connection,
          GPOINTER_TO_UINT (handle));

  contact_maybe_set_client_types (contact, types);
}

static void
contacts_bind_to_client_types_updated (TpConnection *connection)
{
  if (!connection->priv->tracking_client_types_updated)
    {
      connection->priv->tracking_client_types_updated = TRUE;

      tp_cli_connection_interface_client_types_connect_to_client_types_updated
        (connection, contacts_client_types_updated, NULL, NULL, NULL, NULL);
    }
}

static void
set_conn_capabilities_on_contacts (GPtrArray *contacts,
    TpConnection *connection)
{
  guint i;
  TpCapabilities *conn_caps = tp_connection_get_capabilities (connection);
  GPtrArray *rcc;

  /* If the connection has no capabilities then don't bother setting them on
   * the contact and pretend we just don't know.. In practise this will only
   * happen if there was an error in getting the connections capabilities so
   * claiming ignorance seems the most sensible thing to do */
  if (conn_caps == NULL)
     return;

  rcc = tp_capabilities_get_channel_classes (conn_caps);
  if (rcc == NULL || rcc->len == 0)
    return;

  for (i = 0; i < contacts->len; i++)
    {
      TpContact *contact = g_ptr_array_index (contacts, i);

      contact_set_capabilities (contact, conn_caps);
    }
}

static void
connection_capabilities_fetched_cb (GObject *object,
    GAsyncResult *res,
    gpointer user_data)
{
  ContactsContext *c = user_data;

  DEBUG ("Connection capabilities prepared");

  set_conn_capabilities_on_contacts (c->contacts, c->connection);
  contacts_context_continue (c);
  contacts_context_unref (c);
}

static void
contacts_get_conn_capabilities (ContactsContext *c)
{
  g_assert (c->handles->len == c->contacts->len);

  DEBUG ("Getting connection capabilities");

  c->refcount++;
  _tp_connection_get_capabilities_async (c->connection,
    connection_capabilities_fetched_cb, c);
}

static void
contacts_capabilities_updated (TpConnection *connection,
    GHashTable *capabilities,
    gpointer user_data G_GNUC_UNUSED,
    GObject *weak_object G_GNUC_UNUSED)
{
  GHashTableIter iter;
  gpointer handle, value;

  g_hash_table_iter_init (&iter, capabilities);
  while (g_hash_table_iter_next (&iter, &handle, &value))
    {
      TpContact *contact = _tp_connection_lookup_contact (connection,
              GPOINTER_TO_UINT (handle));

      contact_maybe_set_capabilities (contact, value);
    }
}

static void
contacts_bind_to_capabilities_updated (TpConnection *connection)
{
  if (!connection->priv->tracking_contact_caps_changed)
    {
      connection->priv->tracking_contact_caps_changed = TRUE;

      tp_cli_connection_interface_contact_capabilities_connect_to_contact_capabilities_changed
        (connection, contacts_capabilities_updated, NULL, NULL, NULL, NULL);
    }
}

static gboolean
build_avatar_filename (TpConnection *connection,
    const gchar *avatar_token,
    gboolean create_dir,
    gchar **ret_filename,
    gchar **ret_mime_filename)
{
  gchar *dir;
  gchar *token_escaped;
  gboolean success = TRUE;

  token_escaped = tp_escape_as_identifier (avatar_token);
  dir = g_build_filename (g_get_user_cache_dir (),
      "telepathy", "avatars",
      tp_connection_get_cm_name (connection),
      tp_connection_get_protocol_name (connection),
      NULL);

  if (create_dir)
    {
      if (g_mkdir_with_parents (dir, 0700) == -1)
        {
          DEBUG ("Error creating avatar cache dir: %s", g_strerror (errno));
          success = FALSE;
          goto out;
        }
    }

  if (ret_filename != NULL)
    *ret_filename = g_strconcat (dir, G_DIR_SEPARATOR_S, token_escaped, NULL);

  if (ret_mime_filename != NULL)
    *ret_mime_filename = g_strconcat (dir, G_DIR_SEPARATOR_S, token_escaped,
        ".mime", NULL);

out:

  g_free (dir);
  g_free (token_escaped);

  return success;
}

static void contact_set_avatar_token (TpContact *self, const gchar *new_token,
    gboolean request);

typedef struct {
    GWeakRef contact;
    TpConnection *connection;
    gchar *token;
    GFile *file;
    GBytes *data;
    GFile *mime_file;
    gchar *mime_type;
} WriteAvatarData;

static void
write_avatar_data_free (WriteAvatarData *avatar_data)
{
  g_weak_ref_clear (&avatar_data->contact);
  g_clear_object (&avatar_data->connection);
  tp_clear_pointer (&avatar_data->token, g_free);
  g_clear_object (&avatar_data->file);
  tp_clear_pointer (&avatar_data->data, g_bytes_unref);
  g_clear_object (&avatar_data->mime_file);
  tp_clear_pointer (&avatar_data->mime_type, g_free);

  g_slice_free (WriteAvatarData, avatar_data);
}

static void
mime_file_written (GObject *source_object,
    GAsyncResult *res,
    gpointer user_data)
{
  GError *error = NULL;
  WriteAvatarData *avatar_data = user_data;
  GFile *file = G_FILE (source_object);
  TpContact *self;
<<<<<<< HEAD
  gchar *path = g_file_get_path (file);
=======
  gchar *path;
>>>>>>> 86db955e

  g_assert (file == avatar_data->mime_file);

  path = g_file_get_path (file);
  if (!g_file_replace_contents_finish (file, res, NULL, &error))
    {
<<<<<<< HEAD
      DEBUG ("Failed to store MIME type in cache (%s): %s", path,
          error->message);
=======
      DEBUG ("Failed to store MIME type in cache (%s): %s",
          path, error->message);
>>>>>>> 86db955e
      g_clear_error (&error);
    }
  else
    {
<<<<<<< HEAD
      DEBUG ("Contact avatar MIME type stored in cache: %s", path);
=======
      DEBUG ("Contact avatar MIME type stored in cache: %s",
          path);
>>>>>>> 86db955e
    }

  g_free (path);

  self = g_weak_ref_get (&avatar_data->contact);

  if (self == NULL)
    {
      DEBUG ("No relevant TpContact");
    }
  else if (tp_strdiff (avatar_data->token, self->priv->avatar_token))
    {
      DEBUG ("Contact's avatar token has changed from %s to %s, "
          "this avatar is no longer relevant",
          avatar_data->token, nonnull (self->priv->avatar_token));
    }
  else
    {
      gchar *data_path = g_file_get_path (avatar_data->file);

      DEBUG ("Saved avatar '%s' of MIME type '%s' still used by '%s' to '%s'",
          avatar_data->token, avatar_data->mime_type,
          self->priv->identifier, data_path);
      g_clear_object (&self->priv->avatar_file);
      self->priv->avatar_file = g_object_ref (avatar_data->file);

      g_free (self->priv->avatar_mime_type);
      self->priv->avatar_mime_type = g_strdup (avatar_data->mime_type);

      /* Notify both property changes together once both files have been
       * written */
      g_object_notify ((GObject *) self, "avatar-mime-type");
      g_object_notify ((GObject *) self, "avatar-file");

      g_object_unref (self);
      g_free (data_path);
    }

  write_avatar_data_free (avatar_data);
  g_free (path);
}

static void
avatar_file_written (GObject *source_object,
    GAsyncResult *res,
    gpointer user_data)
{
  GError *error = NULL;
  WriteAvatarData *avatar_data = user_data;
  GFile *file = G_FILE (source_object);
  gchar *path = g_file_get_path (file);

  g_assert (file == avatar_data->file);

  if (!g_file_replace_contents_finish (file, res, NULL, &error))
    {
      DEBUG ("Failed to store avatar in cache (%s): %s",
          path, error->message);
      DEBUG ("Storing the MIME type anyway");
      g_clear_error (&error);
    }
  else
    {
      DEBUG ("Contact avatar stored in cache: %s",
          path);
    }

  g_file_replace_contents_async (avatar_data->mime_file,
      avatar_data->mime_type, strlen (avatar_data->mime_type),
      NULL, FALSE, G_FILE_CREATE_PRIVATE|G_FILE_CREATE_REPLACE_DESTINATION,
      NULL, mime_file_written, avatar_data);

  g_free (path);
}

static void
contact_avatar_retrieved (TpConnection *connection,
    guint handle,
    const gchar *token,
    const GArray *avatar,
    const gchar *mime_type,
    gpointer user_data G_GNUC_UNUSED,
    GObject *weak_object G_GNUC_UNUSED)
{
  TpContact *self = _tp_connection_lookup_contact (connection, handle);
  gchar *filename;
  gchar *mime_filename;
  WriteAvatarData *avatar_data;

  DEBUG ("token '%s', %u bytes, MIME type '%s'",
      token, avatar->len, mime_type);

  if (self == NULL)
    DEBUG ("handle #%u is not associated with any TpContact", handle);
  else
    DEBUG ("used by contact #%u '%s'", handle,
        tp_contact_get_identifier (self));

  if (self != NULL)
    {
      /* Update the avatar token if a newer one is given
       * (this emits notify::avatar-token if needed) */
      contact_set_avatar_token (self, token, FALSE);
    }

  if (!build_avatar_filename (connection, token, TRUE, &filename,
      &mime_filename))
    {
      DEBUG ("failed to set up cache");
      return;
    }

  /* Save avatar in cache, even if the contact is unknown, to avoid as much as
   * possible future avatar requests */
  avatar_data = g_slice_new0 (WriteAvatarData);
  avatar_data->connection = g_object_ref (connection);
  g_weak_ref_set (&avatar_data->contact, self);
  avatar_data->token = g_strdup (token);
  avatar_data->file = g_file_new_for_path (filename);
  /* g_file_replace_contents_async() doesn't copy its argument, see
   * <https://bugzilla.gnome.org/show_bug.cgi?id=690525>, so we have
   * to keep a copy around */
  avatar_data->data = g_bytes_new (avatar->data, avatar->len);
  avatar_data->mime_file = g_file_new_for_path (mime_filename);
  avatar_data->mime_type = g_strdup (mime_type);

  g_file_replace_contents_async (avatar_data->file,
      g_bytes_get_data (avatar_data->data, NULL), avatar->len,
      NULL, FALSE, G_FILE_CREATE_PRIVATE|G_FILE_CREATE_REPLACE_DESTINATION,
      NULL, avatar_file_written, avatar_data);

  g_free (filename);
  g_free (mime_filename);
}

static gboolean
connection_avatar_request_idle_cb (gpointer user_data)
{
  TpConnection *connection = user_data;

  DEBUG ("Request %d avatars", connection->priv->avatar_request_queue->len);

  tp_cli_connection_interface_avatars_call_request_avatars (connection, -1,
      connection->priv->avatar_request_queue, NULL, NULL, NULL, NULL);

  g_array_unref (connection->priv->avatar_request_queue);
  connection->priv->avatar_request_queue = NULL;
  connection->priv->avatar_request_idle_id = 0;

  return FALSE;
}

static void
contact_update_avatar_data (TpContact *self)
{
  TpConnection *connection;
  gchar *filename = NULL;
  gchar *mime_filename = NULL;

  /* If token is NULL, it means that CM doesn't know the token. In that case we
   * have to request the avatar data to get the token. This happens with XMPP
   * for offline contacts. We don't want to bypass the avatar cache, so we won't
   * update avatar. */
  if (self->priv->avatar_token == NULL)
    return;

   /* If token is empty (""), it means the contact has no avatar. */
  if (tp_str_empty (self->priv->avatar_token))
    {
      tp_clear_object (&self->priv->avatar_file);

      g_free (self->priv->avatar_mime_type);
      self->priv->avatar_mime_type = NULL;

      DEBUG ("contact#%u has no avatar", self->priv->handle);

      g_object_notify ((GObject *) self, "avatar-file");
      g_object_notify ((GObject *) self, "avatar-mime-type");

      return;
    }

  /* We have a token, search in cache... */
  if (build_avatar_filename (self->priv->connection, self->priv->avatar_token,
          FALSE, &filename, &mime_filename))
    {
      if (g_file_test (filename, G_FILE_TEST_EXISTS))
        {
          GError *error = NULL;

          tp_clear_object (&self->priv->avatar_file);
          self->priv->avatar_file = g_file_new_for_path (filename);

          g_free (self->priv->avatar_mime_type);
          if (!g_file_get_contents (mime_filename, &self->priv->avatar_mime_type,
              NULL, &error))
            {
              DEBUG ("Error reading avatar MIME type (%s): %s", mime_filename,
                  error ? error->message : "No error message");
              self->priv->avatar_mime_type = NULL;
              g_clear_error (&error);
            }

          DEBUG ("contact#%u avatar found in cache: %s, %s",
              self->priv->handle, filename, self->priv->avatar_mime_type);

          g_object_notify ((GObject *) self, "avatar-file");
          g_object_notify ((GObject *) self, "avatar-mime_type");

          goto out;
        }
    }

  /* Not found in cache, queue this contact. We do this to group contacts
   * for the AvatarRequest call */
  connection = self->priv->connection;
  if (connection->priv->avatar_request_queue == NULL)
    connection->priv->avatar_request_queue = g_array_new (FALSE, FALSE,
        sizeof (TpHandle));

  g_array_append_val (connection->priv->avatar_request_queue,
      self->priv->handle);

  if (connection->priv->avatar_request_idle_id == 0)
    connection->priv->avatar_request_idle_id = g_idle_add (
        connection_avatar_request_idle_cb, connection);

out:

  g_free (filename);
  g_free (mime_filename);
}

static void
contact_maybe_update_avatar_data (TpContact *self)
{
  if ((self->priv->has_features & CONTACT_FEATURE_FLAG_AVATAR_DATA) == 0 &&
      (self->priv->has_features & CONTACT_FEATURE_FLAG_AVATAR_TOKEN) != 0)
    {
      self->priv->has_features |= CONTACT_FEATURE_FLAG_AVATAR_DATA;
      contact_update_avatar_data (self);
    }
}

static void
contacts_bind_to_avatar_retrieved (TpConnection *connection)
{
  if (!connection->priv->tracking_avatar_retrieved)
    {
      connection->priv->tracking_avatar_retrieved = TRUE;

      tp_cli_connection_interface_avatars_connect_to_avatar_retrieved
        (connection, contact_avatar_retrieved, NULL, NULL, NULL, NULL);
    }
}

static void
contacts_get_avatar_data (ContactsContext *c)
{
  guint i;

  g_assert (c->handles->len == c->contacts->len);

  contacts_bind_to_avatar_retrieved (c->connection);

  for (i = 0; i < c->contacts->len; i++)
    contact_maybe_update_avatar_data (g_ptr_array_index (c->contacts, i));

  contacts_context_continue (c);
}

static void
contact_set_avatar_token (TpContact *self, const gchar *new_token,
    gboolean request)
{
  /* A no-op change (specifically from NULL to NULL) is still interesting if we
   * don't have the AVATAR_TOKEN feature yet: it indicates that we've
   * discovered it.
   */
  if ((self->priv->has_features & CONTACT_FEATURE_FLAG_AVATAR_TOKEN) &&
      !tp_strdiff (self->priv->avatar_token, new_token))
    return;

  DEBUG ("contact#%u token is %s", self->priv->handle, new_token);

  self->priv->has_features |= CONTACT_FEATURE_FLAG_AVATAR_TOKEN;
  g_free (self->priv->avatar_token);
  self->priv->avatar_token = g_strdup (new_token);
  g_object_notify ((GObject *) self, "avatar-token");

  if (request && tp_contact_has_feature (self, TP_CONTACT_FEATURE_AVATAR_DATA))
    contact_update_avatar_data (self);
}

static void
contacts_avatar_updated (TpConnection *connection,
                         TpHandle handle,
                         const gchar *new_token,
                         gpointer user_data G_GNUC_UNUSED,
                         GObject *weak_object G_GNUC_UNUSED)
{
  TpContact *contact = _tp_connection_lookup_contact (connection, handle);

  if (contact != NULL)
    contact_set_avatar_token (contact, new_token, TRUE);
}


static void
contacts_got_known_avatar_tokens (TpConnection *connection,
                                  GHashTable *handle_to_token,
                                  const GError *error,
                                  gpointer user_data,
                                  GObject *weak_object)
{
  ContactsContext *c = user_data;
  GHashTableIter iter;
  gpointer key, value;

  if (error == NULL)
    {
      g_hash_table_iter_init (&iter, handle_to_token);

      while (g_hash_table_iter_next (&iter, &key, &value))
        {
          contacts_avatar_updated (connection, GPOINTER_TO_UINT (key), value,
              NULL, NULL);
        }

    }
  /* FIXME: perhaps we could fall back to GetAvatarTokens (which should have
   * been called RequestAvatarTokens, because it blocks on network traffic)
   * if GetKnownAvatarTokens doesn't work? */
  else
    {
      /* never mind, we can live without avatar tokens */
      DEBUG ("GetKnownAvatarTokens failed with %s %u: %s",
          g_quark_to_string (error->domain), error->code, error->message);
    }

  contacts_context_continue (c);
}


static void
contacts_bind_to_avatar_updated (TpConnection *connection)
{
  if (!connection->priv->tracking_avatar_updated)
    {
      connection->priv->tracking_avatar_updated = TRUE;

      tp_cli_connection_interface_avatars_connect_to_avatar_updated
        (connection, contacts_avatar_updated, NULL, NULL, NULL, NULL);
    }
}


static void
contacts_get_avatar_tokens (ContactsContext *c)
{
  guint i;

  g_assert (c->handles->len == c->contacts->len);

  contacts_bind_to_avatar_updated (c->connection);

  for (i = 0; i < c->contacts->len; i++)
    {
      TpContact *contact = g_ptr_array_index (c->contacts, i);

      if ((contact->priv->has_features & CONTACT_FEATURE_FLAG_AVATAR_TOKEN)
          == 0)
        {
          c->refcount++;
          tp_cli_connection_interface_avatars_call_get_known_avatar_tokens (
              c->connection, -1,
              c->handles, contacts_got_known_avatar_tokens,
              c, contacts_context_unref, c->weak_object);
          return;
        }
    }

  contacts_context_continue (c);
}

static void
contact_maybe_set_info (TpContact *self,
    const GPtrArray *contact_info)
{
  guint i;

  if (self == NULL)
    return;

  tp_contact_info_list_free (self->priv->contact_info);
  self->priv->contact_info = NULL;

  self->priv->has_features |= CONTACT_FEATURE_FLAG_CONTACT_INFO;

  if (contact_info != NULL)
    {
      for (i = contact_info->len; i > 0; i--)
        {
          GValueArray *va = g_ptr_array_index (contact_info, i - 1);
          const gchar *field_name;
          GStrv parameters;
          GStrv field_value;

          tp_value_array_unpack (va, 3, &field_name, &parameters, &field_value);
          self->priv->contact_info = g_list_prepend (self->priv->contact_info,
              tp_contact_info_field_new (field_name, parameters, field_value));
        }
    }
  /* else we don't know, but an empty list is perfectly valid. */

  g_object_notify ((GObject *) self, "contact-info");
}

static void
contact_info_changed (TpConnection *connection,
    guint handle,
    const GPtrArray *contact_info,
    gpointer user_data G_GNUC_UNUSED,
    GObject *weak_object G_GNUC_UNUSED)
{
  TpContact *self = _tp_connection_lookup_contact (connection, handle);

  contact_maybe_set_info (self, contact_info);
}

static void
contacts_got_contact_info (TpConnection *connection,
    GHashTable *info,
    const GError *error,
    gpointer user_data,
    GObject *weak_object)
{
  ContactsContext *c = user_data;

  if (error != NULL)
    {
      DEBUG ("GetContactInfo failed with %s %u: %s",
          g_quark_to_string (error->domain), error->code, error->message);
    }
  else
    {
      GHashTableIter iter;
      gpointer key, value;

      g_hash_table_iter_init (&iter, info);
      while (g_hash_table_iter_next (&iter, &key, &value))
        {
          contact_info_changed (connection, GPOINTER_TO_UINT (key),
              value, NULL, NULL);
        }
    }

  contacts_context_continue (c);
}

static void
contacts_bind_to_contact_info_changed (TpConnection *connection)
{
  if (!connection->priv->tracking_contact_info_changed)
    {
      connection->priv->tracking_contact_info_changed = TRUE;

      tp_cli_connection_interface_contact_info_connect_to_contact_info_changed (
          connection, contact_info_changed, NULL, NULL, NULL, NULL);
    }
}

static void
contacts_get_contact_info (ContactsContext *c)
{
  guint i;

  g_assert (c->handles->len == c->contacts->len);

  contacts_bind_to_contact_info_changed (c->connection);

  for (i = 0; i < c->contacts->len; i++)
    {
      TpContact *contact = g_ptr_array_index (c->contacts, i);

      if ((contact->priv->has_features & CONTACT_FEATURE_FLAG_CONTACT_INFO) == 0)
        {
          c->refcount++;
          tp_cli_connection_interface_contact_info_call_get_contact_info (
              c->connection, -1, c->handles, contacts_got_contact_info,
              c, contacts_context_unref, c->weak_object);
          return;
        }
    }

  contacts_context_continue (c);
}

typedef struct
{
  TpContact *contact;
  GSimpleAsyncResult *result;
  TpProxyPendingCall *call;
  GCancellable *cancellable;
  gulong cancelled_id;
} ContactInfoRequestData;

static void
contact_info_request_data_free (ContactInfoRequestData *data)
{
  if (data != NULL)
    {
      g_object_unref (data->result);

      if (data->cancellable != NULL)
        g_object_unref (data->cancellable);

      g_slice_free (ContactInfoRequestData, data);
    }
}

static void
contact_info_request_cb (TpConnection *connection,
    const GPtrArray *contact_info,
    const GError *error,
    gpointer user_data,
    GObject *weak_object)
{
  ContactInfoRequestData *data = user_data;
  TpContact *self = data->contact;

  if (data->cancellable != NULL)
    {
      /* At this point it's too late to cancel the operation. This will block
       * until the signal handler has finished if it's already running, so
       * we're guaranteed to never be in a partially-cancelled state after
       * this call. */
      g_cancellable_disconnect (data->cancellable, data->cancelled_id);

      /* If this is true, the cancelled callback has already run and completed the
       * async result, so just bail. */
      if (data->cancelled_id == 0)
        return;

      data->cancelled_id = 0;
    }

  if (error != NULL)
    {
      DEBUG ("Failed to request ContactInfo: %s", error->message);
      g_simple_async_result_set_from_error (data->result, error);
    }
  else
    {
      contact_maybe_set_info (self, contact_info);
    }

  g_simple_async_result_complete_in_idle (data->result);
  data->call = NULL;
}

static void
contact_info_request_cancelled_cb (GCancellable *cancellable,
    ContactInfoRequestData *data)
{
  GError *error = NULL;
  gboolean was_cancelled;

  /* We disconnect from the signal manually; since we're in the cancelled
   * callback, we hold the cancellable's lock so calling this instead of
   * g_cancellable_disconnect() is fine. We do this here so that
   * g_cancellable_disconnect() isn't called by contact_info_request_data_free()
   * which is called by tp_proxy_pending_call_cancel().
   * cancelled_id might already be 0 if the cancellable was cancelled before
   * we connected to it. */
  if (data->cancelled_id != 0)
    g_signal_handler_disconnect (data->cancellable, data->cancelled_id);
  data->cancelled_id = 0;

  was_cancelled = g_cancellable_set_error_if_cancelled (data->cancellable,
      &error);
  g_assert (was_cancelled);

  DEBUG ("Request ContactInfo cancelled");

  g_simple_async_result_set_from_error (data->result, error);
  g_simple_async_result_complete_in_idle (data->result);
  g_clear_error (&error);

  if (data->call != NULL)
    tp_proxy_pending_call_cancel (data->call);
}

/**
 * tp_contact_request_contact_info_async:
 * @self: a #TpContact
 * @cancellable: optional #GCancellable object, %NULL to ignore.
 * @callback: a callback to call when the request is satisfied
 * @user_data: data to pass to @callback
 *
 * Requests an asynchronous request of the contact info of @self. When
 * the operation is finished, @callback will be called. You can then call
 * tp_contact_request_contact_info_finish() to get the result of the operation.
 *
 * If the operation is successful, the #TpContact:contact-info property will be
 * updated (emitting "notify::contact-info" signal) before @callback is called.
 * That means you can call tp_contact_get_contact_info() to get the new vCard
 * inside @callback.
 *
 * Note that requesting the vCard from the network can take significant time, so
 * a bigger timeout is set on the underlying D-Bus call. @cancellable can be
 * cancelled to free resources used in the D-Bus call if the caller is no longer
 * interested in the vCard.
 *
 * If %TP_CONTACT_FEATURE_CONTACT_INFO is not yet set on @self, it will be
 * set before its property gets updated and @callback is called.
 *
 * Since: 0.11.7
 */
void
tp_contact_request_contact_info_async (TpContact *self,
    GCancellable *cancellable,
    GAsyncReadyCallback callback,
    gpointer user_data)
{
  ContactInfoRequestData *data;

  g_return_if_fail (TP_IS_CONTACT (self));

  contacts_bind_to_contact_info_changed (self->priv->connection);

  data = g_slice_new0 (ContactInfoRequestData);

  data->contact = self;
  data->result = g_simple_async_result_new (G_OBJECT (self), callback,
      user_data, tp_contact_request_contact_info_finish);

  if (cancellable != NULL)
    {
      data->cancellable = g_object_ref (cancellable);
      data->cancelled_id = g_cancellable_connect (data->cancellable,
          G_CALLBACK (contact_info_request_cancelled_cb), data, NULL);

      /* Return early if the cancellable has already been cancelled */
      if (data->cancelled_id == 0)
        return;
    }

  data->call = tp_cli_connection_interface_contact_info_call_request_contact_info (
      self->priv->connection, 60*60*1000, self->priv->handle,
      contact_info_request_cb,
      data, (GDestroyNotify) contact_info_request_data_free,
      NULL);
}

/**
 * tp_contact_request_contact_info_finish:
 * @self: a #TpContact
 * @result: a #GAsyncResult
 * @error: a #GError to be filled
 *
 * Finishes an async request of @self info. If the operation was successful,
 * the contact's vCard can be accessed using tp_contact_get_contact_info().
 *
 * Returns: %TRUE if the request call was successful, otherwise %FALSE
 *
 * Since: 0.11.7
 */
gboolean
tp_contact_request_contact_info_finish (TpContact *self,
    GAsyncResult *result,
    GError **error)
{
  _tp_implement_finish_void (self, tp_contact_request_contact_info_finish);
}

/**
 * tp_connection_refresh_contact_info:
 * @self: a #TpConnection
 * @n_contacts: The number of contacts in @contacts (must be at least 1)
 * @contacts: (array length=n_contacts): An array of #TpContact objects
 *  associated with @self
 *
 * Requests to refresh the #TpContact:contact-info property on each contact from
 * @contacts, requesting it from the network if an up-to-date version is not
 * cached locally. "notify::contact-info" will be emitted when the contact's
 * information are updated.
 *
 * If %TP_CONTACT_FEATURE_CONTACT_INFO is not yet set on a contact, it will be
 * set before its property gets updated.
 *
 * Since: 0.11.7
 */
void
tp_connection_refresh_contact_info (TpConnection *self,
    guint n_contacts,
    TpContact * const *contacts)
{
  GArray *handles;
  guint i;

  g_return_if_fail (TP_IS_CONNECTION (self));
  g_return_if_fail (n_contacts >= 1);
  g_return_if_fail (contacts != NULL);

  for (i = 0; i < n_contacts; i++)
    {
      g_return_if_fail (TP_IS_CONTACT (contacts[i]));
      g_return_if_fail (contacts[i]->priv->connection == self);
    }

  contacts_bind_to_contact_info_changed (self);

  handles = g_array_sized_new (FALSE, FALSE, sizeof (TpHandle), n_contacts);
  for (i = 0; i < n_contacts; i++)
    g_array_append_val (handles, contacts[i]->priv->handle);

  tp_cli_connection_interface_contact_info_call_refresh_contact_info (self, -1,
      handles, NULL, NULL, NULL, NULL);

  g_array_unref (handles);
}

static void
contact_set_subscription_states (TpContact *self,
    TpSubscriptionState subscribe,
    TpSubscriptionState publish,
    const gchar *publish_request)
{
  if (publish_request == NULL)
    publish_request = "";

  DEBUG ("contact#%u state changed: subscribe=%c publish=%c '%s'",
      self->priv->handle,
      _tp_base_contact_list_presence_state_to_letter (subscribe),
      _tp_base_contact_list_presence_state_to_letter (publish),
      publish_request);

  self->priv->has_features |= CONTACT_FEATURE_FLAG_STATES;

  g_free (self->priv->publish_request);

  self->priv->subscribe = subscribe;
  self->priv->publish = publish;
  self->priv->publish_request = g_strdup (publish_request);

  g_object_notify ((GObject *) self, "subscribe-state");
  g_object_notify ((GObject *) self, "publish-state");
  g_object_notify ((GObject *) self, "publish-request");

  g_signal_emit (self, signals[SIGNAL_SUBSCRIPTION_STATES_CHANGED], 0,
      self->priv->subscribe, self->priv->publish, self->priv->publish_request);
}

void
_tp_contact_set_subscription_states (TpContact *self,
    GValueArray *value_array)
{
  TpSubscriptionState subscribe;
  TpSubscriptionState publish;
  const gchar *publish_request;

  tp_value_array_unpack (value_array, 3,
      &subscribe, &publish, &publish_request);

  contact_set_subscription_states (self, subscribe, publish, publish_request);
}

static void
contacts_changed_cb (TpConnection *connection,
    GHashTable *changes,
    const GArray *removals,
    gpointer user_data,
    GObject *weak_object)
{
  GHashTableIter iter;
  gpointer key, value;
  guint i;

  g_hash_table_iter_init (&iter, changes);
  while (g_hash_table_iter_next (&iter, &key, &value))
    {
      TpHandle handle = GPOINTER_TO_UINT (key);
      TpContact *contact = _tp_connection_lookup_contact (connection, handle);

      if (contact != NULL)
        _tp_contact_set_subscription_states (contact, value);
    }

  for (i = 0; i < removals->len; i++)
    {
      TpHandle handle = g_array_index (removals, TpHandle, i);
      TpContact *contact = _tp_connection_lookup_contact (connection, handle);

      if (contact == NULL)
        continue;

      contact_set_subscription_states (contact, TP_SUBSCRIPTION_STATE_NO,
          TP_SUBSCRIPTION_STATE_NO, NULL);
    }
}

static void
contacts_bind_to_contacts_changed (TpConnection *connection)
{
  if (!connection->priv->tracking_contacts_changed)
    {
      connection->priv->tracking_contacts_changed = TRUE;

      tp_cli_connection_interface_contact_list_connect_to_contacts_changed
        (connection, contacts_changed_cb, NULL, NULL, NULL, NULL);
    }
}

static void
contact_maybe_set_contact_groups (TpContact *self,
    GStrv contact_groups)
{
  gchar **iter;

  if (self == NULL || contact_groups == NULL)
    return;

  self->priv->has_features |= CONTACT_FEATURE_FLAG_CONTACT_GROUPS;

  tp_clear_pointer (&self->priv->contact_groups, g_ptr_array_unref);
  self->priv->contact_groups = g_ptr_array_new_full (
      g_strv_length (contact_groups) + 1, g_free);

  for (iter = contact_groups; *iter != NULL; iter++)
    g_ptr_array_add (self->priv->contact_groups, g_strdup (*iter));
  g_ptr_array_add (self->priv->contact_groups, NULL);

  g_object_notify ((GObject *) self, "contact-groups");
}

static void
contact_groups_changed_cb (TpConnection *connection,
    const GArray *contacts,
    const gchar **added,
    const gchar **removed,
    gpointer user_data,
    GObject *weak_object)
{
  guint i;

  for (i = 0; i < contacts->len; i++)
    {
      TpHandle handle = g_array_index (contacts, TpHandle, i);
      TpContact *contact = _tp_connection_lookup_contact (connection, handle);
      const gchar **iter;
      guint j;

      if (contact == NULL || contact->priv->contact_groups == NULL)
        continue;

      /* Remove the ending NULL */
      g_ptr_array_remove_index_fast (contact->priv->contact_groups,
          contact->priv->contact_groups->len - 1);

      /* Remove old groups */
      for (iter = removed; *iter != NULL; iter++)
        {
          for (j = 0; j < contact->priv->contact_groups->len; j++)
            {
              const gchar *str;

              str = g_ptr_array_index (contact->priv->contact_groups, j);
              if (!tp_strdiff (str, *iter))
                {
                  g_ptr_array_remove_index_fast (contact->priv->contact_groups, j);
                  break;
                }
            }
        }

      /* Add new groups */
      for (iter = added; *iter != NULL; iter++)
        g_ptr_array_add (contact->priv->contact_groups, g_strdup (*iter));

      /* Add back the ending NULL */
      g_ptr_array_add (contact->priv->contact_groups, NULL);

      g_object_notify ((GObject *) contact, "contact-groups");
      g_signal_emit (contact, signals[SIGNAL_CONTACT_GROUPS_CHANGED], 0,
          added, removed);
    }
}

static void
contacts_bind_to_contact_groups_changed (TpConnection *connection)
{
  if (!connection->priv->tracking_contact_groups_changed)
    {
      connection->priv->tracking_contact_groups_changed = TRUE;

      tp_cli_connection_interface_contact_groups_connect_to_groups_changed
        (connection, contact_groups_changed_cb, NULL, NULL, NULL, NULL);
    }
}

static gboolean
contacts_context_supports_iface (ContactsContext *context,
    GQuark iface)
{
  GArray *contact_attribute_interfaces =
      context->connection->priv->contact_attribute_interfaces;
  guint i;

  if (!tp_proxy_has_interface_by_id (context->connection,
        TP_IFACE_QUARK_CONNECTION_INTERFACE_CONTACTS))
    return FALSE;

  if (contact_attribute_interfaces == NULL)
    return FALSE;

  for (i = 0; i < contact_attribute_interfaces->len; i++)
    {
      GQuark q = g_array_index (contact_attribute_interfaces, GQuark, i);

      if (q == iface)
        return TRUE;
    }

  return FALSE;
}

static void
contacts_context_queue_features (ContactsContext *context)
{
  ContactFeatureFlags feature_flags = context->wanted;

  /* Start slow path for requested features that are not in
   * ContactAttributeInterfaces */

  if ((feature_flags & CONTACT_FEATURE_FLAG_ALIAS) != 0 &&
      !contacts_context_supports_iface (context,
        TP_IFACE_QUARK_CONNECTION_INTERFACE_ALIASING) &&
      tp_proxy_has_interface_by_id (context->connection,
        TP_IFACE_QUARK_CONNECTION_INTERFACE_ALIASING))
    {
      g_queue_push_tail (&context->todo, contacts_get_aliases);
    }

  if ((feature_flags & CONTACT_FEATURE_FLAG_PRESENCE) != 0 &&
      !contacts_context_supports_iface (context,
        TP_IFACE_QUARK_CONNECTION_INTERFACE_SIMPLE_PRESENCE))
    {
      if (tp_proxy_has_interface_by_id (context->connection,
            TP_IFACE_QUARK_CONNECTION_INTERFACE_SIMPLE_PRESENCE))
        {
          g_queue_push_tail (&context->todo, contacts_get_simple_presence);
        }
#if 0
      /* FIXME: Before doing this for the first time, we'd need to download
       * from the CM the definition of what each status actually *means* */
      else if (tp_proxy_has_interface_by_id (context->connection,
            TP_IFACE_QUARK_CONNECTION_INTERFACE_PRESENCE))
        {
          g_queue_push_tail (&context->todo, contacts_get_complex_presence);
        }
#endif
    }

  if ((feature_flags & CONTACT_FEATURE_FLAG_AVATAR_TOKEN) != 0 &&
      !contacts_context_supports_iface (context,
        TP_IFACE_QUARK_CONNECTION_INTERFACE_AVATARS) &&
      tp_proxy_has_interface_by_id (context->connection,
        TP_IFACE_QUARK_CONNECTION_INTERFACE_AVATARS))
    {
      g_queue_push_tail (&context->todo, contacts_get_avatar_tokens);
    }

  /* There is no contact attribute for avatar data, always use slow path */
  if ((feature_flags & CONTACT_FEATURE_FLAG_AVATAR_DATA) != 0 &&
      tp_proxy_has_interface_by_id (context->connection,
        TP_IFACE_QUARK_CONNECTION_INTERFACE_AVATARS))
    {
      g_queue_push_tail (&context->todo, contacts_get_avatar_data);
    }

  if ((feature_flags & CONTACT_FEATURE_FLAG_LOCATION) != 0 &&
      !contacts_context_supports_iface (context,
        TP_IFACE_QUARK_CONNECTION_INTERFACE_LOCATION) &&
      tp_proxy_has_interface_by_id (context->connection,
        TP_IFACE_QUARK_CONNECTION_INTERFACE_LOCATION))
    {
      WARNING ("%s supports Location but not Contacts! Where did you find "
          "this CM? TP_CONTACT_FEATURE_LOCATION is not gonna work",
          tp_proxy_get_object_path (context->connection));
    }

  /* Don't implement slow path for ContactCapabilities as Contacts is now
   * mandatory so any CM supporting ContactCapabilities will implement
   * Contacts as well.
   *
   * But if ContactCapabilities is NOT supported, we fallback to connection
   * capabilities.
   * */

  if ((feature_flags & CONTACT_FEATURE_FLAG_CAPABILITIES) != 0 &&
      !tp_proxy_has_interface_by_id (context->connection,
        TP_IFACE_QUARK_CONNECTION_INTERFACE_CONTACT_CAPABILITIES))
    {
      DEBUG ("Connection doesn't support ContactCapabilities; fallback to "
          "connection capabilities");

      g_queue_push_tail (&context->todo, contacts_get_conn_capabilities);
    }

  if ((feature_flags & CONTACT_FEATURE_FLAG_CONTACT_INFO) != 0 &&
      !contacts_context_supports_iface (context,
        TP_IFACE_QUARK_CONNECTION_INTERFACE_CONTACT_INFO) &&
      tp_proxy_has_interface_by_id (context->connection,
        TP_IFACE_QUARK_CONNECTION_INTERFACE_CONTACT_INFO))
    {
      g_queue_push_tail (&context->todo, contacts_get_contact_info);
    }
}

static gboolean
tp_contact_set_attributes (TpContact *contact,
    GHashTable *asv,
    ContactFeatureFlags wanted,
    ContactFeatureFlags getting,
    GError **error)
{
  TpConnection *connection = tp_contact_get_connection (contact);
  const gchar *s;
  gpointer boxed;

  /* Identifier */
  s = tp_asv_get_string (asv, TP_TOKEN_CONNECTION_CONTACT_ID);

  if (s == NULL)
    {
       g_set_error (error, TP_DBUS_ERRORS, TP_DBUS_ERROR_INCONSISTENT,
          "Connection manager %s is broken: contact #%u in the "
          "GetContactAttributes result has no contact-id",
          tp_proxy_get_bus_name (connection), contact->priv->handle);

      return FALSE;
    }

  DEBUG ("#%u: \"%s\"", contact->priv->handle, s);

  {
    GHashTableIter iter;
    gpointer k, v;

    g_hash_table_iter_init (&iter, asv);

    while (g_hash_table_iter_next (&iter, &k, &v))
      {
        gchar *str = g_strdup_value_contents (v);

        DEBUG ("- %s => %s", (const gchar *) k, str);
        g_free (str);
      }
  }

  if (contact->priv->identifier == NULL)
    {
      contact->priv->identifier = g_strdup (s);
    }
  else if (tp_strdiff (contact->priv->identifier, s))
    {
      g_set_error (error, TP_DBUS_ERRORS, TP_DBUS_ERROR_INCONSISTENT,
          "Connection manager %s is broken: contact #%u identifier "
          "changed from %s to %s",
          tp_proxy_get_bus_name (connection), contact->priv->handle,
          contact->priv->identifier, s);

      return FALSE;
    }

  /* Alias */
  if (wanted & CONTACT_FEATURE_FLAG_ALIAS)
    {
      s = tp_asv_get_string (asv,
          TP_TOKEN_CONNECTION_INTERFACE_ALIASING_ALIAS);

      if (s == NULL)
        {
          if (getting & CONTACT_FEATURE_FLAG_ALIAS)
            {
              WARNING ("%s supposedly implements Contacts and Aliasing, but "
                  "omitted " TP_TOKEN_CONNECTION_INTERFACE_ALIASING_ALIAS,
                  tp_proxy_get_object_path (connection));
            }
        }
      else
        {
          contact->priv->has_features |= CONTACT_FEATURE_FLAG_ALIAS;
          g_free (contact->priv->alias);
          contact->priv->alias = g_strdup (s);
          g_object_notify ((GObject *) contact, "alias");
        }
    }

  /* Avatar */
  if (wanted & CONTACT_FEATURE_FLAG_AVATAR_TOKEN)
    {
      s = tp_asv_get_string (asv,
          TP_TOKEN_CONNECTION_INTERFACE_AVATARS_TOKEN);
      contact_set_avatar_token (contact, s, TRUE);
    }

  if (wanted & CONTACT_FEATURE_FLAG_AVATAR_DATA)
    {
      /* There is no attribute for the avatar data, this will set the avatar
       * from cache or start the avatar request if its missing from cache. */
      contact_maybe_update_avatar_data (contact);
    }

  /* Presence */
  if (wanted & CONTACT_FEATURE_FLAG_PRESENCE)
    {
      boxed = tp_asv_get_boxed (asv,
          TP_TOKEN_CONNECTION_INTERFACE_SIMPLE_PRESENCE_PRESENCE,
          TP_STRUCT_TYPE_SIMPLE_PRESENCE);

      if (boxed == NULL)
        {
          if (getting & CONTACT_FEATURE_FLAG_PRESENCE)
            {
              WARNING ("%s supposedly implements Contacts and SimplePresence, "
                  "but omitted the mandatory "
                  TP_TOKEN_CONNECTION_INTERFACE_SIMPLE_PRESENCE_PRESENCE
                  " attribute",
                  tp_proxy_get_object_path (connection));
            }
        }
      else
        {
          contact_maybe_set_simple_presence (contact, boxed);
        }
    }

  /* Location */
  if (wanted & CONTACT_FEATURE_FLAG_LOCATION)
    {
      boxed = tp_asv_get_boxed (asv,
          TP_TOKEN_CONNECTION_INTERFACE_LOCATION_LOCATION,
          TP_HASH_TYPE_LOCATION);
      contact_maybe_set_location (contact, boxed);
    }

  /* Capabilities */
  if (wanted & CONTACT_FEATURE_FLAG_CAPABILITIES)
    {
      boxed = tp_asv_get_boxed (asv,
          TP_TOKEN_CONNECTION_INTERFACE_CONTACT_CAPABILITIES_CAPABILITIES,
          TP_ARRAY_TYPE_REQUESTABLE_CHANNEL_CLASS_LIST);
      contact_maybe_set_capabilities (contact, boxed);
    }

  /* ContactInfo */
  if (wanted & CONTACT_FEATURE_FLAG_CONTACT_INFO)
    {
      boxed = tp_asv_get_boxed (asv,
          TP_TOKEN_CONNECTION_INTERFACE_CONTACT_INFO_INFO,
          TP_ARRAY_TYPE_CONTACT_INFO_FIELD_LIST);
      contact_maybe_set_info (contact, boxed);
    }

  /* ClientTypes */
  if (wanted & CONTACT_FEATURE_FLAG_CLIENT_TYPES)
    {
      boxed = tp_asv_get_boxed (asv,
          TP_TOKEN_CONNECTION_INTERFACE_CLIENT_TYPES_CLIENT_TYPES,
          G_TYPE_STRV);
      contact_maybe_set_client_types (contact, boxed);
    }

  /* ContactList subscription states */
  if (wanted & CONTACT_FEATURE_FLAG_STATES)
    {
      TpSubscriptionState subscribe;
      TpSubscriptionState publish;
      const gchar *publish_request;
      gboolean subscribe_valid = FALSE;
      gboolean publish_valid = FALSE;

      subscribe = tp_asv_get_uint32 (asv,
            TP_TOKEN_CONNECTION_INTERFACE_CONTACT_LIST_SUBSCRIBE,
            &subscribe_valid);
      publish = tp_asv_get_uint32 (asv,
            TP_TOKEN_CONNECTION_INTERFACE_CONTACT_LIST_PUBLISH,
            &publish_valid);
      publish_request = tp_asv_get_string (asv,
            TP_TOKEN_CONNECTION_INTERFACE_CONTACT_LIST_PUBLISH_REQUEST);

      if (subscribe_valid && publish_valid)
        {
          contact_set_subscription_states (contact, subscribe, publish,
              publish_request);
        }
    }

  /* ContactGroups */
  if (wanted & CONTACT_FEATURE_FLAG_CONTACT_GROUPS)
    {
      boxed = tp_asv_get_boxed (asv,
          TP_TOKEN_CONNECTION_INTERFACE_CONTACT_GROUPS_GROUPS,
          G_TYPE_STRV);
      contact_maybe_set_contact_groups (contact, boxed);
    }

  /* ContactBlocking */
  if (wanted & CONTACT_FEATURE_FLAG_CONTACT_BLOCKING)
    {
      gboolean is_blocked, valid;

      is_blocked = tp_asv_get_boolean (asv,
          TP_TOKEN_CONNECTION_INTERFACE_CONTACT_BLOCKING_BLOCKED, &valid);

      if (valid)
        _tp_contact_set_is_blocked (contact, is_blocked);
    }

  return TRUE;
}

static gboolean get_feature_flags (guint n_features,
    const TpContactFeature *features, ContactFeatureFlags *flags);

gboolean
_tp_contact_set_attributes (TpContact *contact,
    GHashTable *asv,
    guint n_features,
    const TpContactFeature *features,
    GError **error)
{
  ContactFeatureFlags feature_flags = 0;

  if (!get_feature_flags (n_features, features, &feature_flags))
    return FALSE;

  return tp_contact_set_attributes (contact, asv, feature_flags,
      0 /* can't know what we expected to get */, error);
}

static void
contacts_got_attributes (TpConnection *connection,
                         GHashTable *attributes,
                         const GError *error,
                         gpointer user_data,
                         GObject *weak_object)
{
  ContactsContext *c = user_data;
  guint i;

  DEBUG ("%p: reply from GetContactAttributes: %s",
      c, (error == NULL ? "OK" : error->message));

  if (error != NULL)
    {
      contacts_context_fail (c, error);
      return;
    }

  i = 0;

  if (c->signature == CB_BY_HANDLE && c->contacts->len == 0)
    {
      while (i < c->handles->len)
        {
          TpHandle handle = g_array_index (c->handles, guint, i);
          GHashTable *asv = g_hash_table_lookup (attributes,
              GUINT_TO_POINTER (handle));

          if (asv == NULL)
            {
              /* not in the hash table => not valid */
              g_array_append_val (c->invalid, handle);
              g_array_remove_index_fast (c->handles, i);
            }
          else
            {
              TpContact *contact = tp_contact_ensure (connection, handle);

              g_ptr_array_add (c->contacts, contact);
              i++;
            }
        }
    }

  g_assert (c->contacts->len == c->handles->len);

  for (i = 0; i < c->handles->len; i++)
    {
      TpContact *contact = g_ptr_array_index (c->contacts, i);
      GHashTable *asv = g_hash_table_lookup (attributes,
          GUINT_TO_POINTER (contact->priv->handle));
      GError *e = NULL;

      if (asv == NULL)
        {
          g_set_error (&e, TP_DBUS_ERRORS, TP_DBUS_ERROR_INCONSISTENT,
              "We hold a ref to handle #%u but it appears to be invalid",
              contact->priv->handle);
        }
      else
        {
          /* set up the contact with its attributes */
          tp_contact_set_attributes (contact, asv, c->wanted, c->getting, &e);
        }

      if (e != NULL)
        {
          contacts_context_fail (c, e);
          g_error_free (e);
          return;
        }
    }

  contacts_context_continue (c);
}

static const gchar **
contacts_bind_to_signals (TpConnection *connection,
    ContactFeatureFlags wanted,
    ContactFeatureFlags *getting)
{
  GArray *contact_attribute_interfaces =
      connection->priv->contact_attribute_interfaces;
  GPtrArray *array;
  guint i;
  guint len = 0;

  if (getting != NULL)
    *getting = 0;

  if (contact_attribute_interfaces != NULL)
      len = contact_attribute_interfaces->len;

  g_assert (tp_proxy_has_interface_by_id (connection,
        TP_IFACE_QUARK_CONNECTION_INTERFACE_CONTACTS));

  array = g_ptr_array_sized_new (len);

  for (i = 0; i < len; i++)
    {
      GQuark q = g_array_index (contact_attribute_interfaces, GQuark, i);

      if (q == TP_IFACE_QUARK_CONNECTION_INTERFACE_ALIASING)
        {
          if ((wanted & CONTACT_FEATURE_FLAG_ALIAS) != 0)
            {
              g_ptr_array_add (array,
                  TP_IFACE_CONNECTION_INTERFACE_ALIASING);
              contacts_bind_to_aliases_changed (connection);

              if (getting != NULL)
                *getting |= CONTACT_FEATURE_FLAG_ALIAS;
            }
        }
      else if (q == TP_IFACE_QUARK_CONNECTION_INTERFACE_AVATARS)
        {
          if ((wanted & CONTACT_FEATURE_FLAG_AVATAR_TOKEN) != 0)
            {
              g_ptr_array_add (array,
                  TP_IFACE_CONNECTION_INTERFACE_AVATARS);
              contacts_bind_to_avatar_updated (connection);

              if (getting != NULL)
                *getting |= CONTACT_FEATURE_FLAG_AVATAR_TOKEN;
            }

          if ((wanted & CONTACT_FEATURE_FLAG_AVATAR_DATA) != 0)
            {
              contacts_bind_to_avatar_retrieved (connection);
            }
        }
      else if (q == TP_IFACE_QUARK_CONNECTION_INTERFACE_SIMPLE_PRESENCE)
        {
          if ((wanted & CONTACT_FEATURE_FLAG_PRESENCE) != 0)
            {
              g_ptr_array_add (array,
                  TP_IFACE_CONNECTION_INTERFACE_SIMPLE_PRESENCE);
              contacts_bind_to_presences_changed (connection);

              if (getting != NULL)
                *getting |= CONTACT_FEATURE_FLAG_PRESENCE;
            }
        }
      else if (q == TP_IFACE_QUARK_CONNECTION_INTERFACE_LOCATION)
        {
          if ((wanted & CONTACT_FEATURE_FLAG_LOCATION) != 0)
            {
              g_ptr_array_add (array,
                  TP_IFACE_CONNECTION_INTERFACE_LOCATION);
              contacts_bind_to_location_updated (connection);

              if (getting != NULL)
                *getting |= CONTACT_FEATURE_FLAG_LOCATION;
            }
        }
      else if (q == TP_IFACE_QUARK_CONNECTION_INTERFACE_CONTACT_CAPABILITIES)
        {
          if ((wanted & CONTACT_FEATURE_FLAG_CAPABILITIES) != 0)
            {
              g_ptr_array_add (array,
                  TP_IFACE_CONNECTION_INTERFACE_CONTACT_CAPABILITIES);
              contacts_bind_to_capabilities_updated (connection);

              if (getting != NULL)
                *getting |= CONTACT_FEATURE_FLAG_CAPABILITIES;
            }
        }
      else if (q == TP_IFACE_QUARK_CONNECTION_INTERFACE_CONTACT_INFO)
        {
          if ((wanted & CONTACT_FEATURE_FLAG_CONTACT_INFO) != 0)
            {
              g_ptr_array_add (array,
                  TP_IFACE_CONNECTION_INTERFACE_CONTACT_INFO);
              contacts_bind_to_contact_info_changed (connection);

              if (getting != NULL)
                *getting |= CONTACT_FEATURE_FLAG_CONTACT_INFO;
            }
        }
      else if (q == TP_IFACE_QUARK_CONNECTION_INTERFACE_CLIENT_TYPES)
        {
          if ((wanted & CONTACT_FEATURE_FLAG_CLIENT_TYPES) != 0)
            {
              g_ptr_array_add (array,
                  TP_IFACE_CONNECTION_INTERFACE_CLIENT_TYPES);
              contacts_bind_to_client_types_updated (connection);

              if (getting != NULL)
                *getting |= CONTACT_FEATURE_FLAG_CLIENT_TYPES;
            }
        }
      else if (q == TP_IFACE_QUARK_CONNECTION_INTERFACE_CONTACT_LIST)
        {
          if ((wanted & CONTACT_FEATURE_FLAG_STATES) != 0)
            {
              g_ptr_array_add (array,
                  TP_IFACE_CONNECTION_INTERFACE_CONTACT_LIST);
              contacts_bind_to_contacts_changed (connection);

              if (getting != NULL)
                *getting |= CONTACT_FEATURE_FLAG_STATES;
            }
        }
      else if (q == TP_IFACE_QUARK_CONNECTION_INTERFACE_CONTACT_GROUPS)
        {
          if ((wanted & CONTACT_FEATURE_FLAG_CONTACT_GROUPS) != 0)
            {
              g_ptr_array_add (array,
                  TP_IFACE_CONNECTION_INTERFACE_CONTACT_GROUPS);
              contacts_bind_to_contact_groups_changed (connection);

              if (getting != NULL)
                *getting |= CONTACT_FEATURE_FLAG_CONTACT_GROUPS;
            }
        }
      else if (q == TP_IFACE_QUARK_CONNECTION_INTERFACE_CONTACT_BLOCKING)
        {
          if ((wanted & CONTACT_FEATURE_FLAG_CONTACT_BLOCKING) != 0)
            {
              GQuark features[] = { TP_CONNECTION_FEATURE_CONTACT_BLOCKING, 0 };

              g_ptr_array_add (array,
                  TP_IFACE_CONNECTION_INTERFACE_CONTACT_BLOCKING);

              /* The BlockedContactsChanged signal is already handled by
               * connection-contact-list.c so we just have to prepare
               * TP_CONNECTION_FEATURE_CONTACT_BLOCKING to make sure it's
               * connected. */
              if (!tp_proxy_is_prepared (connection,
                    TP_CONNECTION_FEATURE_CONTACT_BLOCKING))
                {
                  tp_proxy_prepare_async (connection, features, NULL, NULL);
                }

              if (getting != NULL)
                *getting |= CONTACT_FEATURE_FLAG_CONTACT_BLOCKING;
            }
        }
    }

  g_ptr_array_add (array, NULL);
  return (const gchar **) g_ptr_array_free (array, FALSE);
}

/*
 * The connection must implement Contacts.
 */
const gchar **
_tp_contacts_bind_to_signals (TpConnection *connection,
    guint n_features,
    const TpContactFeature *features)
{
  ContactFeatureFlags feature_flags = 0;

  if (!get_feature_flags (n_features, features, &feature_flags))
    return NULL;

  return contacts_bind_to_signals (connection, feature_flags, NULL);
}

static void
contacts_get_attributes (ContactsContext *context)
{
  const gchar **supported_interfaces;
  guint i;

  /* tp_connection_get_contact_attributes insists that you have at least one
   * handle; skip it if we don't (can only happen if we started from IDs) */
  if (context->handles->len == 0)
    {
      contacts_context_continue (context);
      return;
    }

  supported_interfaces = contacts_bind_to_signals (context->connection,
      context->wanted, &context->getting);

  if (supported_interfaces[0] == NULL &&
      !(context->signature == CB_BY_HANDLE && context->contacts->len == 0) &&
      context->contacts_have_ids)
    {
      /* We're not going to do anything useful: we're not holding/inspecting
       * the handles, and we're not inspecting any extended interfaces
       * either. Skip it. */
      g_free (supported_interfaces);
      contacts_context_continue (context);
      return;
    }

  /* The Hold parameter is only true if we started from handles, and we don't
   * already have all the contacts we need. */
  context->refcount++;
  DEBUG ("calling GetContactAttributes");

  for (i = 0; supported_interfaces[i] != NULL; i++)
    DEBUG ("- %s", supported_interfaces[i]);

  tp_cli_connection_interface_contacts_call_get_contact_attributes (
      context->connection, -1, context->handles, supported_interfaces,
      (context->signature == CB_BY_HANDLE && context->contacts->len == 0),
      contacts_got_attributes,
      context, contacts_context_unref, context->weak_object);
  g_free (supported_interfaces);
}

/*
 * Returns a new GPtrArray of borrowed references to TpContacts,
 * or NULL if any contacts could not be found.
 */
static GPtrArray *
lookup_all_contacts (ContactsContext *context)
{
  GPtrArray *contacts = g_ptr_array_new ();
  guint i;

  for (i = 0; i < context->handles->len; i++)
    {
      TpContact *contact = _tp_connection_lookup_contact (context->connection,
          g_array_index (context->handles, TpHandle, i));
      if (contact != NULL)
        {
          g_ptr_array_add (contacts, contact);
        }
      else
        {
          g_ptr_array_unref (contacts);
          contacts = NULL;
          break;
        }
    }

  return contacts;
}

static gboolean
get_feature_flags (guint n_features,
    const TpContactFeature *features,
    ContactFeatureFlags *flags)
{
  ContactFeatureFlags feature_flags = 0;
  guint i;

  for (i = 0; i < n_features; i++)
    {
      g_return_val_if_fail (features[i] < TP_NUM_CONTACT_FEATURES, FALSE);
      feature_flags |= (1 << features[i]);
    }

  /* Force AVATAR_TOKEN if we have AVATAR_DATA */
  if ((feature_flags & CONTACT_FEATURE_FLAG_AVATAR_DATA) != 0)
    feature_flags |= CONTACT_FEATURE_FLAG_AVATAR_TOKEN;

  *flags = feature_flags;

  return TRUE;
}

static void
contacts_context_remove_common_features (ContactsContext *context)
{
  ContactFeatureFlags minimal_feature_flags = 0xFFFFFFFF;
  guint i;

  context->contacts_have_ids = TRUE;

  for (i = 0; i < context->contacts->len; i++)
    {
      TpContact *contact = g_ptr_array_index (context->contacts, i);

      minimal_feature_flags &= contact->priv->has_features;

      if (contact->priv->identifier == NULL)
        context->contacts_have_ids = FALSE;
    }

  context->wanted &= (~minimal_feature_flags);
}


/**
 * tp_connection_get_contacts_by_handle:
 * @self: A connection, which must have the %TP_CONNECTION_FEATURE_CONNECTED
 *  feature prepared
 * @n_handles: The number of handles in @handles (must be at least 1)
 * @handles: (array length=n_handles) (element-type uint): An array of handles
 *  of type %TP_HANDLE_TYPE_CONTACT representing the desired contacts
 * @n_features: The number of features in @features (may be 0)
 * @features: (array length=n_features) (allow-none) (element-type uint): An array of features that
 *  must be ready for use (if supported) before the callback is called (may
 *  be %NULL if @n_features is 0)
 * @callback: A user callback to call when the contacts are ready
 * @user_data: Data to pass to the callback
 * @destroy: Called to destroy @user_data either after @callback has been
 *  called, or if the operation is cancelled
 * @weak_object: (allow-none): An object to pass to the callback, which will be
 *  weakly referenced; if this object is destroyed, the operation will be
 *  cancelled
 *
 * Create a number of #TpContact objects and make asynchronous method calls
 * to hold their handles and ensure that all the features specified in
 * @features are ready for use (if they are supported at all).
 *
 * It is not an error to put features in @features even if the connection
 * manager doesn't support them - users of this method should have a static
 * list of features they would like to use if possible, and use it for all
 * connection managers.
 *
 * Since: 0.7.18
 * Deprecated: Use tp_simple_client_factory_ensure_contact() instead.
 */
void
tp_connection_get_contacts_by_handle (TpConnection *self,
                                      guint n_handles,
                                      const TpHandle *handles,
                                      guint n_features,
                                      const TpContactFeature *features,
                                      TpConnectionContactsByHandleCb callback,
                                      gpointer user_data,
                                      GDestroyNotify destroy,
                                      GObject *weak_object)
{
  ContactFeatureFlags feature_flags = 0;
  ContactsContext *context;
  GPtrArray *contacts;

  /* As an implementation detail, this method actually starts working slightly
   * before we're officially ready. We use this to get the TpContact for the
   * Connection. */
  g_return_if_fail (self->priv->ready_enough_for_contacts);

  g_return_if_fail (tp_proxy_get_invalidated (self) == NULL);
  g_return_if_fail (n_handles >= 1);
  g_return_if_fail (handles != NULL);
  g_return_if_fail (n_features == 0 || features != NULL);
  g_return_if_fail (callback != NULL);

  if (!get_feature_flags (n_features, features, &feature_flags))
    return;

  context = contacts_context_new (self, n_handles, feature_flags,
      CB_BY_HANDLE, user_data, destroy, weak_object);
  context->callback.by_handle = callback;

  g_array_append_vals (context->handles, handles, n_handles);

  contacts = lookup_all_contacts (context);

  if (contacts != NULL)
    {
      /* We have already held (and possibly inspected) handles, so we can
       * skip that. */

      g_ptr_array_foreach (contacts, (GFunc) g_object_ref, NULL);
      tp_g_ptr_array_extend (context->contacts, contacts);

      contacts_context_remove_common_features (context);

      /* We do need to retrieve any features that aren't there yet, though. */
      if (tp_proxy_has_interface_by_id (self,
            TP_IFACE_QUARK_CONNECTION_INTERFACE_CONTACTS))
        {
          g_queue_push_head (&context->todo, contacts_get_attributes);
        }

      contacts_context_queue_features (context);

      g_idle_add_full (G_PRIORITY_DEFAULT_IDLE,
          contacts_context_idle_continue, context, contacts_context_unref);

      g_ptr_array_unref (contacts);
      return;
    }

  if (tp_proxy_has_interface_by_id (self,
        TP_IFACE_QUARK_CONNECTION_INTERFACE_CONTACTS))
    {
      /* we support the Contacts interface, so we can hold the handles and
       * simultaneously inspect them. After that, we'll fill in any
       * features that are necessary (this becomes a no-op if Contacts
       * will give us everything). */
      g_queue_push_head (&context->todo, contacts_get_attributes);
      contacts_context_queue_features (context);
      g_idle_add_full (G_PRIORITY_DEFAULT_IDLE,
          contacts_context_idle_continue, context, contacts_context_unref);
      return;
    }

  /* if we haven't already returned, we're on the slow path */
  DEBUG ("slow path");

  /* Before we return anything we'll want to inspect the handles */
  g_queue_push_head (&context->todo, contacts_inspect);

  /* After that we'll get the features */
  contacts_context_queue_features (context);

  G_GNUC_BEGIN_IGNORE_DEPRECATIONS
  /* but first, we need to hold onto them */
  tp_connection_hold_handles (self, -1,
      TP_HANDLE_TYPE_CONTACT, n_handles, handles,
      contacts_held_handles, context, contacts_context_unref, weak_object);
  G_GNUC_END_IGNORE_DEPRECATIONS
}


/**
 * tp_connection_upgrade_contacts:
 * @self: A connection, which must have the %TP_CONNECTION_FEATURE_CONNECTED
 *  feature prepared
 * @n_contacts: The number of contacts in @contacts (must be at least 1)
 * @contacts: (array length=n_contacts): An array of #TpContact objects
 *  associated with @self
 * @n_features: The number of features in @features (must be at least 1)
 * @features: (array length=n_features): An array of features that must be
 *  ready for use (if supported) before the callback is called
 * @callback: A user callback to call when the contacts are ready
 * @user_data: Data to pass to the callback
 * @destroy: Called to destroy @user_data either after @callback has been
 *  called, or if the operation is cancelled
 * @weak_object: (allow-none): An object to pass to the callback, which will be
 *  weakly referenced; if this object is destroyed, the operation will be
 *  cancelled
 *
 * Given several #TpContact objects, make asynchronous method calls
 * ensure that all the features specified in @features are ready for use
 * (if they are supported at all).
 *
 * It is not an error to put features in @features even if the connection
 * manager doesn't support them - users of this method should have a static
 * list of features they would like to use if possible, and use it for all
 * connection managers.
 *
 * Since: 0.7.18
 * Deprecated: Use tp_connection_upgrade_contacts_async() instead.
 */
void
tp_connection_upgrade_contacts (TpConnection *self,
                                guint n_contacts,
                                TpContact * const *contacts,
                                guint n_features,
                                const TpContactFeature *features,
                                TpConnectionUpgradeContactsCb callback,
                                gpointer user_data,
                                GDestroyNotify destroy,
                                GObject *weak_object)
{
  ContactFeatureFlags feature_flags = 0;
  ContactsContext *context;
  guint i;

  /* As an implementation detail, this method actually starts working slightly
   * before we're officially ready. We use this to get the TpContact for the
   * Connection. */
  g_return_if_fail (self->priv->ready_enough_for_contacts);
  g_return_if_fail (n_contacts >= 1);
  g_return_if_fail (contacts != NULL);
  g_return_if_fail (n_features == 0 || features != NULL);
  g_return_if_fail (callback != NULL);

  for (i = 0; i < n_contacts; i++)
    {
      g_return_if_fail (contacts[i]->priv->connection == self);
      g_return_if_fail (contacts[i]->priv->identifier != NULL);
    }

  if (!get_feature_flags (n_features, features, &feature_flags))
    return;

  context = contacts_context_new (self, n_contacts, feature_flags,
      CB_UPGRADE, user_data, destroy, weak_object);
  context->callback.upgrade = callback;

  for (i = 0; i < n_contacts; i++)
    {
      g_ptr_array_add (context->contacts, g_object_ref (contacts[i]));
      g_array_append_val (context->handles, contacts[i]->priv->handle);
    }

  g_assert (context->handles->len == n_contacts);

  contacts_context_remove_common_features (context);

  if (tp_proxy_has_interface_by_id (self,
        TP_IFACE_QUARK_CONNECTION_INTERFACE_CONTACTS))
    {
      g_queue_push_head (&context->todo, contacts_get_attributes);
    }

  contacts_context_queue_features (context);

  /* use an idle to make sure the callback is called after we return,
   * even if all the contacts actually have all the features, just to be
   * consistent */
  g_idle_add_full (G_PRIORITY_DEFAULT_IDLE,
      contacts_context_idle_continue, context, contacts_context_unref);
}


static void
contacts_requested_one_handle (TpConnection *connection,
                               TpHandleType handle_type,
                               guint n_handles,
                               const TpHandle *handles,
                               const gchar * const *ids,
                               const GError *error,
                               gpointer user_data,
                               GObject *weak_object)
{
  ContactsContext *c = user_data;

  if (error == NULL)
    {
      TpContact *contact;

      g_assert (handle_type == TP_HANDLE_TYPE_CONTACT);
      /* -1 because NULL terminator is explicit */
      g_assert (c->next_index < c->request_ids->len - 1);

      g_assert (n_handles == 1);
      g_assert (handles[0] != 0);

      contact = tp_contact_ensure (connection, handles[0]);
      g_array_append_val (c->handles, handles[0]);
      g_ptr_array_add (c->contacts, contact);
      c->next_index++;
    }
  else if (error->domain == TP_ERROR &&
      (error->code == TP_ERROR_INVALID_HANDLE ||
       error->code == TP_ERROR_NOT_AVAILABLE ||
       error->code == TP_ERROR_INVALID_ARGUMENT))
    {
      g_hash_table_insert (c->request_errors,
          g_ptr_array_index (c->request_ids, c->next_index),
          g_error_copy (error));
      /* shift the rest of the IDs down one and do not increment next_index */
      g_ptr_array_remove_index (c->request_ids, c->next_index);
    }
  else
    {
      contacts_context_fail (c, error);
      return;
    }

  contacts_context_continue (c);
}


static void
contacts_request_one_handle (ContactsContext *c)
{
  const gchar *ids[] = { NULL, NULL };

  ids[0] = g_ptr_array_index (c->request_ids, c->next_index);
  g_assert (ids[0] != NULL);

  G_GNUC_BEGIN_IGNORE_DEPRECATIONS
  c->refcount++;
  tp_connection_request_handles (c->connection, -1,
      TP_HANDLE_TYPE_CONTACT, ids,
      contacts_requested_one_handle, c, contacts_context_unref,
      c->weak_object);
  G_GNUC_END_IGNORE_DEPRECATIONS
}


static void
contacts_requested_handles (TpConnection *connection,
                            TpHandleType handle_type,
                            guint n_handles,
                            const TpHandle *handles,
                            const gchar * const *ids,
                            const GError *error,
                            gpointer user_data,
                            GObject *weak_object)
{
  ContactsContext *c = user_data;

  g_assert (handle_type == TP_HANDLE_TYPE_CONTACT);
  g_assert (weak_object == c->weak_object);

  if (error == NULL)
    {
      guint i;

      for (i = 0; i < n_handles; i++)
        {
          TpContact *contact = tp_contact_ensure (connection, handles[i]);

          g_array_append_val (c->handles, handles[i]);
          g_ptr_array_add (c->contacts, contact);
        }
    }
  else if (error->domain == TP_ERROR &&
      (error->code == TP_ERROR_INVALID_HANDLE ||
       error->code == TP_ERROR_NOT_AVAILABLE ||
       error->code == TP_ERROR_INVALID_ARGUMENT))
    {
      /* One of the strings is bad. We don't know which, so split them. */
      guint i;

      DEBUG ("A handle was bad, trying to recover: %s %u: %s",
          g_quark_to_string (error->domain), error->code, error->message);

      /* -1 because NULL terminator is explicit */
      for (i = 0; i < c->request_ids->len - 1; i++)
        {
          g_queue_push_head (&c->todo, contacts_request_one_handle);
        }

      g_assert (c->next_index == 0);
    }
  else
    {
      DEBUG ("RequestHandles failed: %s %u: %s",
          g_quark_to_string (error->domain), error->code, error->message);
      contacts_context_fail (c, error);
      return;
    }

  contacts_context_continue (c);
}


/**
 * tp_connection_get_contacts_by_id:
 * @self: A connection, which must have the %TP_CONNECTION_FEATURE_CONNECTED
 *  feature prepared
 * @n_ids: The number of IDs in @ids (must be at least 1)
 * @ids: (array length=n_ids) (transfer none): An array of strings representing
 *  the desired contacts by their
 *  identifiers in the IM protocol (XMPP JIDs, SIP URIs, MSN Passports,
 *  AOL screen-names etc.)
 * @n_features: The number of features in @features (may be 0)
 * @features: (array length=n_features) (allow-none): An array of features
 *  that must be ready for use (if supported)
 *  before the callback is called (may be %NULL if @n_features is 0)
 * @callback: A user callback to call when the contacts are ready
 * @user_data: Data to pass to the callback
 * @destroy: Called to destroy @user_data either after @callback has been
 *  called, or if the operation is cancelled
 * @weak_object: (allow-none): An object to pass to the callback, which will
 *  be weakly referenced; if this object is destroyed, the operation will be
 *  cancelled
 *
 * Create a number of #TpContact objects and make asynchronous method calls
 * to obtain their handles and ensure that all the features specified in
 * @features are ready for use (if they are supported at all).
 *
 * It is not an error to put features in @features even if the connection
 * manager doesn't support them - users of this method should have a static
 * list of features they would like to use if possible, and use it for all
 * connection managers.
 *
 * Since: 0.7.18
 * Deprecated: Use tp_connection_dup_contact_by_id_async() instead.
 */
void
tp_connection_get_contacts_by_id (TpConnection *self,
                                  guint n_ids,
                                  const gchar * const *ids,
                                  guint n_features,
                                  const TpContactFeature *features,
                                  TpConnectionContactsByIdCb callback,
                                  gpointer user_data,
                                  GDestroyNotify destroy,
                                  GObject *weak_object)
{
  ContactFeatureFlags feature_flags = 0;
  ContactsContext *context;
  guint i;

  g_return_if_fail (tp_proxy_is_prepared (self,
        TP_CONNECTION_FEATURE_CONNECTED));
  g_return_if_fail (n_ids >= 1);
  g_return_if_fail (ids != NULL);
  g_return_if_fail (ids[0] != NULL);
  g_return_if_fail (n_features == 0 || features != NULL);
  g_return_if_fail (callback != NULL);

  if (!get_feature_flags (n_features, features, &feature_flags))
    return;

  context = contacts_context_new (self, n_ids, feature_flags,
      CB_BY_ID, user_data, destroy, weak_object);
  context->callback.by_id = callback;
  context->request_errors = g_hash_table_new_full (g_str_hash, g_str_equal,
      g_free, (GDestroyNotify) g_error_free);

  context->request_ids = g_ptr_array_sized_new (n_ids);

  for (i = 0; i < n_ids; i++)
    {
      g_return_if_fail (ids[i] != NULL);
      g_ptr_array_add (context->request_ids, g_strdup (ids[i]));
    }

  g_ptr_array_add (context->request_ids, NULL);

  /* set up the queue of feature introspection */

  if (tp_proxy_has_interface_by_id (self,
        TP_IFACE_QUARK_CONNECTION_INTERFACE_CONTACTS))
    {
      g_queue_push_head (&context->todo, contacts_get_attributes);
    }
  else
    {
      g_queue_push_head (&context->todo, contacts_inspect);
    }

  contacts_context_queue_features (context);

  G_GNUC_BEGIN_IGNORE_DEPRECATIONS
  /* but first, we need to get the handles in the first place */
  tp_connection_request_handles (self, -1,
      TP_HANDLE_TYPE_CONTACT,
      (const gchar * const *) context->request_ids->pdata,
      contacts_requested_handles, context, contacts_context_unref,
      weak_object);
  G_GNUC_END_IGNORE_DEPRECATIONS
}

static void
got_contact_by_id_fallback_cb (TpConnection *self,
    guint n_contacts,
    TpContact * const *contacts,
    const gchar * const *requested_ids,
    GHashTable *failed_id_errors,
    const GError *error,
    gpointer user_data,
    GObject *weak_object)
{
  const gchar *id = user_data;
  GSimpleAsyncResult *result = (GSimpleAsyncResult *) weak_object;
  GError *e = NULL;

  if (error != NULL)
    {
      g_simple_async_result_set_from_error (result, error);
    }
  else if (g_hash_table_size (failed_id_errors) > 0)
    {
      e = g_hash_table_lookup (failed_id_errors, id);

      if (e == NULL)
        {
          g_set_error (&e, TP_DBUS_ERRORS, TP_DBUS_ERROR_INCONSISTENT,
              "We requested 1 id, and got an error for another id - Broken CM");
          g_simple_async_result_take_error (result, e);
        }
      else
        {
          g_simple_async_result_set_from_error (result, e);
        }
    }
  else if (n_contacts != 1 || contacts[0] == NULL)
    {
      g_set_error (&e, TP_DBUS_ERRORS, TP_DBUS_ERROR_INCONSISTENT,
          "We requested 1 id, but no contacts and no error - Broken CM");
      g_simple_async_result_take_error (result, e);
    }
  else
    {
      g_simple_async_result_set_op_res_gpointer (result,
          g_object_ref (contacts[0]), g_object_unref);
    }

  g_simple_async_result_complete_in_idle (result);
  g_object_unref (result);
}

/**
 * tp_connection_dup_contact_by_id_async:
 * @self: A connection, which must have the %TP_CONNECTION_FEATURE_CONNECTED
 *  feature prepared
 * @id: A strings representing the desired contact by its
 *  identifier in the IM protocol (an XMPP JID, SIP URI, MSN Passport,
 *  AOL screen-name etc.)
 * @n_features: The number of features in @features (may be 0)
 * @features: (array length=n_features) (allow-none): An array of features
 *  that must be ready for use (if supported)
 *  before the callback is called (may be %NULL if @n_features is 0)
 * @callback: A user callback to call when the contact is ready
 * @user_data: Data to pass to the callback
 *
 * Create a #TpContact object and make any asynchronous method calls necessary
 * to ensure that all the features specified in @features are ready for use
 * (if they are supported at all).
 *
 * It is not an error to put features in @features even if the connection
 * manager doesn't support them - users of this method should have a static
 * list of features they would like to use if possible, and use it for all
 * connection managers.
 *
 * Since: 0.19.0
 */
void
tp_connection_dup_contact_by_id_async (TpConnection *self,
    const gchar *id,
    guint n_features,
    const TpContactFeature *features,
    GAsyncReadyCallback callback,
    gpointer user_data)
{
  GSimpleAsyncResult *result;

  result = g_simple_async_result_new ((GObject *) self, callback, user_data,
      tp_connection_dup_contact_by_id_async);

  G_GNUC_BEGIN_IGNORE_DEPRECATIONS
  tp_connection_get_contacts_by_id (self,
      1, &id,
      n_features, features,
      got_contact_by_id_fallback_cb,
      g_strdup (id), g_free, G_OBJECT (result));
  G_GNUC_END_IGNORE_DEPRECATIONS
}

/**
 * tp_connection_dup_contact_by_id_finish:
 * @self: a #TpConnection
 * @result: a #GAsyncResult
 * @error: a #GError to fill
 *
 * Finishes tp_connection_dup_contact_by_id_async().
 *
 * Returns: (transfer full): a #TpContact or %NULL on error.
 * Since: 0.19.0
 */
TpContact *
tp_connection_dup_contact_by_id_finish (TpConnection *self,
    GAsyncResult *result,
    GError **error)
{
  _tp_implement_finish_return_copy_pointer (self,
      tp_connection_dup_contact_by_id_async, g_object_ref);
}

static void
upgrade_contacts_fallback_cb (TpConnection *connection,
    guint n_contacts,
    TpContact * const *contacts,
    const GError *error,
    gpointer user_data,
    GObject *weak_object)
{
  GSimpleAsyncResult *result = user_data;
  GPtrArray *contacts_array;
  guint i;

  contacts_array = g_ptr_array_new_full (n_contacts, g_object_unref);
  for (i = 0; i < n_contacts; i++)
    g_ptr_array_add (contacts_array, g_object_ref (contacts[i]));

  g_simple_async_result_set_op_res_gpointer (result, contacts_array,
      (GDestroyNotify) g_ptr_array_unref);

  if (error != NULL)
    g_simple_async_result_set_from_error (result, error);

  g_simple_async_result_complete_in_idle (result);
}

/**
 * tp_connection_upgrade_contacts_async:
 * @self: A connection, which must have the %TP_CONNECTION_FEATURE_CONNECTED
 *  feature prepared
 * @n_contacts: The number of contacts in @contacts (must be at least 1)
 * @contacts: (array length=n_contacts): An array of #TpContact objects
 *  associated with @self
 * @n_features: The number of features in @features (must be at least 1)
 * @features: (array length=n_features): An array of features that must be
 *  ready for use (if supported) before the callback is called
 * @callback: A user callback to call when the contacts are ready
 * @user_data: Data to pass to the callback
 *
 * Given several #TpContact objects, make asynchronous method calls
 * ensure that all the features specified in @features are ready for use
 * (if they are supported at all).
 *
 * It is not an error to put features in @features even if the connection
 * manager doesn't support them - users of this method should have a static
 * list of features they would like to use if possible, and use it for all
 * connection managers.
 *
 * Since: 0.19.0
 */
void
tp_connection_upgrade_contacts_async (TpConnection *self,
    guint n_contacts,
    TpContact * const *contacts,
    guint n_features,
    const TpContactFeature *features,
    GAsyncReadyCallback callback,
    gpointer user_data)
{
  GSimpleAsyncResult *result;

  result = g_simple_async_result_new ((GObject *) self, callback, user_data,
      tp_connection_upgrade_contacts_async);

  G_GNUC_BEGIN_IGNORE_DEPRECATIONS
  tp_connection_upgrade_contacts (self,
      n_contacts, contacts,
      n_features, features,
      upgrade_contacts_fallback_cb,
      result, g_object_unref, NULL);
  G_GNUC_END_IGNORE_DEPRECATIONS
}

/**
 * tp_connection_upgrade_contacts_finish:
 * @self: a #TpConnection
 * @result: a #GAsyncResult
 * @contacts: (element-type TelepathyGLib.Contact) (transfer container) (out) (allow-none):
 *  a location to set a #GPtrArray of upgraded #TpContact, or %NULL.
 * @error: a #GError to fill
 *
 * Finishes tp_connection_upgrade_contacts_async().
 *
 * Returns: %TRUE on success, %FALSE otherwise.
 * Since: 0.19.0
 */
gboolean
tp_connection_upgrade_contacts_finish (TpConnection *self,
    GAsyncResult *result,
    GPtrArray **contacts,
    GError **error)
{
  _tp_implement_finish_copy_pointer (self,
      tp_connection_upgrade_contacts_async, g_ptr_array_ref, contacts);
}

void
_tp_contact_set_is_blocked (TpContact *self,
    gboolean is_blocked)
{
  if (self == NULL)
    return;

  self->priv->has_features |= CONTACT_FEATURE_FLAG_CONTACT_BLOCKING;

  if (self->priv->is_blocked == is_blocked)
    return;

  self->priv->is_blocked = is_blocked;

  g_object_notify ((GObject *) self, "is-blocked");
}

/**
 * tp_contact_is_blocked:
 * @self: a #TpContact
 *
 * <!-- -->

 * Returns: the value of #TpContact:is-blocked.
 *
 * Since: 0.17.0
 */
gboolean
tp_contact_is_blocked (TpContact *self)
{
  g_return_val_if_fail (TP_IS_CONTACT (self), FALSE);

  return self->priv->is_blocked;
}<|MERGE_RESOLUTION|>--- conflicted
+++ resolved
@@ -2855,34 +2855,19 @@
   WriteAvatarData *avatar_data = user_data;
   GFile *file = G_FILE (source_object);
   TpContact *self;
-<<<<<<< HEAD
   gchar *path = g_file_get_path (file);
-=======
-  gchar *path;
->>>>>>> 86db955e
 
   g_assert (file == avatar_data->mime_file);
 
-  path = g_file_get_path (file);
   if (!g_file_replace_contents_finish (file, res, NULL, &error))
     {
-<<<<<<< HEAD
       DEBUG ("Failed to store MIME type in cache (%s): %s", path,
           error->message);
-=======
-      DEBUG ("Failed to store MIME type in cache (%s): %s",
-          path, error->message);
->>>>>>> 86db955e
       g_clear_error (&error);
     }
   else
     {
-<<<<<<< HEAD
       DEBUG ("Contact avatar MIME type stored in cache: %s", path);
-=======
-      DEBUG ("Contact avatar MIME type stored in cache: %s",
-          path);
->>>>>>> 86db955e
     }
 
   g_free (path);
@@ -2922,7 +2907,6 @@
     }
 
   write_avatar_data_free (avatar_data);
-  g_free (path);
 }
 
 static void
