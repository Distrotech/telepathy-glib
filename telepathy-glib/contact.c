/* Object representing a Telepathy contact
 *
 * Copyright (C) 2008 Collabora Ltd. <http://www.collabora.co.uk/>
 * Copyright (C) 2008 Nokia Corporation
 *
 * This library is free software; you can redistribute it and/or
 * modify it under the terms of the GNU Lesser General Public
 * License as published by the Free Software Foundation; either
 * version 2.1 of the License, or (at your option) any later version.
 *
 * This library is distributed in the hope that it will be useful,
 * but WITHOUT ANY WARRANTY; without even the implied warranty of
 * MERCHANTABILITY or FITNESS FOR A PARTICULAR PURPOSE.  See the GNU
 * Lesser General Public License for more details.
 *
 * You should have received a copy of the GNU Lesser General Public
 * License along with this library; if not, write to the Free Software
 * Foundation, Inc., 51 Franklin St, Fifth Floor, Boston, MA  02110-1301  USA
 */

#include "config.h"

#include <telepathy-glib/contact.h>

#include <errno.h>
#include <string.h>

#include <telepathy-glib/capabilities-internal.h>
#include <telepathy-glib/cli-connection.h>
#include <telepathy-glib/dbus.h>
#include <telepathy-glib/gtypes.h>
#include <telepathy-glib/interfaces.h>
#include <telepathy-glib/util.h>

#define DEBUG_FLAG TP_DEBUG_CONTACTS
#include "telepathy-glib/base-contact-list-internal.h"
#include "telepathy-glib/connection-contact-list.h"
#include "telepathy-glib/connection-internal.h"
#include "telepathy-glib/contact-internal.h"
#include "telepathy-glib/debug-internal.h"
#include "telepathy-glib/util-internal.h"

/**
 * SECTION:contact
 * @title: TpContact
 * @short_description: object representing a contact
 * @see_also: #TpConnection
 *
 * #TpContact objects represent the contacts on a particular #TpConnection.
 *
 * Since: 0.7.18
 */

/**
 * TpContact:
 *
 * An object representing a contact on a #TpConnection.
 *
 * Contact objects support tracking a number of attributes of contacts, as
 * described by the contact feature #GQuark<!-- -->s. Features can be specified when
 * instantiating contact objects (with tp_connection_get_contacts_by_id() or
 * tp_connection_get_contacts_by_handle()), or added to an existing contact
 * object with tp_connection_upgrade_contacts(). For example, a client wishing
 * to keep track of a contact's alias would set #TP_CONTACT_FEATURE_ALIAS, and
 * then listen for the "notify::alias" signal, emitted whenever the
 * #TpContact:alias property changes.
 *
 * Note that releasing a #TpContact object might release handle references
 * held by calling tp_cli_connection_call_request_handles(),
 * tp_cli_connection_call_hold_handles() or
 * tp_cli_connection_interface_contacts_call_get_contact_attributes()
 * directly.
 * Those functions should be avoided in favour of using #TpContact,
 * tp_connection_hold_handles(), tp_connection_request_handles() and
 * tp_connection_get_contact_attributes().
 *
 * Since: 0.7.18
 */

struct _TpContactClass {
    /*<private>*/
    GObjectClass parent_class;
};

struct _TpContact {
    /*<private>*/
    GObject parent;
    TpContactPrivate *priv;
};

/**
 * TP_CONTACT_FEATURE_ALIAS:
 *
 * Expands to a call to a function that returns a #GQuark representing the
 * "alias" feature.
 *
 * When this feature is prepared, the contact's alias has been retrieved.
 * In particular, the #TpContact:alias property has been set.
 *
 * Since: 0.UNRELEASED
 */

GQuark
tp_contact_get_feature_quark_alias (void)
{
  return g_quark_from_static_string ("tp-contact-feature-alias");
}

/**
 * TP_CONTACT_FEATURE_AVATAR_TOKEN:
 *
 * Expands to a call to a function that returns a #GQuark representing the
 * "avatar token" feature.
 *
 * When this feature is prepared, the contact's avatar token has been
 * retrieved.  In particular, the #TpContact:avatar-token property has
 * been set.
 *
 * Since: 0.19.0
 */

GQuark
tp_contact_get_feature_quark_avatar_token (void)
{
  return g_quark_from_static_string ("tp-contact-feature-avatar-token");
}

/**
 * TP_CONTACT_FEATURE_PRESENCE:
 *
 * Expands to a call to a function that returns a #GQuark representing the
 * "presence" feature.
 *
 * When this feature is prepared, the contact's presence has been
 * retrieved.  In particular, the #TpContact:presence-type,
 * #TpContact:presence-status, and #TpContact:presence-message
 * properties have been set.
 *
 * Since: 0.UNRELEASED
 */

GQuark
tp_contact_get_feature_quark_presence (void)
{
  return g_quark_from_static_string ("tp-contact-feature-presence");
}

/**
 * TP_CONTACT_FEATURE_LOCATION:
 *
 * Expands to a call to a function that returns a #GQuark representing the
 * "location" feature.
 *
 * When this feature is prepared, the contact's location has been
 * retrieved.  In particular, the #TpContact:location property has
 * been set.
 *
 * Since: 0.UNRELEASED
 */

GQuark
tp_contact_get_feature_quark_location (void)
{
  return g_quark_from_static_string ("tp-contact-feature-location");
}

/**
 * TP_CONTACT_FEATURE_CAPABILITIES:
 *
 * Expands to a call to a function that returns a #GQuark representing the
 * "capabilities" feature.
 *
 * When this feature is prepared, the contact's capabilities have been
 * retrieved. In particular, the #TpContact:capabilities property has
 * been set.
 *
 * Since: 0.UNRELEASED
 */

GQuark
tp_contact_get_feature_quark_capabilities (void)
{
  return g_quark_from_static_string ("tp-contact-feature-capabilities");
}

/**
 * TP_CONTACT_FEATURE_AVATAR_DATA:
 *
 * Expands to a call to a function that returns a #GQuark representing
 * the "avatar data" feature.
 *
 * When this feature is prepared, the contact's avatar has been
 * retrieved. In particular, the #TpContact:avatar-file property has
 * been set.
 *
 * This feature also implies the %TP_CONTACT_FEATURE_AVATAR_TOKEN.
 *
 * Since: 0.UNRELEASED
 */

GQuark
tp_contact_get_feature_quark_avatar_data (void)
{
  return g_quark_from_static_string ("tp-contact-feature-avatar-data");
}

/**
 * TP_CONTACT_FEATURE_CONTACT_INFO:
 *
 * Expands to a call to a function that returns a #GQuark representing
 * the "contact info" feature.
 *
 * When this feature is prepared, the contact's contact info has been
 * retrieved. In particular, the #TpContact:contact-info property has
 * been set.
 *
 * Since: 0.UNRELEASED
 */

GQuark
tp_contact_get_feature_quark_contact_info (void)
{
  return g_quark_from_static_string ("tp-contact-feature-contact-info");
}

/**
 * TP_CONTACT_FEATURE_CLIENT_TYPES:
 *
 * Expands to a call to a function that returns a #GQuark representing
 * the "client types" feature.
 *
 * When this feature is prepared, the contact's client types have been
 * retrieved. In particular, the #TpContact:client-types property has
 * been set.
 *
 * Since: 0.UNRELEASED
 */

GQuark
tp_contact_get_feature_quark_client_types (void)
{
  return g_quark_from_static_string ("tp-contact-feature-client-types");
}

/**
 * TP_CONTACT_FEATURE_SUBSCRIPTION_STATES:
 *
 * Expands to a call to a function that returns a #GQuark representing
 * the "subscription states" feature.
 *
 * When this feature is prepared, the contact's subscription states
 * have been retrieved. In particular, the #TpContact:subscribe-state,
 * #TpContact:publish-request, and #TpContact:publish-state properties
 * have been set.
 *
 * This feature requires a Connection implementing the
 * %TP_IFACE_CONNECTION_INTERFACE_CONTACT_LIST interface.
 *
 * Since: 0.UNRELEASED
 */

GQuark
tp_contact_get_feature_quark_subscription_states (void)
{
  return g_quark_from_static_string ("tp-contact-feature-subscription-states");
}

/**
 * TP_CONTACT_FEATURE_CONTACT_GROUPS:
 *
 * Expands to a call to a function that returns a #GQuark representing the
 * "contact groups" feature.
 *
 * When this feature is prepared, the contact's contact groups have
 * been retrieved. In particular, the #TpContact:contact-groups
 * property has been set.
 *
 * This feature requires a Connection implementing the
 * %TP_IFACE_CONNECTION_INTERFACE_CONTACT_GROUPS interface.
 *
 * Since: 0.UNRELEASED
 */

GQuark
tp_contact_get_feature_quark_contact_groups (void)
{
  return g_quark_from_static_string ("tp-contact-feature-contact-groups");
}

/**
 * TP_CONTACT_FEATURE_CONTACT_BLOCKING:
 *
 * Expands to a call to a function that returns a #GQuark representing
 * the "contact blocking" feature.
 *
 * When this feature is prepared, the contact's blocking state have
 * been retrieved. In particular, the #TpContact:is-blocked property
 * has been set.
 *
 * This feature requires a Connection implementing the
 * %TP_IFACE_CONNECTION_INTERFACE_CONTACT_BLOCKING interface.
 *
 * Since: 0.UNRELEASED
 */

GQuark
tp_contact_get_feature_quark_contact_blocking (void)
{
  return g_quark_from_static_string ("tp-contact-feature-contact-blocking");
}

G_DEFINE_TYPE (TpContact, tp_contact, G_TYPE_OBJECT)


enum {
    PROP_CONNECTION = 1,
    PROP_HANDLE,
    PROP_IDENTIFIER,
    PROP_ALIAS,
    PROP_AVATAR_TOKEN,
    PROP_AVATAR_FILE,
    PROP_AVATAR_MIME_TYPE,
    PROP_PRESENCE_TYPE,
    PROP_PRESENCE_STATUS,
    PROP_PRESENCE_MESSAGE,
    PROP_LOCATION,
    PROP_CAPABILITIES,
    PROP_CONTACT_INFO,
    PROP_CLIENT_TYPES,
    PROP_SUBSCRIBE_STATE,
    PROP_PUBLISH_STATE,
    PROP_PUBLISH_REQUEST,
    PROP_CONTACT_GROUPS,
    PROP_IS_BLOCKED,
    N_PROPS
};

enum {
    SIGNAL_PRESENCE_CHANGED,
    SIGNAL_SUBSCRIPTION_STATES_CHANGED,
    SIGNAL_CONTACT_GROUPS_CHANGED,
    N_SIGNALS
};

static guint signals[N_SIGNALS] = {0};

static GQuark const no_quarks[] = { 0 };

/* The API allows for more than 32 features, but this implementation does
 * not. We can easily expand this later. */
typedef enum {
    CONTACT_FEATURE_FLAG_ALIAS = 1 << 1,
    CONTACT_FEATURE_FLAG_AVATAR_TOKEN = 1 << 2,
    CONTACT_FEATURE_FLAG_PRESENCE = 1 << 3,
    CONTACT_FEATURE_FLAG_LOCATION = 1 << 4,
    CONTACT_FEATURE_FLAG_CAPABILITIES = 1 << 5,
    CONTACT_FEATURE_FLAG_AVATAR_DATA = 1 << 6,
    CONTACT_FEATURE_FLAG_CONTACT_INFO = 1 << 7,
    CONTACT_FEATURE_FLAG_CLIENT_TYPES = 1 << 8,
    CONTACT_FEATURE_FLAG_STATES = 1 << 9,
    CONTACT_FEATURE_FLAG_CONTACT_GROUPS = 1 << 10,
    CONTACT_FEATURE_FLAG_CONTACT_BLOCKING = 1 << 11,
} ContactFeatureFlags;

struct _TpContactPrivate {
    /* basics */
    TpConnection *connection;
    TpHandle handle;
    gchar *identifier;
    ContactFeatureFlags has_features;

    /* aliasing */
    gchar *alias;

    /* avatars */
    gchar *avatar_token;
    GFile *avatar_file;
    gchar *avatar_mime_type;

    /* presence */
    TpConnectionPresenceType presence_type;
    gchar *presence_status;
    gchar *presence_message;

    /* location */
    GHashTable *location;

    /* client types */
    gchar **client_types;

    /* capabilities */
    TpCapabilities *capabilities;

    /* a list of TpContactInfoField */
    GList *contact_info;

    /* Subscribe/Publish states */
    TpSubscriptionState subscribe;
    TpSubscriptionState publish;
    gchar *publish_request;

    /* ContactGroups */
    /* array of dupped strings */
    GPtrArray *contact_groups;

    /* ContactBlocking */
    gboolean is_blocked;
};


/**
 * tp_contact_get_account:
 * @self: a contact
 *
 * Return the #TpAccount of @self's #TpContact:connection.
 * See tp_connection_get_account() for details.
 *
 * Returns: (transfer none): a borrowed reference to @self's account
 *  (it must be referenced with g_object_ref if it must remain valid
 *  longer than the contact)
 *
 * Since: 0.19.0
 */
TpAccount *
tp_contact_get_account (TpContact *self)
{
  g_return_val_if_fail (TP_IS_CONTACT (self), NULL);

  return tp_connection_get_account (self->priv->connection);
}

/**
 * tp_contact_get_connection:
 * @self: a contact
 *
 * <!-- nothing more to say -->
 *
 * Returns: (transfer none): a borrowed reference to the #TpContact:connection
 *  (it must be referenced with g_object_ref if it must remain valid
 *  longer than the contact)
 *
 * Since: 0.7.18
 */
TpConnection *
tp_contact_get_connection (TpContact *self)
{
  g_return_val_if_fail (self != NULL, 0);

  return self->priv->connection;
}

/**
 * tp_contact_get_handle:
 * @self: a contact
 *
 * Return the contact's handle, which is of type %TP_HANDLE_TYPE_CONTACT,
 * or 0 if the #TpContact:connection has become invalid.
 *
 * This handle is referenced using the Telepathy D-Bus API and remains
 * referenced for as long as @self exists and the
 * #TpContact:connection remains valid.
 *
 * However, the caller of this function does not gain an additional reference
 * to the handle.
 *
 * Returns: the same handle as the #TpContact:handle property
 *
 * Since: 0.7.18
 */
TpHandle
tp_contact_get_handle (TpContact *self)
{
  g_return_val_if_fail (self != NULL, 0);

  return self->priv->handle;
}

/**
 * tp_contact_get_identifier:
 * @self: a contact
 *
 * Return the contact's identifier. This remains valid for as long as @self
 * exists; if the caller requires a string that will persist for longer than
 * that, it must be copied with g_strdup().
 *
 * Returns: the same non-%NULL identifier as the #TpContact:identifier property
 *
 * Since: 0.7.18
 */
const gchar *
tp_contact_get_identifier (TpContact *self)
{
  g_return_val_if_fail (self != NULL, NULL);
  /* identifier must be non-NULL by the time we're visible to library-user
   * code */
  g_return_val_if_fail (self->priv->identifier != NULL, NULL);

  return self->priv->identifier;
}

static guint
get_feature (GQuark feature)
{
  if (feature == TP_CONTACT_FEATURE_ALIAS)
    return CONTACT_FEATURE_FLAG_ALIAS;
  else if (feature == TP_CONTACT_FEATURE_AVATAR_TOKEN)
    return CONTACT_FEATURE_FLAG_AVATAR_TOKEN;
  else if (feature == TP_CONTACT_FEATURE_PRESENCE)
    return CONTACT_FEATURE_FLAG_PRESENCE;
  else if (feature == TP_CONTACT_FEATURE_LOCATION)
    return CONTACT_FEATURE_FLAG_LOCATION;
  else if (feature == TP_CONTACT_FEATURE_CAPABILITIES)
    return CONTACT_FEATURE_FLAG_CAPABILITIES;
  else if (feature == TP_CONTACT_FEATURE_AVATAR_DATA)
    return CONTACT_FEATURE_FLAG_AVATAR_DATA;
  else if (feature == TP_CONTACT_FEATURE_CONTACT_INFO)
    return CONTACT_FEATURE_FLAG_CONTACT_INFO;
  else if (feature == TP_CONTACT_FEATURE_CLIENT_TYPES)
    return CONTACT_FEATURE_FLAG_CLIENT_TYPES;
  else if (feature == TP_CONTACT_FEATURE_SUBSCRIPTION_STATES)
    return CONTACT_FEATURE_FLAG_STATES;
  else if (feature == TP_CONTACT_FEATURE_CONTACT_GROUPS)
    return CONTACT_FEATURE_FLAG_CONTACT_GROUPS;
  else if (feature == TP_CONTACT_FEATURE_CONTACT_BLOCKING)
    return CONTACT_FEATURE_FLAG_CONTACT_BLOCKING;

  return 0;
}

/**
 * tp_contact_has_feature:
 * @self: a contact
 * @feature: a desired feature
 *
 * <!-- -->
 *
 * Returns: %TRUE if @self has been set up to track the feature @feature
 *
 * Since: 0.UNRELEASED
 */
gboolean
tp_contact_has_feature (TpContact *self,
                        GQuark feature)
{
  guint mask;

  g_return_val_if_fail (self != NULL, FALSE);

  mask = get_feature (feature);

  if (mask == 0)
    return FALSE;

  return ((self->priv->has_features & mask) != 0);
}


/**
 * tp_contact_get_alias:
 * @self: a contact
 *
 * Return the contact's alias. This remains valid until the main loop
 * is re-entered; if the caller requires a string that will persist for
 * longer than that, it must be copied with g_strdup().
 *
 * Returns: the same non-%NULL alias as the #TpContact:alias
 *
 * Since: 0.7.18
 */
const gchar *
tp_contact_get_alias (TpContact *self)
{
  g_return_val_if_fail (self != NULL, NULL);
  /* identifier must be non-NULL by the time we're visible to library-user
   * code */
  g_return_val_if_fail (self->priv->identifier != NULL, NULL);

  if (self->priv->alias != NULL)
    return self->priv->alias;

  return self->priv->identifier;
}


/**
 * tp_contact_get_avatar_token:
 * @self: a contact
 *
 * Return the contact's avatar token. This remains valid until the main loop
 * is re-entered; if the caller requires a string that will persist for
 * longer than that, it must be copied with g_strdup().
 *
 * Returns: the same token as the #TpContact:avatar-token property
 *  (possibly %NULL)
 *
 * Since: 0.7.18
 */
const gchar *
tp_contact_get_avatar_token (TpContact *self)
{
  g_return_val_if_fail (self != NULL, NULL);

  return self->priv->avatar_token;
}

/**
 * tp_contact_get_avatar_file:
 * @self: a contact
 *
 * Return the contact's avatar file. This remains valid until the main loop
 * is re-entered; if the caller requires a #GFile that will persist for
 * longer than that, it must be reffed with g_object_ref().
 *
 * Returns: (transfer none): the same #GFile as the #TpContact:avatar-file property
 *  (possibly %NULL)
 *
 * Since: 0.11.6
 */
GFile *
tp_contact_get_avatar_file (TpContact *self)
{
  g_return_val_if_fail (self != NULL, NULL);

  return self->priv->avatar_file;
}

/**
 * tp_contact_get_avatar_mime_type:
 * @self: a contact
 *
 * Return the contact's avatar MIME type. This remains valid until the main loop
 * is re-entered; if the caller requires a string that will persist for
 * longer than that, it must be copied with g_strdup().
 *
 * Returns: the same MIME type as the #TpContact:avatar-mime-type property
 *  (possibly %NULL)
 *
 * Since: 0.11.6
 */
const gchar *
tp_contact_get_avatar_mime_type (TpContact *self)
{
  g_return_val_if_fail (self != NULL, NULL);

  return self->priv->avatar_mime_type;
}

/**
 * tp_contact_get_presence_type:
 * @self: a contact
 *
 * If this object has been set up to track
 * %TP_CONTACT_FEATURE_PRESENCE and the underlying connection supports
 * the Presence interface, return the type of the contact's presence.
 *
 * Otherwise, return %TP_CONNECTION_PRESENCE_TYPE_UNSET.
 *
 * Returns: the same presence type as the #TpContact:presence-type property
 *
 * Since: 0.7.18
 */
TpConnectionPresenceType
tp_contact_get_presence_type (TpContact *self)
{
  g_return_val_if_fail (self != NULL, TP_CONNECTION_PRESENCE_TYPE_UNSET);

  return self->priv->presence_type;
}


/**
 * tp_contact_get_presence_status:
 * @self: a contact
 *
 * Return the name of the contact's presence status, or an empty string.
 * This remains valid until the main loop is re-entered; if the caller
 * requires a string that will persist for longer than that, it must be
 * copied with g_strdup().
 *
 * Returns: the same non-%NULL status name as the #TpContact:presence-status
 *  property
 *
 * Since: 0.7.18
 */
const gchar *
tp_contact_get_presence_status (TpContact *self)
{
  g_return_val_if_fail (self != NULL, NULL);

  return (self->priv->presence_status == NULL ? "" :
      self->priv->presence_status);
}


/**
 * tp_contact_get_presence_message:
 * @self: a contact
 *
 * Return the contact's user-defined status message, or an empty string.
 * This remains valid until the main loop is re-entered; if the caller
 * requires a string that will persist for longer than that, it must be
 * copied with g_strdup().
 *
 * Returns: the same non-%NULL message as the #TpContact:presence-message
 *  property
 *
 * Since: 0.7.18
 */
const gchar *
tp_contact_get_presence_message (TpContact *self)
{
  g_return_val_if_fail (self != NULL, NULL);

  return (self->priv->presence_message == NULL ? "" :
      self->priv->presence_message);
}

/**
 * tp_contact_get_location:
 * @self: a contact
 *
 * Return the contact's user-defined location or %NULL if the location is
 * unspecified.
 * This remains valid until the main loop is re-entered; if the caller
 * requires a hash table that will persist for longer than that, it must be
 * reffed with g_hash_table_ref().
 *
 * Returns: (element-type utf8 GObject.Value) (transfer none): the same
 *  #GHashTable (or %NULL) as the #TpContact:location property
 *
 * Since: 0.11.1
 */
GHashTable *
tp_contact_get_location (TpContact *self)
{
  g_return_val_if_fail (self != NULL, NULL);

  return self->priv->location;
}

/**
 * tp_contact_get_client_types:
 * @self: a contact
 *
 * Return the contact's client types or %NULL if the client types are
 * unspecified.
 *
 * Returns: (array zero-terminated=1) (transfer none): the same
 *  #GStrv as the #TpContact:client-types property
 *
 * Since: 0.13.1
 */
const gchar * const *
tp_contact_get_client_types (TpContact *self)
{
  g_return_val_if_fail (self != NULL, NULL);

  return (const gchar * const *) self->priv->client_types;
}

/**
 * tp_contact_get_capabilities:
 * @self: a contact
 *
 * <!-- -->
 *
 * Returns: (transfer none): the same #TpCapabilities (or %NULL) as the
 * #TpContact:capabilities property
 *
 * Since: 0.11.3
 */
TpCapabilities *
tp_contact_get_capabilities (TpContact *self)
{
  g_return_val_if_fail (self != NULL, NULL);

  return self->priv->capabilities;
}

/**
 * tp_contact_get_contact_info:
 * @self: a #TpContact
 *
 * Returns a newly allocated #GList of contact's vCard fields. The list must be
 * freed with g_list_free() after used.
 *
 * Note that the #TpContactInfoField<!-- -->s in the returned #GList are not
 * dupped before returning from this function. One could copy every item in the
 * list using tp_contact_info_field_copy().
 *
 * Same as the #TpContact:contact-info property.
 *
 * Returns: (element-type TelepathyGLib.ContactInfoField) (transfer container):
 *  a #GList of #TpContactInfoField, or %NULL if the feature is not yet
 *  prepared.
 * Since: 0.11.7
 */
GList *
tp_contact_get_contact_info (TpContact *self)
{
  g_return_val_if_fail (TP_IS_CONTACT (self), NULL);

  return g_list_copy (self->priv->contact_info);
}

/**
 * tp_contact_get_subscribe_state:
 * @self: a #TpContact
 *
 * Return the state of the local user's subscription to this remote contact's
 * presence.
 *
 * This is set to %TP_SUBSCRIPTION_STATE_UNKNOWN until
 * %TP_CONTACT_FEATURE_SUBSCRIPTION_STATES has been prepared
 *
 * Returns: the value of #TpContact:subscribe-state.
 *
 * Since: 0.13.12
 */
TpSubscriptionState
tp_contact_get_subscribe_state (TpContact *self)
{
  g_return_val_if_fail (TP_IS_CONTACT (self), TP_SUBSCRIPTION_STATE_UNKNOWN);

  return self->priv->subscribe;
}

/**
 * tp_contact_get_publish_state:
 * @self: a #TpContact
 *
 * Return the state of this remote contact's subscription to the local user's
 * presence.
 *
 * This is set to %TP_SUBSCRIPTION_STATE_UNKNOWN until
 * %TP_CONTACT_FEATURE_SUBSCRIPTION_STATES has been prepared
 *
 * Returns: the value of #TpContact:publish-state.
 *
 * Since: 0.13.12
 */
TpSubscriptionState
tp_contact_get_publish_state (TpContact *self)
{
  g_return_val_if_fail (TP_IS_CONTACT (self), TP_SUBSCRIPTION_STATE_UNKNOWN);

  return self->priv->publish;
}

/**
 * tp_contact_get_publish_request:
 * @self: a #TpContact
 *
 * If #TpContact:publish-state is set to %TP_SUBSCRIPTION_STATE_ASK, return the
 * message that this remote contact sent when they requested permission to see
 * the local user's presence, an empty string ("") otherwise. This remains valid
 * until the main loop is re-entered; if the caller requires a string that will
 * persist for longer than that, it must be copied with g_strdup().
 *
 * This is set to %NULL until %TP_CONTACT_FEATURE_SUBSCRIPTION_STATES has been
 * prepared, and it is guaranteed to be non-%NULL afterward.

 * Returns: the value of #TpContact:publish-request.
 *
 * Since: 0.13.12
 */
const gchar *
tp_contact_get_publish_request (TpContact *self)
{
  g_return_val_if_fail (TP_IS_CONTACT (self), NULL);

  return self->priv->publish_request;
}

/**
 * tp_contact_get_contact_groups:
 * @self: a #TpContact
 *
 * Return names of groups of which a contact is a member. It is incorrect to
 * call this method before %TP_CONTACT_FEATURE_CONTACT_GROUPS has been
 * prepared. This remains valid until the main loop is re-entered; if the caller
 * requires a #GStrv that will persist for longer than that, it must be copied
 * with g_strdupv().
 *
 * Returns: (array zero-terminated=1) (transfer none): the same
 *  #GStrv as the #TpContact:contact-groups property
 *
 * Since: 0.13.14
 */
const gchar * const *
tp_contact_get_contact_groups (TpContact *self)
{
  g_return_val_if_fail (TP_IS_CONTACT (self), NULL);

  if (self->priv->contact_groups == NULL)
    return NULL;

  return (const gchar * const *) self->priv->contact_groups->pdata;
}

static void
set_contact_groups_cb (TpConnection *connection,
    const GError *error,
    gpointer user_data,
    GObject *weak_object)
{
  GSimpleAsyncResult *result = user_data;

  if (error != NULL)
    {
      DEBUG ("Failed to set contact groups: %s", error->message);
      g_simple_async_result_set_from_error (result, error);
    }

  g_simple_async_result_complete (result);
  g_object_unref (result);
}

/**
 * tp_contact_set_contact_groups_async:
 * @self: a #TpContact
 * @n_groups: the number of groups, or -1 if @groups is %NULL-terminated
 * @groups: (array length=n_groups) (element-type utf8) (allow-none): the set of
 *  groups which the contact should be in (may be %NULL if @n_groups is 0)
 * @callback: a callback to call when the request is satisfied
 * @user_data: data to pass to @callback
 *
 * Add @self to the given groups (creating new groups if necessary), and remove
 * it from all other groups. If the user is removed from a group of which they
 * were the only member, the group MAY be removed automatically. You can then
 * call tp_contact_set_contact_groups_finish() to get the result of the
 * operation.
 *
 * If the operation is successful and %TP_CONTACT_FEATURE_CONTACT_GROUPS is
 * prepared, the #TpContact:contact-groups property will be
 * updated (emitting "notify::contact-groups" signal) and
 * #TpContact::contact-groups-changed signal will be emitted before @callback
 * is called. That means you can call tp_contact_get_contact_groups() to get the
 * new contact groups inside @callback.
 *
 * Since: 0.13.14
 */
void
tp_contact_set_contact_groups_async (TpContact *self,
    gint n_groups,
    const gchar * const *groups,
    GAsyncReadyCallback callback,
    gpointer user_data)
{
  static const gchar *empty_groups[] = { NULL };
  GSimpleAsyncResult *result;
  gchar **new_groups = NULL;

  g_return_if_fail (TP_IS_CONTACT (self));
  g_return_if_fail (n_groups >= -1);
  g_return_if_fail (n_groups <= 0 || groups != NULL);

  if (groups == NULL)
    {
      groups = empty_groups;
    }
  else if (n_groups > 0)
    {
      /* Create NULL-terminated array */
      new_groups = g_new0 (gchar *, n_groups + 1);
      g_memmove (new_groups, groups, n_groups * sizeof (gchar *));
      groups = (const gchar * const *) new_groups;
    }

  result = g_simple_async_result_new (G_OBJECT (self),
      callback, user_data, tp_contact_set_contact_groups_finish);

  tp_cli_connection_interface_contact_groups_call_set_contact_groups (
      self->priv->connection, -1, self->priv->handle, (const gchar **) groups,
      set_contact_groups_cb, result, NULL, G_OBJECT (self));

  g_free (new_groups);
}

/**
 * tp_contact_set_contact_groups_finish:
 * @self: a #TpContact
 * @result: a #GAsyncResult
 * @error: a #GError to be filled
 *
 * Finishes an async set of @self contact groups.
 *
 * Returns: %TRUE if the request call was successful, otherwise %FALSE
 *
 * Since: 0.13.14
 */
gboolean
tp_contact_set_contact_groups_finish (TpContact *self,
    GAsyncResult *result,
    GError **error)
{
  _tp_implement_finish_void (self, tp_contact_set_contact_groups_finish);
}

void
_tp_contact_connection_invalidated (TpContact *contact)
{
  /* The connection has gone away, so we no longer have a meaningful handle,
   * and will never have one again. */
  g_assert (contact->priv->handle != 0);
  contact->priv->handle = 0;
  g_object_notify ((GObject *) contact, "handle");
}


static void
tp_contact_dispose (GObject *object)
{
  TpContact *self = TP_CONTACT (object);

  if (self->priv->handle != 0)
    {
      g_assert (self->priv->connection != NULL);

      _tp_connection_remove_contact (self->priv->connection,
          self->priv->handle, self);

      self->priv->handle = 0;
    }

  tp_clear_object (&self->priv->connection);
  tp_clear_pointer (&self->priv->location, g_hash_table_unref);
  tp_clear_object (&self->priv->capabilities);
  tp_clear_object (&self->priv->avatar_file);
  tp_clear_pointer (&self->priv->contact_groups, g_ptr_array_unref);

  ((GObjectClass *) tp_contact_parent_class)->dispose (object);
}


static void
tp_contact_finalize (GObject *object)
{
  TpContact *self = TP_CONTACT (object);

  g_free (self->priv->identifier);
  g_free (self->priv->alias);
  g_free (self->priv->avatar_token);
  g_free (self->priv->avatar_mime_type);
  g_free (self->priv->presence_status);
  g_free (self->priv->presence_message);
  g_strfreev (self->priv->client_types);
  tp_contact_info_list_free (self->priv->contact_info);
  g_free (self->priv->publish_request);

  ((GObjectClass *) tp_contact_parent_class)->finalize (object);
}


static void
tp_contact_get_property (GObject *object,
                         guint property_id,
                         GValue *value,
                         GParamSpec *pspec)
{
  TpContact *self = TP_CONTACT (object);

  switch (property_id)
    {
    case PROP_CONNECTION:
      g_value_set_object (value, self->priv->connection);
      break;

    case PROP_HANDLE:
      g_value_set_uint (value, self->priv->handle);
      break;

    case PROP_IDENTIFIER:
      g_assert (self->priv->identifier != NULL);
      g_value_set_string (value, self->priv->identifier);
      break;

    case PROP_ALIAS:
      /* tp_contact_get_alias actually has some logic, so avoid
       * duplicating it */
      g_value_set_string (value, tp_contact_get_alias (self));
      break;

    case PROP_AVATAR_TOKEN:
      g_value_set_string (value, self->priv->avatar_token);
      break;

    case PROP_AVATAR_FILE:
      g_value_set_object (value, self->priv->avatar_file);
      break;

    case PROP_AVATAR_MIME_TYPE:
      g_value_set_string (value, self->priv->avatar_mime_type);
      break;

    case PROP_PRESENCE_TYPE:
      g_value_set_uint (value, self->priv->presence_type);
      break;

    case PROP_PRESENCE_STATUS:
      g_value_set_string (value, tp_contact_get_presence_status (self));
      break;

    case PROP_PRESENCE_MESSAGE:
      g_value_set_string (value, tp_contact_get_presence_message (self));
      break;

    case PROP_LOCATION:
      g_value_set_boxed (value, tp_contact_get_location (self));
      break;

    case PROP_CAPABILITIES:
      g_value_set_object (value, tp_contact_get_capabilities (self));
      break;

    case PROP_CONTACT_INFO:
      g_value_set_boxed (value, self->priv->contact_info);
      break;

    case PROP_CLIENT_TYPES:
      g_value_set_boxed (value, tp_contact_get_client_types (self));
      break;

    case PROP_SUBSCRIBE_STATE:
      g_value_set_uint (value, tp_contact_get_subscribe_state (self));
      break;

    case PROP_PUBLISH_STATE:
      g_value_set_uint (value, tp_contact_get_publish_state (self));
      break;

    case PROP_PUBLISH_REQUEST:
      g_value_set_string (value, tp_contact_get_publish_request (self));
      break;

    case PROP_CONTACT_GROUPS:
      g_value_set_boxed (value, tp_contact_get_contact_groups (self));
      break;

    case PROP_IS_BLOCKED:
      g_value_set_boolean (value, tp_contact_is_blocked (self));
      break;

    default:
      G_OBJECT_WARN_INVALID_PROPERTY_ID (object, property_id, pspec);
      break;
  }
}


static void
tp_contact_class_init (TpContactClass *klass)
{
  GObjectClass *object_class = (GObjectClass *) klass;
  GParamSpec *param_spec;

  g_type_class_add_private (klass, sizeof (TpContactPrivate));
  object_class->get_property = tp_contact_get_property;
  object_class->dispose = tp_contact_dispose;
  object_class->finalize = tp_contact_finalize;

  /**
   * TpContact:connection:
   *
   * The #TpConnection to which this contact belongs.
   */
  param_spec = g_param_spec_object ("connection", "TpConnection object",
      "Connection object that owns this channel",
      TP_TYPE_CONNECTION,
      G_PARAM_READABLE | G_PARAM_STATIC_STRINGS);
  g_object_class_install_property (object_class, PROP_CONNECTION, param_spec);

  /**
   * TpContact:handle:
   *
   * The contact's handle in the Telepathy D-Bus API, a handle of type
   * %TP_HANDLE_TYPE_CONTACT representing the string
   * given by #TpContact:identifier.
   *
   * This handle is referenced using the Telepathy D-Bus API and remains
   * referenced for as long as the #TpContact exists and the
   * #TpContact:connection remains valid.
   *
   * However, getting this property does not cause an additional reference
   * to the handle to be held.
   *
   * If the #TpContact:connection becomes invalid, this property is no longer
   * meaningful and will be set to 0.
   */
  param_spec = g_param_spec_uint ("handle",
      "Handle",
      "The TP_HANDLE_TYPE_CONTACT handle for this contact",
      0, G_MAXUINT32, 0,
      G_PARAM_READABLE | G_PARAM_STATIC_STRINGS);
  g_object_class_install_property (object_class, PROP_HANDLE, param_spec);

  /**
   * TpContact:identifier:
   *
   * The contact's identifier in the instant messaging protocol (e.g.
   * XMPP JID, SIP URI, AOL screenname or IRC nick - whatever the underlying
   * protocol uses to identify a user).
   *
   * This is never %NULL for contact objects that are visible to library-user
   * code.
   */
  param_spec = g_param_spec_string ("identifier",
      "IM protocol identifier",
      "The contact's identifier in the instant messaging protocol (e.g. "
        "XMPP JID, SIP URI, AOL screenname or IRC nick)",
      NULL,
      G_PARAM_READABLE | G_PARAM_STATIC_STRINGS);
  g_object_class_install_property (object_class, PROP_IDENTIFIER, param_spec);

  /**
   * TpContact:alias:
   *
   * The contact's alias if available, falling back to their
   * #TpContact:identifier if no alias is available or if the #TpContact has
   * not been set up to track %TP_CONTACT_FEATURE_ALIAS.
   *
   * This alias may have been supplied by the contact themselves, or by the
   * local user, so it does not necessarily unambiguously identify the contact.
   * However, it is suitable for use as a main "display name" for the contact.
   *
   * This is never %NULL for contact objects that are visible to library-user
   * code.
   */
  param_spec = g_param_spec_string ("alias",
      "Alias",
      "The contact's alias (display name)",
      NULL,
      G_PARAM_READABLE | G_PARAM_STATIC_STRINGS);
  g_object_class_install_property (object_class, PROP_ALIAS, param_spec);

  /**
   * TpContact:avatar-token:
   *
   * An opaque string representing state of the contact's avatar (depending on
   * the protocol, this might be a hash, a timestamp or something else), or
   * an empty string if there is no avatar.
   *
   * This may be %NULL if it is not known whether this contact has an avatar
   * or not (either for network protocol reasons, or because this #TpContact
   * has not been set up to track %TP_CONTACT_FEATURE_AVATAR_TOKEN).
   */
  param_spec = g_param_spec_string ("avatar-token",
      "Avatar token",
      "Opaque string representing the contact's avatar, or \"\", or NULL",
      NULL,
      G_PARAM_READABLE | G_PARAM_STATIC_STRINGS);
  g_object_class_install_property (object_class, PROP_AVATAR_TOKEN,
      param_spec);

  /**
   * TpContact:avatar-file:
   *
   * #GFile to the latest cached avatar image, or %NULL if this contact has
   * no avatar, or if the avatar data is not yet retrieved.
   *
   * When #TpContact:avatar-token changes, this property is not updated
   * immediately, but will be updated when the new avatar data is retrieved and
   * stored in cache. Until then, the file will keep its old value of the latest
   * cached avatar image.
   *
   * This is set to %NULL if %TP_CONTACT_FEATURE_AVATAR_DATA is not set on this
   * contact. Note that setting %TP_CONTACT_FEATURE_AVATAR_DATA will also
   * implicitly set %TP_CONTACT_FEATURE_AVATAR_TOKEN.
   *
   * Since: 0.11.6
   */
  param_spec = g_param_spec_object ("avatar-file",
      "Avatar file",
      "File to the latest cached avatar image, or %NULL",
      G_TYPE_FILE,
      G_PARAM_READABLE | G_PARAM_STATIC_STRINGS);
  g_object_class_install_property (object_class, PROP_AVATAR_FILE,
      param_spec);

  /**
   * TpContact:avatar-mime-type:
   *
   * MIME type of the latest cached avatar image, or %NULL if this contact has
   * no avatar, or if the avatar data is not yet retrieved.
   *
   * This is always the MIME type of the image given by #TpContact:avatar-file.
   *
   * Since: 0.11.6
   */
  param_spec = g_param_spec_string ("avatar-mime-type",
      "Avatar MIME type",
      "MIME type of the latest cached avatar image, or %NULL",
      NULL,
      G_PARAM_READABLE | G_PARAM_STATIC_STRINGS);
  g_object_class_install_property (object_class, PROP_AVATAR_MIME_TYPE,
      param_spec);

  /**
   * TpContact:presence-type:
   *
   * The #TpConnectionPresenceType representing the type of presence status
   * for this contact.
   *
   * This is provided so even unknown values for #TpContact:presence-status
   * can be classified into their fundamental types.
   *
   * This may be %TP_CONNECTION_PRESENCE_TYPE_UNSET if this #TpContact
   * has not been set up to track %TP_CONTACT_FEATURE_PRESENCE.
   */
  param_spec = g_param_spec_uint ("presence-type",
      "Presence type",
      "The TpConnectionPresenceType for this contact",
      0, G_MAXUINT32, TP_CONNECTION_PRESENCE_TYPE_UNSET,
      G_PARAM_READABLE | G_PARAM_STATIC_STRINGS);
  g_object_class_install_property (object_class, PROP_PRESENCE_TYPE,
      param_spec);

  /**
   * TpContact:presence-status:
   *
   * A string representing the presence status of this contact. This may be
   * a well-known string from the Telepathy specification, like "available",
   * or a connection-manager-specific string, like "out-to-lunch".
   *
   * This may be an empty string if this #TpContact object has not been set up
   * to track %TP_CONTACT_FEATURE_PRESENCE. It is never %NULL.
   */
  param_spec = g_param_spec_string ("presence-status",
      "Presence status",
      "Possibly connection-manager-specific string representing the "
        "contact's presence status",
      "",
      G_PARAM_READABLE | G_PARAM_STATIC_STRINGS);
  g_object_class_install_property (object_class, PROP_PRESENCE_STATUS,
      param_spec);

  /**
   * TpContact:presence-message:
   *
   * If this contact has set a user-defined status message, that message;
   * if not, an empty string (which user interfaces may replace with a
   * localized form of the #TpContact:presence-status or
   * #TpContact:presence-type).
   *
   * This may be an empty string even if the contact has set a message,
   * if this #TpContact object has not been set up to track
   * %TP_CONTACT_FEATURE_PRESENCE. It is never %NULL.
   */
  param_spec = g_param_spec_string ("presence-message",
      "Presence message",
      "User-defined status message, or an empty string",
      "",
      G_PARAM_READABLE | G_PARAM_STATIC_STRINGS);
  g_object_class_install_property (object_class, PROP_PRESENCE_MESSAGE,
      param_spec);

  /**
   * TpContact:location:
   *
   * If this contact has set a user-defined location, a string to
   * #GValue * hash table containing his location. If not, %NULL.
   * tp_asv_get_string() and similar functions can be used to access
   * the contents.
   *
   * This may be %NULL even if the contact has set a location,
   * if this #TpContact object has not been set up to track
   * %TP_CONTACT_FEATURE_LOCATION.
   *
   * Since: 0.11.1
   */
  param_spec = g_param_spec_boxed ("location",
      "Location",
      "User-defined location, or NULL",
      TP_HASH_TYPE_STRING_VARIANT_MAP,
      G_PARAM_READABLE | G_PARAM_STATIC_STRINGS);
  g_object_class_install_property (object_class, PROP_LOCATION,
      param_spec);

  /**
   * TpContact:capabilities:
   *
   * The capabilities supported by this contact. If the underlying Connection
   * doesn't support the ContactCapabilities interface, this property will
   * contain the capabilities supported by the connection.
   * Use tp_capabilities_is_specific_to_contact() to check if the capabilities
   * are specific to this #TpContact or not.
   *
   * This may be %NULL if this #TpContact object has not been set up to track
   * %TP_CONTACT_FEATURE_CAPABILITIES.
   *
   * Since: 0.11.3
   */
  param_spec = g_param_spec_object ("capabilities",
      "Capabilities",
      "Capabilities of the contact, or NULL",
      TP_TYPE_CAPABILITIES,
      G_PARAM_READABLE | G_PARAM_STATIC_STRINGS);
  g_object_class_install_property (object_class, PROP_CAPABILITIES,
      param_spec);

  /**
   * TpContact:contact-info:
   *
   * A #GList of #TpContactInfoField representing the vCard of this contact.
   *
   * This is set to %NULL if %TP_CONTACT_FEATURE_CONTACT_INFO is not set on this
   * contact.
   *
   * Since: 0.11.7
   */
  param_spec = g_param_spec_boxed ("contact-info",
      "Contact Info",
      "Information of the contact, or NULL",
      TP_TYPE_CONTACT_INFO_LIST,
      G_PARAM_READABLE | G_PARAM_STATIC_STRINGS);
  g_object_class_install_property (object_class, PROP_CONTACT_INFO,
      param_spec);

  /**
   * TpContact:client-types:
   *
   * A #GStrv containing the client types of this contact.
   *
   * This is set to %NULL if %TP_CONTACT_FEATURE_CLIENT_TYPES is not
   * set on this contact; it may also be %NULL if that feature is prepared, but
   * the contact's client types are unknown.
   *
   * Since: 0.13.1
   */
  param_spec = g_param_spec_boxed ("client-types",
      "Client types",
      "Client types of the contact, or NULL",
      G_TYPE_STRV,
      G_PARAM_READABLE | G_PARAM_STATIC_STRINGS);
  g_object_class_install_property (object_class, PROP_CLIENT_TYPES,
      param_spec);

  /**
   * TpContact:subscribe-state:
   *
   * A #TpSubscriptionState indicating the state of the local user's
   * subscription to this contact's presence.
   *
   * This is set to %TP_SUBSCRIPTION_STATE_UNKNOWN until
   * %TP_CONTACT_FEATURE_SUBSCRIPTION_STATES has been prepared
   *
   * Since: 0.13.12
   */
  param_spec = g_param_spec_uint ("subscribe-state",
      "Subscribe State",
      "Subscribe state of the contact",
      0,
      G_MAXUINT,
      TP_SUBSCRIPTION_STATE_UNKNOWN,
      G_PARAM_READABLE | G_PARAM_STATIC_STRINGS);
  g_object_class_install_property (object_class, PROP_SUBSCRIBE_STATE,
      param_spec);

  /**
   * TpContact:publish-state:
   *
   * A #TpSubscriptionState indicating the state of this contact's subscription
   * to the local user's presence.
   *
   * This is set to %TP_SUBSCRIPTION_STATE_UNKNOWN until
   * %TP_CONTACT_FEATURE_SUBSCRIPTION_STATES has been prepared
   *
   * Since: 0.13.12
   */
  param_spec = g_param_spec_uint ("publish-state",
      "Publish State",
      "Publish state of the contact",
      0,
      G_MAXUINT,
      TP_SUBSCRIPTION_STATE_UNKNOWN,
      G_PARAM_READABLE | G_PARAM_STATIC_STRINGS);
  g_object_class_install_property (object_class, PROP_PUBLISH_STATE,
      param_spec);

  /**
   * TpContact:publish-request:
   *
   * The message that contact sent when they requested permission to see the
   * local user's presence, if #TpContact:publish-state is
   * %TP_SUBSCRIPTION_STATE_ASK, an empty string ("") otherwise.
   *
   * This is set to %NULL until %TP_CONTACT_FEATURE_SUBSCRIPTION_STATES has been
   * prepared, and it is guaranteed to be non-%NULL afterward.
   *
   * Since: 0.13.12
   */
  param_spec = g_param_spec_string ("publish-request",
      "Publish Request",
      "Publish request message of the contact",
      NULL,
      G_PARAM_READABLE | G_PARAM_STATIC_STRINGS);
  g_object_class_install_property (object_class, PROP_PUBLISH_REQUEST,
      param_spec);

  /**
   * TpContact:contact-groups:
   *
   * a #GStrv with names of groups of which a contact is a member.
   *
   * This is set to %NULL if %TP_CONTACT_FEATURE_CONTACT_GROUPS is not prepared
   * on this contact, or if the connection does not implement ContactGroups
   * interface.
   *
   * Since: 0.13.14
   */
  param_spec = g_param_spec_boxed ("contact-groups",
      "Contact Groups",
      "Groups of the contact",
      G_TYPE_STRV,
      G_PARAM_READABLE | G_PARAM_STATIC_STRINGS);
  g_object_class_install_property (object_class, PROP_CONTACT_GROUPS,
      param_spec);

/**
   * TpContact:is-blocked:
   *
   * %TRUE if the contact has been blocked.
   *
   * This is set to %FALSE if %TP_CONTACT_FEATURE_CONTACT_BLOCKING is not
   * prepared on this contact, or if the connection does not implement
   * ContactBlocking interface.
   *
   * Since: 0.17.0
   */
  param_spec = g_param_spec_boolean ("is-blocked",
      "is blocked",
      "TRUE if contact is blocked",
      FALSE,
      G_PARAM_READABLE | G_PARAM_STATIC_STRINGS);
  g_object_class_install_property (object_class, PROP_IS_BLOCKED, param_spec);

  /**
   * TpContact::contact-groups-changed:
   * @contact: A #TpContact
   * @added: A #GStrv with added contact groups
   * @removed: A #GStrv with removed contact groups
   *
   * Emitted when this contact's groups changes. When this signal is emitted,
   * #TpContact:contact-groups property is already updated.
   *
   * Since: 0.13.14
   */
  signals[SIGNAL_CONTACT_GROUPS_CHANGED] = g_signal_new (
      "contact-groups-changed",
      G_TYPE_FROM_CLASS (object_class),
      G_SIGNAL_RUN_LAST,
      0,
      NULL, NULL, NULL,
      G_TYPE_NONE, 2, G_TYPE_STRV, G_TYPE_STRV);

  /**
   * TpContact::subscription-states-changed:
   * @contact: a #TpContact
   * @subscribe: the new value of #TpContact:subscribe-state
   * @publish: the new value of #TpContact:publish-state
   * @publish_request: the new value of #TpContact:publish-request
   *
   * Emitted when this contact's subscription states changes.
   *
   * Since: 0.13.12
   */
  signals[SIGNAL_SUBSCRIPTION_STATES_CHANGED] = g_signal_new (
      "subscription-states-changed",
      G_TYPE_FROM_CLASS (object_class),
      G_SIGNAL_RUN_LAST,
      0,
      NULL, NULL, NULL,
      G_TYPE_NONE, 3, G_TYPE_UINT, G_TYPE_UINT, G_TYPE_STRING);

  /**
   * TpContact::presence-changed:
   * @contact: a #TpContact
   * @type: The new value of #TpContact:presence-type
   * @status: The new value of #TpContact:presence-status
   * @message: The new value of #TpContact:presence-message
   *
   * Emitted when this contact's presence changes.
   *
   * Since: 0.11.7
   */
  signals[SIGNAL_PRESENCE_CHANGED] = g_signal_new ("presence-changed",
      G_TYPE_FROM_CLASS (object_class),
      G_SIGNAL_RUN_LAST,
      0,
      NULL, NULL, NULL,
      G_TYPE_NONE, 3, G_TYPE_UINT, G_TYPE_STRING, G_TYPE_STRING);
}

TpContact *
_tp_contact_new (TpConnection *connection,
    TpHandle handle,
    const gchar *identifier)
{
  TpContact *self = TP_CONTACT (g_object_new (TP_TYPE_CONTACT, NULL));

  self->priv->connection = g_object_ref (connection);
  self->priv->handle = handle;
  self->priv->identifier = g_strdup (identifier);

  return self;
}

/* FIXME: Ideally this should be replaced with
 *
 * tp_client_factory_ensure_contact (tp_proxy_get_factory (connection),
 *     handle, identifier);
 *
 * but we cannot assert CM has immortal handles (yet). That means we cannot
 * guarantee that all TpContact objects are created through the factory and so
 * let it make TpContact subclasses.
 */
static TpContact *
tp_contact_ensure (TpConnection *connection,
                   TpHandle handle)
{
  TpContact *self = _tp_connection_lookup_contact (connection, handle);

  if (self != NULL)
    {
      g_assert (self->priv->handle == handle);
      return g_object_ref (self);
    }

  self = _tp_contact_new (connection, handle, NULL);
  _tp_connection_add_contact (connection, handle, self);

  return self;
}

/**
 * tp_connection_dup_contact_if_possible:
 * @connection: a connection
 * @handle: a handle of type %TP_HANDLE_TYPE_CONTACT
 * @identifier: (transfer none): the normalized identifier (XMPP JID, etc.)
 *  corresponding to @handle, or %NULL if not known
 *
 * Try to return an existing contact object or create a new contact object
 * immediately.
 *
 * If @identifier is non-%NULL, this function always succeeds.
 *
 * If @identifier is %NULL, it might not be possible to find the
 * identifier for @handle without making asynchronous D-Bus calls, so
 * it might be necessary to delay processing of messages or other
 * events until a #TpContact can be constructed asynchronously, for
 * instance by using tp_connection_get_contacts_by_handle().
 *
 * Returns: (transfer full): a contact or %NULL
 *
 * Since: 0.13.9
 */
TpContact *
tp_connection_dup_contact_if_possible (TpConnection *connection,
    TpHandle handle,
    const gchar *identifier)
{
  TpContact *ret;

  g_return_val_if_fail (TP_IS_CONNECTION (connection), NULL);
  g_return_val_if_fail (handle != 0, NULL);

  ret = _tp_connection_lookup_contact (connection, handle);

  if (ret != NULL && ret->priv->identifier != NULL)
    {
      g_object_ref (ret);
    }
  else if (identifier != NULL)
    {
      ret = tp_contact_ensure (connection, handle);

      if (ret->priv->identifier == NULL)
        {
          /* new object, I suppose we'll have to believe the caller */
          ret->priv->identifier = g_strdup (identifier);
        }
    }
  else
    {
      /* we don't already have a contact, and we can't make one without
       * D-Bus calls (either because we can't rely on the handle staying
       * static, or we don't know the identifier) */
      return NULL;
    }

  g_assert (ret->priv->handle == handle);

  if (G_UNLIKELY (identifier != NULL &&
        tp_strdiff (ret->priv->identifier, identifier)))
    {
      WARNING ("Either this client, or connection manager %s, is broken: "
          "handle %u is thought to be '%s', but we already have "
          "a TpContact that thinks the identifier is '%s'",
          tp_proxy_get_bus_name (connection), handle, identifier,
          ret->priv->identifier);
      g_object_unref (ret);
      return NULL;
    }

  return ret;
}

static void
tp_contact_init (TpContact *self)
{
  self->priv = G_TYPE_INSTANCE_GET_PRIVATE (self, TP_TYPE_CONTACT,
      TpContactPrivate);

  self->priv->client_types = NULL;
}


typedef struct _ContactsContext ContactsContext;
typedef void (*ContactsProc) (ContactsContext *self);
typedef enum { CB_BY_HANDLE, CB_BY_ID, CB_UPGRADE } ContactsSignature;

struct _ContactsContext {
    gsize refcount;

    /* owned */
    TpConnection *connection;
    /* array of owned TpContact; preallocated but empty until handles have
     * been held or requested */
    GPtrArray *contacts;
    /* array of handles; empty until RequestHandles has returned, if we
     * started from IDs */
    GArray *handles;
    /* array of handles; empty until RequestHandles has returned, if we
     * started from IDs */
    GArray *invalid;

    /* strv of IDs; NULL unless we started from IDs */
    GPtrArray *request_ids;
    /* ID => GError, NULL unless we started from IDs */
    GHashTable *request_errors;

    /* features we need before this request can finish */
    ContactFeatureFlags wanted;

    /* callback for when we've finished, plus the usual misc */
    ContactsSignature signature;
    union {
        TpConnectionContactsByHandleCb by_handle;
        TpConnectionContactsByIdCb by_id;
        TpConnectionUpgradeContactsCb upgrade;
    } callback;
    gpointer user_data;
    GDestroyNotify destroy;
    GObject *weak_object;

    /* Whether or not our weak object died*/
    gboolean no_purpose_in_life;

    /* index into handles or ids, only used when the first HoldHandles call
     * failed with InvalidHandle, or the RequestHandles call failed with
     * NotAvailable */
    guint next_index;

    /* TRUE if all contacts already have IDs */
    gboolean contacts_have_ids;
};

/* This code (and lots of telepathy-glib, really) won't work if this
 * assertion fails, because we put function pointers in a GQueue. If anyone
 * cares about platforms where this fails, fixing this would involve
 * slice-allocating sizeof (GCallback) bytes repeatedly, and putting *those*
 * in the queue. */
G_STATIC_ASSERT (sizeof (GCallback) == sizeof (gpointer));

static void
contacts_context_weak_notify (gpointer data,
  GObject *dead)
{
  ContactsContext *c = data;

  g_assert (c->weak_object == dead);
  c->no_purpose_in_life = TRUE;
  c->weak_object = NULL;
}

static ContactsContext *
contacts_context_new (TpConnection *connection,
                      guint n_contacts,
                      ContactFeatureFlags want_features,
                      ContactsSignature signature,
                      gpointer user_data,
                      GDestroyNotify destroy,
                      GObject *weak_object)
{
  ContactsContext *c = g_slice_new0 (ContactsContext);

  c->refcount = 1;
  c->connection = g_object_ref (connection);
  c->contacts = g_ptr_array_sized_new (n_contacts);
  c->handles = g_array_sized_new (FALSE, FALSE, sizeof (TpHandle), n_contacts);
  c->invalid = g_array_sized_new (FALSE, FALSE, sizeof (TpHandle), n_contacts);

  c->wanted = want_features;
  c->signature = signature;
  c->user_data = user_data;
  c->destroy = destroy;
  c->weak_object = weak_object;

  if (c->weak_object != NULL)
    g_object_weak_ref (c->weak_object, contacts_context_weak_notify, c);

  return c;
}


static void
contacts_context_unref (gpointer p)
{
  ContactsContext *c = p;

  if ((--c->refcount) > 0)
    return;

  g_assert (c->connection != NULL);
  tp_clear_object (&c->connection);

  g_assert (c->contacts != NULL);
  g_ptr_array_foreach (c->contacts, (GFunc) g_object_unref, NULL);
  g_ptr_array_unref (c->contacts);
  c->contacts = NULL;

  g_assert (c->handles != NULL);
  g_array_unref (c->handles);
  c->handles = NULL;

  g_assert (c->invalid != NULL);
  g_array_unref (c->invalid);
  c->invalid = NULL;

  if (c->request_ids != NULL)
    g_strfreev ((gchar **) g_ptr_array_free (c->request_ids, FALSE));

  c->request_ids = NULL;

  tp_clear_pointer (&c->request_errors, g_hash_table_unref);

  if (c->destroy != NULL)
    c->destroy (c->user_data);

  c->destroy = NULL;
  c->user_data = NULL;

  if (c->weak_object != NULL)
    g_object_weak_unref (c->weak_object, contacts_context_weak_notify, c);
  c->weak_object = NULL;

  g_slice_free (ContactsContext, c);
}


static void
contacts_context_fail (ContactsContext *c,
                       const GError *error)
{
  guint i;

  switch (c->signature)
    {
    case CB_BY_HANDLE:
      g_array_append_vals (c->invalid, c->handles->data, c->handles->len);

      c->callback.by_handle (c->connection, 0, NULL,
          c->invalid->len, (const TpHandle *) c->invalid->data,
          error, c->user_data, c->weak_object);
      return;
    case CB_BY_ID:
      /* -1 because NULL terminator is explicit */
      for (i = 0; i < c->request_ids->len - 1; i++)
        {
          const gchar *id = g_ptr_array_index (c->request_ids, i);

          if (!g_hash_table_lookup (c->request_errors, id))
            {
              g_hash_table_insert (c->request_errors,
                  g_strdup (id), g_error_copy (error));
            }
        }

      c->callback.by_id (c->connection, 0, NULL, NULL,
          c->request_errors, error, c->user_data, c->weak_object);
      return;
    case CB_UPGRADE:
      c->callback.upgrade (c->connection,
          c->contacts->len, (TpContact * const *) c->contacts->pdata,
          error, c->user_data, c->weak_object);
      return;
    default:
      g_assert_not_reached ();
    }
}


static gboolean
contacts_context_complete (ContactsContext *c)
{
  if (c->no_purpose_in_life)
    return FALSE;

  switch (c->signature)
    {
    case CB_BY_HANDLE:
      c->callback.by_handle (c->connection,
          c->contacts->len, (TpContact * const *) c->contacts->pdata,
          c->invalid->len, (const TpHandle *) c->invalid->data,
          NULL, c->user_data, c->weak_object);
      break;
   case CB_BY_ID:
     c->callback.by_id (c->connection,
         c->contacts->len, (TpContact * const *) c->contacts->pdata,
         (const gchar * const *) c->request_ids->pdata,
         c->request_errors, NULL, c->user_data, c->weak_object);
      break;
    case CB_UPGRADE:
      c->callback.upgrade (c->connection,
          c->contacts->len, (TpContact * const *) c->contacts->pdata,
          NULL, c->user_data, c->weak_object);
      break;
    default:
      g_assert_not_reached ();
    }

  return FALSE;
}


static void
contacts_context_complete_in_idle (ContactsContext *c)
{
  c->refcount++;
  g_idle_add_full (G_PRIORITY_DEFAULT_IDLE,
      (GSourceFunc) contacts_context_complete,
      c, contacts_context_unref);
}


/**
 * TpConnectionContactsByHandleCb:
 * @connection: The connection
 * @n_contacts: The number of TpContact objects successfully created
 *  (one per valid handle), or 0 on unrecoverable errors
 * @contacts: (array length=n_contacts): An array of @n_contacts TpContact
 *  objects (this callback is not given a reference to any of these objects,
 *  and must call g_object_ref() on any that it will keep), or %NULL on
 *  unrecoverable errors
 * @n_failed: The number of invalid handles that were passed to
 *  tp_connection_get_contacts_by_handle() (or on unrecoverable errors,
 *  the total number of handles that were given)
 * @failed: (array length=n_failed): An array of @n_failed handles that were
 *  passed to tp_connection_get_contacts_by_handle() but turned out to be
 *  invalid (or on unrecoverable errors, all the handles that were given)
 * @error: %NULL on success, or an unrecoverable error that caused everything
 *  to fail
 * @user_data: the @user_data that was passed to
 *  tp_connection_get_contacts_by_handle()
 * @weak_object: the @weak_object that was passed to
 *  tp_connection_get_contacts_by_handle()
 *
 * Signature of a callback used to receive the result of
 * tp_connection_get_contacts_by_handle().
 *
 * If an unrecoverable error occurs (for instance, if @connection
 * becomes disconnected) the whole operation fails, and no contacts or
 * invalid handles are returned.
 *
 * If some or even all of the @handles passed to
 * tp_connection_get_contacts_by_handle() were not valid, this is not
 * considered to be a failure. @error will be %NULL in this situation,
 * @contacts will contain contact objects for those handles that were
 * valid (possibly none of them), and @invalid will contain the handles
 * that were not valid.
 *
 * Since: 0.7.18
 */

/**
 * TpConnectionContactsByIdCb:
 * @connection: The connection
 * @n_contacts: The number of TpContact objects successfully created
 *  (one per valid ID), or 0 on unrecoverable errors
 * @contacts: (array length=n_contacts): An array of @n_contacts TpContact
 *  objects (this callback is
 *  not given a reference to any of these objects, and must call
 *  g_object_ref() on any that it will keep), or %NULL on unrecoverable errors
 * @requested_ids: (array length=n_contacts): An array of @n_contacts valid IDs
 *  (JIDs, SIP URIs etc.)
 *  that were passed to tp_connection_get_contacts_by_id(), in an order
 *  corresponding to @contacts, or %NULL on unrecoverable errors
 * @failed_id_errors: (element-type utf8 GLib.Error): A hash table in which
 *  the keys are IDs and the values are errors (#GError)
 * @error: %NULL on success, or an unrecoverable error that caused everything
 *  to fail
 * @user_data: the @user_data that was passed to
 *  tp_connection_get_contacts_by_id()
 * @weak_object: the @weak_object that was passed to
 *  tp_connection_get_contacts_by_id()
 *
 * Signature of a callback used to receive the result of
 * tp_connection_get_contacts_by_id().
 *
 * @requested_ids contains the IDs that were converted to handles successfully.
 * The normalized form of requested_ids[i] is
 * tp_contact_get_identifier (contacts[i]).
 *
 * If some or even all of the @ids passed to
 * tp_connection_get_contacts_by_id() were not valid, this is not
 * considered to be a fatal error. @error will be %NULL in this situation,
 * @contacts will contain contact objects for those IDs that were
 * valid (it may be empty), and @failed_id_errors will map the IDs
 * that were not valid to a corresponding #GError (if the connection manager
 * complies with the Telepathy spec, it will have domain %TP_ERROR and code
 * %TP_ERROR_INVALID_HANDLE).
 *
 * If an unrecoverable error occurs (for instance, if @connection
 * becomes disconnected) the whole operation fails, and no contacts
 * or requested IDs are returned. @failed_id_errors will contain all the IDs
 * that were requested, mapped to a corresponding #GError (either one
 * indicating that the ID was invalid, if that was determined before the
 * fatal error occurred, or a copy of @error).
 *
 * Since: 0.7.18
 */

/**
 * TpConnectionUpgradeContactsCb:
 * @connection: The connection
 * @n_contacts: The number of TpContact objects for which an upgrade was
 *  requested
 * @contacts: (array length=n_contacts): An array of @n_contacts TpContact
 *  objects (this callback is
 *  not given an extra reference to any of these objects, and must call
 *  g_object_ref() on any that it will keep)
 * @error: An unrecoverable error, or %NULL if the connection remains valid
 * @user_data: the @user_data that was passed to
 *  tp_connection_upgrade_contacts()
 * @weak_object: the @weak_object that was passed to
 *  tp_connection_upgrade_contacts()
 *
 * Signature of a callback used to receive the result of
 * tp_connection_upgrade_contacts().
 *
 * If an unrecoverable error occurs (for instance, if @connection becomes
 * disconnected) it is indicated by @error, but the contacts in @contacts
 * are still provided.
 *
 * Since: 0.7.18
 */

static void
contacts_aliases_changed (TpConnection *connection,
                          const GPtrArray *alias_structs,
                          gpointer user_data G_GNUC_UNUSED,
                          GObject *weak_object G_GNUC_UNUSED)
{
  guint i;

  for (i = 0; i < alias_structs->len; i++)
    {
      GValueArray *pair = g_ptr_array_index (alias_structs, i);
      TpHandle handle = g_value_get_uint (pair->values + 0);
      const gchar *alias = g_value_get_string (pair->values + 1);
      TpContact *contact = _tp_connection_lookup_contact (connection, handle);

      if (contact != NULL)
        {
          contact->priv->has_features |= CONTACT_FEATURE_FLAG_ALIAS;
          DEBUG ("Contact \"%s\" alias changed from \"%s\" to \"%s\"",
              contact->priv->identifier, contact->priv->alias, alias);
          g_free (contact->priv->alias);
          contact->priv->alias = g_strdup (alias);
          g_object_notify ((GObject *) contact, "alias");
        }
    }
}


static void
contacts_bind_to_aliases_changed (TpConnection *connection)
{
  if (!connection->priv->tracking_aliases_changed)
    {
      connection->priv->tracking_aliases_changed = TRUE;

      tp_cli_connection_interface_aliasing_connect_to_aliases_changed (
          connection, contacts_aliases_changed, NULL, NULL, NULL, NULL);
    }
}

static void
contact_maybe_set_presence (TpContact *contact,
                            GValueArray *presence)
{
  guint type;
  const gchar *status;
  const gchar *message;

  if (contact == NULL)
    return;

  g_return_if_fail (presence != NULL);
  contact->priv->has_features |= CONTACT_FEATURE_FLAG_PRESENCE;

  tp_value_array_unpack (presence, 3, &type, &status, &message);

  contact->priv->presence_type = type;

  g_free (contact->priv->presence_status);
  contact->priv->presence_status = g_strdup (status);

  g_free (contact->priv->presence_message);
  contact->priv->presence_message = g_strdup (message);

  g_object_notify ((GObject *) contact, "presence-type");
  g_object_notify ((GObject *) contact, "presence-status");
  g_object_notify ((GObject *) contact, "presence-message");

  g_signal_emit (contact, signals[SIGNAL_PRESENCE_CHANGED], 0,
      contact->priv->presence_type,
      contact->priv->presence_status,
      contact->priv->presence_message);
}

static void
contact_maybe_set_location (TpContact *self,
    GHashTable *location)
{
  if (self == NULL)
    return;

  if (self->priv->location != NULL)
    g_hash_table_unref (self->priv->location);

  /* We guarantee that, if we've fetched a location for a contact, the
   * :location property is non-NULL. This is mainly because Empathy assumed
   * this and would crash if not.
   */
  if (location == NULL)
    location = tp_asv_new (NULL, NULL);
  else
    g_hash_table_ref (location);

  self->priv->has_features |= CONTACT_FEATURE_FLAG_LOCATION;
  self->priv->location = location;
  g_object_notify ((GObject *) self, "location");
}

static void
contact_set_capabilities (TpContact *self,
    TpCapabilities *capabilities)
{
  tp_clear_object (&self->priv->capabilities);

  self->priv->has_features |= CONTACT_FEATURE_FLAG_CAPABILITIES;
  self->priv->capabilities = g_object_ref (capabilities);
  g_object_notify ((GObject *) self, "capabilities");
}

static void
contact_maybe_set_capabilities (TpContact *self,
    GPtrArray *arr)
{
  TpCapabilities *capabilities;

  if (self == NULL || arr == NULL)
    return;

  capabilities = _tp_capabilities_new (arr, TRUE);
  contact_set_capabilities (self, capabilities);
  g_object_unref (capabilities);
}


static void
contacts_presences_changed (TpConnection *connection,
                            GHashTable *presences,
                            gpointer user_data G_GNUC_UNUSED,
                            GObject *weak_object G_GNUC_UNUSED)
{
  GHashTableIter iter;
  gpointer key, value;

  g_hash_table_iter_init (&iter, presences);

  while (g_hash_table_iter_next (&iter, &key, &value))
    {
      TpContact *contact = _tp_connection_lookup_contact (connection,
          GPOINTER_TO_UINT (key));

      contact_maybe_set_presence (contact, value);
    }
}


static void
contacts_bind_to_presences_changed (TpConnection *connection)
{
  if (!connection->priv->tracking_presences_changed)
    {
      connection->priv->tracking_presences_changed = TRUE;

      tp_cli_connection_interface_presence_connect_to_presences_changed
        (connection, contacts_presences_changed, NULL, NULL, NULL, NULL);
    }
}

static void
contacts_location_updated (TpConnection *connection,
    guint handle,
    GHashTable *location,
    gpointer user_data G_GNUC_UNUSED,
    GObject *weak_object G_GNUC_UNUSED)
{
  TpContact *contact = _tp_connection_lookup_contact (connection,
          GPOINTER_TO_UINT (handle));

  contact_maybe_set_location (contact, location);
}

static void
contacts_bind_to_location_updated (TpConnection *connection)
{
  if (!connection->priv->tracking_location_changed)
    {
      connection->priv->tracking_location_changed = TRUE;

      tp_cli_connection_interface_location_connect_to_location_updated
        (connection, contacts_location_updated, NULL, NULL, NULL, NULL);

      tp_connection_add_client_interest (connection,
          TP_IFACE_CONNECTION_INTERFACE_LOCATION);
    }
}

static void
contact_maybe_set_client_types (TpContact *self,
    const gchar * const *types)
{
  if (self == NULL)
    return;

  if (self->priv->client_types != NULL)
    g_strfreev (self->priv->client_types);

  self->priv->has_features |= CONTACT_FEATURE_FLAG_CLIENT_TYPES;
  self->priv->client_types = g_strdupv ((gchar **) types);
  g_object_notify ((GObject *) self, "client-types");
}

static void
contacts_client_types_updated (TpConnection *connection,
    guint handle,
    const gchar **types,
    gpointer user_data G_GNUC_UNUSED,
    GObject *weak_object G_GNUC_UNUSED)
{
  TpContact *contact = _tp_connection_lookup_contact (connection,
          GPOINTER_TO_UINT (handle));

  contact_maybe_set_client_types (contact, types);
}

static void
contacts_bind_to_client_types_updated (TpConnection *connection)
{
  if (!connection->priv->tracking_client_types_updated)
    {
      connection->priv->tracking_client_types_updated = TRUE;

      tp_cli_connection_interface_client_types_connect_to_client_types_updated
        (connection, contacts_client_types_updated, NULL, NULL, NULL, NULL);
    }
}

static void
contacts_capabilities_updated (TpConnection *connection,
    GHashTable *capabilities,
    gpointer user_data G_GNUC_UNUSED,
    GObject *weak_object G_GNUC_UNUSED)
{
  GHashTableIter iter;
  gpointer handle, value;

  g_hash_table_iter_init (&iter, capabilities);
  while (g_hash_table_iter_next (&iter, &handle, &value))
    {
      TpContact *contact = _tp_connection_lookup_contact (connection,
              GPOINTER_TO_UINT (handle));

      contact_maybe_set_capabilities (contact, value);
    }
}

static void
contacts_bind_to_capabilities_updated (TpConnection *connection)
{
  if (!connection->priv->tracking_contact_caps_changed)
    {
      connection->priv->tracking_contact_caps_changed = TRUE;

      tp_cli_connection_interface_contact_capabilities_connect_to_contact_capabilities_changed
        (connection, contacts_capabilities_updated, NULL, NULL, NULL, NULL);
    }
}

static gboolean
build_avatar_filename (TpConnection *connection,
    const gchar *avatar_token,
    gboolean create_dir,
    gchar **ret_filename,
    gchar **ret_mime_filename)
{
  gchar *protocol;
  gchar *cm_name;
  gchar *dir;
  gchar *token_escaped;
  gboolean success = TRUE;

  if (!tp_connection_parse_object_path (connection, &protocol, &cm_name))
    return FALSE;

  token_escaped = tp_escape_as_identifier (avatar_token);
  dir = g_build_filename (g_get_user_cache_dir (),
      "telepathy", "avatars", cm_name, protocol, NULL);

  if (create_dir)
    {
      if (g_mkdir_with_parents (dir, 0700) == -1)
        {
          DEBUG ("Error creating avatar cache dir: %s", g_strerror (errno));
          success = FALSE;
          goto out;
        }
    }

  if (ret_filename != NULL)
    *ret_filename = g_strconcat (dir, G_DIR_SEPARATOR_S, token_escaped, NULL);

  if (ret_mime_filename != NULL)
    *ret_mime_filename = g_strconcat (dir, G_DIR_SEPARATOR_S, token_escaped,
        ".mime", NULL);

out:

  g_free (protocol);
  g_free (cm_name);
  g_free (dir);
  g_free (token_escaped);

  return success;
}

static void contact_set_avatar_token (TpContact *self, const gchar *new_token,
    gboolean request);

static void
contact_avatar_retrieved (TpConnection *connection,
    guint handle,
    const gchar *token,
    const GArray *avatar,
    const gchar *mime_type,
    gpointer user_data G_GNUC_UNUSED,
    GObject *weak_object G_GNUC_UNUSED)
{
  TpContact *self = _tp_connection_lookup_contact (connection, handle);
  gchar *filename;
  gchar *mime_filename;
  GError *error = NULL;

  if (!build_avatar_filename (connection, token, TRUE, &filename,
      &mime_filename))
    return;

  /* Save avatar in cache, even if the contact is unknown, to avoid as much as
   * possible future avatar requests */
  if (!g_file_set_contents (filename, avatar->data, avatar->len, &error))
    {
      DEBUG ("Failed to store avatar in cache (%s): %s", filename,
          error ? error->message : "No error message");
      g_clear_error (&error);
      goto out;
    }
  if (!g_file_set_contents (mime_filename, mime_type, -1, &error))
    {
      DEBUG ("Failed to store MIME type in cache (%s): %s", mime_filename,
          error ? error->message : "No error message");
      g_clear_error (&error);
      goto out;
    }

  DEBUG ("Contact#%u avatar stored in cache: %s, %s", handle, filename,
      mime_type);

  if (self == NULL)
    goto out;

  /* Update the avatar token if a newer one is given */
  contact_set_avatar_token (self, token, FALSE);

  tp_clear_object (&self->priv->avatar_file);
  self->priv->avatar_file = g_file_new_for_path (filename);

  g_free (self->priv->avatar_mime_type);
  self->priv->avatar_mime_type = g_strdup (mime_type);

  g_object_notify ((GObject *) self, "avatar-file");
  g_object_notify ((GObject *) self, "avatar-mime-type");

out:
  g_free (filename);
  g_free (mime_filename);
}

static gboolean
connection_avatar_request_idle_cb (gpointer user_data)
{
  TpConnection *connection = user_data;

  DEBUG ("Request %d avatars", connection->priv->avatar_request_queue->len);

  tp_cli_connection_interface_avatars_call_request_avatars (connection, -1,
      connection->priv->avatar_request_queue, NULL, NULL, NULL, NULL);

  g_array_unref (connection->priv->avatar_request_queue);
  connection->priv->avatar_request_queue = NULL;
  connection->priv->avatar_request_idle_id = 0;

  return FALSE;
}

static void
contact_update_avatar_data (TpContact *self)
{
  TpConnection *connection;
  gchar *filename = NULL;
  gchar *mime_filename = NULL;

  /* If token is NULL, it means that CM doesn't know the token. In that case we
   * have to request the avatar data to get the token. This happens with XMPP
   * for offline contacts. We don't want to bypass the avatar cache, so we won't
   * update avatar. */
  if (self->priv->avatar_token == NULL)
    return;

   /* If token is empty (""), it means the contact has no avatar. */
  if (tp_str_empty (self->priv->avatar_token))
    {
      tp_clear_object (&self->priv->avatar_file);

      g_free (self->priv->avatar_mime_type);
      self->priv->avatar_mime_type = NULL;

      DEBUG ("contact#%u has no avatar", self->priv->handle);

      g_object_notify ((GObject *) self, "avatar-file");
      g_object_notify ((GObject *) self, "avatar-mime-type");

      return;
    }

  /* We have a token, search in cache... */
  if (build_avatar_filename (self->priv->connection, self->priv->avatar_token,
          FALSE, &filename, &mime_filename))
    {
      if (g_file_test (filename, G_FILE_TEST_EXISTS))
        {
          GError *error = NULL;

          tp_clear_object (&self->priv->avatar_file);
          self->priv->avatar_file = g_file_new_for_path (filename);

          g_free (self->priv->avatar_mime_type);
          if (!g_file_get_contents (mime_filename, &self->priv->avatar_mime_type,
              NULL, &error))
            {
              DEBUG ("Error reading avatar MIME type (%s): %s", mime_filename,
                  error ? error->message : "No error message");
              self->priv->avatar_mime_type = NULL;
              g_clear_error (&error);
            }

          DEBUG ("contact#%u avatar found in cache: %s, %s",
              self->priv->handle, filename, self->priv->avatar_mime_type);

          g_object_notify ((GObject *) self, "avatar-file");
          g_object_notify ((GObject *) self, "avatar-mime_type");

          goto out;
        }
    }

  /* Not found in cache, queue this contact. We do this to group contacts
   * for the AvatarRequest call */
  connection = self->priv->connection;
  if (connection->priv->avatar_request_queue == NULL)
    connection->priv->avatar_request_queue = g_array_new (FALSE, FALSE,
        sizeof (TpHandle));

  g_array_append_val (connection->priv->avatar_request_queue,
      self->priv->handle);

  if (connection->priv->avatar_request_idle_id == 0)
    connection->priv->avatar_request_idle_id = g_idle_add (
        connection_avatar_request_idle_cb, connection);

out:

  g_free (filename);
  g_free (mime_filename);
}

static void
contacts_bind_to_avatar_retrieved (TpConnection *connection)
{
  if (!connection->priv->tracking_avatar_retrieved)
    {
      connection->priv->tracking_avatar_retrieved = TRUE;

      tp_cli_connection_interface_avatars_connect_to_avatar_retrieved
        (connection, contact_avatar_retrieved, NULL, NULL, NULL, NULL);
    }
}


static void
contact_set_avatar_token (TpContact *self, const gchar *new_token,
    gboolean request)
{
  /* A no-op change (specifically from NULL to NULL) is still interesting if we
   * don't have the AVATAR_TOKEN feature yet: it indicates that we've
   * discovered it.
   */
  if ((self->priv->has_features & CONTACT_FEATURE_FLAG_AVATAR_TOKEN) &&
      !tp_strdiff (self->priv->avatar_token, new_token))
    return;

  DEBUG ("contact#%u token is %s", self->priv->handle, new_token);

  self->priv->has_features |= CONTACT_FEATURE_FLAG_AVATAR_TOKEN;
  g_free (self->priv->avatar_token);
  self->priv->avatar_token = g_strdup (new_token);
  g_object_notify ((GObject *) self, "avatar-token");

  if (request && tp_contact_has_feature (self, TP_CONTACT_FEATURE_AVATAR_DATA))
    contact_update_avatar_data (self);
}

static void
contacts_avatar_updated (TpConnection *connection,
                         TpHandle handle,
                         const gchar *new_token,
                         gpointer user_data G_GNUC_UNUSED,
                         GObject *weak_object G_GNUC_UNUSED)
{
  TpContact *contact = _tp_connection_lookup_contact (connection, handle);

  if (contact != NULL)
    contact_set_avatar_token (contact, new_token, TRUE);
}


static void
contacts_bind_to_avatar_updated (TpConnection *connection)
{
  if (!connection->priv->tracking_avatar_updated)
    {
      connection->priv->tracking_avatar_updated = TRUE;

      tp_cli_connection_interface_avatars_connect_to_avatar_updated
        (connection, contacts_avatar_updated, NULL, NULL, NULL, NULL);
    }
}

static void
contact_maybe_set_info (TpContact *self,
    const GPtrArray *contact_info)
{
  guint i;

  if (self == NULL)
    return;

  tp_contact_info_list_free (self->priv->contact_info);
  self->priv->contact_info = NULL;

  self->priv->has_features |= CONTACT_FEATURE_FLAG_CONTACT_INFO;

  if (contact_info != NULL)
    {
      for (i = contact_info->len; i > 0; i--)
        {
          GValueArray *va = g_ptr_array_index (contact_info, i - 1);
          const gchar *field_name;
          GStrv parameters;
          GStrv field_value;

          tp_value_array_unpack (va, 3, &field_name, &parameters, &field_value);
          self->priv->contact_info = g_list_prepend (self->priv->contact_info,
              tp_contact_info_field_new (field_name, parameters, field_value));
        }
    }
  /* else we don't know, but an empty list is perfectly valid. */

  g_object_notify ((GObject *) self, "contact-info");
}

static void
contact_info_changed (TpConnection *connection,
    guint handle,
    const GPtrArray *contact_info,
    gpointer user_data G_GNUC_UNUSED,
    GObject *weak_object G_GNUC_UNUSED)
{
  TpContact *self = _tp_connection_lookup_contact (connection, handle);

  contact_maybe_set_info (self, contact_info);
}


static void
contacts_bind_to_contact_info_changed (TpConnection *connection)
{
  if (!connection->priv->tracking_contact_info_changed)
    {
      connection->priv->tracking_contact_info_changed = TRUE;

      tp_cli_connection_interface_contact_info_connect_to_contact_info_changed (
          connection, contact_info_changed, NULL, NULL, NULL, NULL);
    }
}

typedef struct
{
  TpContact *contact;
  GSimpleAsyncResult *result;
  TpProxyPendingCall *call;
  GCancellable *cancellable;
  gulong cancelled_id;
} ContactInfoRequestData;

static void
contact_info_request_data_free (ContactInfoRequestData *data)
{
  if (data != NULL)
    {
      g_object_unref (data->result);

      if (data->cancellable != NULL)
        g_object_unref (data->cancellable);

      g_slice_free (ContactInfoRequestData, data);
    }
}

static void
contact_info_request_cb (TpConnection *connection,
    const GPtrArray *contact_info,
    const GError *error,
    gpointer user_data,
    GObject *weak_object)
{
  ContactInfoRequestData *data = user_data;
  TpContact *self = data->contact;

  if (data->cancellable != NULL)
    {
      /* At this point it's too late to cancel the operation. This will block
       * until the signal handler has finished if it's already running, so
       * we're guaranteed to never be in a partially-cancelled state after
       * this call. */
      g_cancellable_disconnect (data->cancellable, data->cancelled_id);

      /* If this is true, the cancelled callback has already run and completed the
       * async result, so just bail. */
      if (data->cancelled_id == 0)
        return;

      data->cancelled_id = 0;
    }

  if (error != NULL)
    {
      DEBUG ("Failed to request ContactInfo: %s", error->message);
      g_simple_async_result_set_from_error (data->result, error);
    }
  else
    {
      contact_maybe_set_info (self, contact_info);
    }

  g_simple_async_result_complete_in_idle (data->result);
  data->call = NULL;
}

static void
contact_info_request_cancelled_cb (GCancellable *cancellable,
    ContactInfoRequestData *data)
{
  GError *error = NULL;
  gboolean was_cancelled;

  /* We disconnect from the signal manually; since we're in the cancelled
   * callback, we hold the cancellable's lock so calling this instead of
   * g_cancellable_disconnect() is fine. We do this here so that
   * g_cancellable_disconnect() isn't called by contact_info_request_data_free()
   * which is called by tp_proxy_pending_call_cancel().
   * cancelled_id might already be 0 if the cancellable was cancelled before
   * we connected to it. */
  if (data->cancelled_id != 0)
    g_signal_handler_disconnect (data->cancellable, data->cancelled_id);
  data->cancelled_id = 0;

  was_cancelled = g_cancellable_set_error_if_cancelled (data->cancellable,
      &error);
  g_assert (was_cancelled);

  DEBUG ("Request ContactInfo cancelled");

  g_simple_async_result_set_from_error (data->result, error);
  g_simple_async_result_complete_in_idle (data->result);
  g_clear_error (&error);

  if (data->call != NULL)
    tp_proxy_pending_call_cancel (data->call);
}

/**
 * tp_contact_request_contact_info_async:
 * @self: a #TpContact
 * @cancellable: optional #GCancellable object, %NULL to ignore.
 * @callback: a callback to call when the request is satisfied
 * @user_data: data to pass to @callback
 *
 * Requests an asynchronous request of the contact info of @self. When
 * the operation is finished, @callback will be called. You can then call
 * tp_contact_request_contact_info_finish() to get the result of the operation.
 *
 * If the operation is successful, the #TpContact:contact-info property will be
 * updated (emitting "notify::contact-info" signal) before @callback is called.
 * That means you can call tp_contact_get_contact_info() to get the new vCard
 * inside @callback.
 *
 * Note that requesting the vCard from the network can take significant time, so
 * a bigger timeout is set on the underlying D-Bus call. @cancellable can be
 * cancelled to free resources used in the D-Bus call if the caller is no longer
 * interested in the vCard.
 *
 * If %TP_CONTACT_FEATURE_CONTACT_INFO is not yet set on @self, it will be
 * set before its property gets updated and @callback is called.
 *
 * Since: 0.11.7
 */
void
tp_contact_request_contact_info_async (TpContact *self,
    GCancellable *cancellable,
    GAsyncReadyCallback callback,
    gpointer user_data)
{
  ContactInfoRequestData *data;

  g_return_if_fail (TP_IS_CONTACT (self));

  contacts_bind_to_contact_info_changed (self->priv->connection);

  data = g_slice_new0 (ContactInfoRequestData);

  data->contact = self;
  data->result = g_simple_async_result_new (G_OBJECT (self), callback,
      user_data, tp_contact_request_contact_info_finish);

  if (cancellable != NULL)
    {
      data->cancellable = g_object_ref (cancellable);
      data->cancelled_id = g_cancellable_connect (data->cancellable,
          G_CALLBACK (contact_info_request_cancelled_cb), data, NULL);

      /* Return early if the cancellable has already been cancelled */
      if (data->cancelled_id == 0)
        return;
    }

  data->call = tp_cli_connection_interface_contact_info_call_request_contact_info (
      self->priv->connection, 60*60*1000, self->priv->handle,
      contact_info_request_cb,
      data, (GDestroyNotify) contact_info_request_data_free,
      NULL);
}

/**
 * tp_contact_request_contact_info_finish:
 * @self: a #TpContact
 * @result: a #GAsyncResult
 * @error: a #GError to be filled
 *
 * Finishes an async request of @self info. If the operation was successful,
 * the contact's vCard can be accessed using tp_contact_get_contact_info().
 *
 * Returns: %TRUE if the request call was successful, otherwise %FALSE
 *
 * Since: 0.11.7
 */
gboolean
tp_contact_request_contact_info_finish (TpContact *self,
    GAsyncResult *result,
    GError **error)
{
  _tp_implement_finish_void (self, tp_contact_request_contact_info_finish);
}

/**
 * tp_connection_refresh_contact_info:
 * @self: a #TpConnection
 * @n_contacts: The number of contacts in @contacts (must be at least 1)
 * @contacts: (array length=n_contacts): An array of #TpContact objects
 *  associated with @self
 *
 * Requests to refresh the #TpContact:contact-info property on each contact from
 * @contacts, requesting it from the network if an up-to-date version is not
 * cached locally. "notify::contact-info" will be emitted when the contact's
 * information are updated.
 *
 * If %TP_CONTACT_FEATURE_CONTACT_INFO is not yet set on a contact, it will be
 * set before its property gets updated.
 *
 * Since: 0.11.7
 */
void
tp_connection_refresh_contact_info (TpConnection *self,
    guint n_contacts,
    TpContact * const *contacts)
{
  GArray *handles;
  guint i;

  g_return_if_fail (TP_IS_CONNECTION (self));
  g_return_if_fail (n_contacts >= 1);
  g_return_if_fail (contacts != NULL);

  for (i = 0; i < n_contacts; i++)
    {
      g_return_if_fail (TP_IS_CONTACT (contacts[i]));
      g_return_if_fail (contacts[i]->priv->connection == self);
    }

  contacts_bind_to_contact_info_changed (self);

  handles = g_array_sized_new (FALSE, FALSE, sizeof (TpHandle), n_contacts);
  for (i = 0; i < n_contacts; i++)
    g_array_append_val (handles, contacts[i]->priv->handle);

  tp_cli_connection_interface_contact_info_call_refresh_contact_info (self, -1,
      handles, NULL, NULL, NULL, NULL);

  g_array_unref (handles);
}

static void
contact_set_subscription_states (TpContact *self,
    TpSubscriptionState subscribe,
    TpSubscriptionState publish,
    const gchar *publish_request)
{
  if (publish_request == NULL)
    publish_request = "";

  DEBUG ("contact#%u state changed: subscribe=%c publish=%c '%s'",
      self->priv->handle,
      _tp_base_contact_list_presence_state_to_letter (subscribe),
      _tp_base_contact_list_presence_state_to_letter (publish),
      publish_request);

  self->priv->has_features |= CONTACT_FEATURE_FLAG_STATES;

  g_free (self->priv->publish_request);

  self->priv->subscribe = subscribe;
  self->priv->publish = publish;
  self->priv->publish_request = g_strdup (publish_request);

  g_object_notify ((GObject *) self, "subscribe-state");
  g_object_notify ((GObject *) self, "publish-state");
  g_object_notify ((GObject *) self, "publish-request");

  g_signal_emit (self, signals[SIGNAL_SUBSCRIPTION_STATES_CHANGED], 0,
      self->priv->subscribe, self->priv->publish, self->priv->publish_request);
}

void
_tp_contact_set_subscription_states (TpContact *self,
    GValueArray *value_array)
{
  TpSubscriptionState subscribe;
  TpSubscriptionState publish;
  const gchar *publish_request;

  tp_value_array_unpack (value_array, 3,
      &subscribe, &publish, &publish_request);

  contact_set_subscription_states (self, subscribe, publish, publish_request);
}

static void
contacts_changed_cb (TpConnection *connection,
    GHashTable *changes,
    GHashTable *identifiers,
    GHashTable *removals,
    gpointer user_data,
    GObject *weak_object)
{
  GHashTableIter iter;
  gpointer key, value;

  g_hash_table_iter_init (&iter, changes);
  while (g_hash_table_iter_next (&iter, &key, &value))
    {
      TpHandle handle = GPOINTER_TO_UINT (key);
      TpContact *contact = _tp_connection_lookup_contact (connection, handle);

      if (contact != NULL)
        _tp_contact_set_subscription_states (contact, value);
    }

  g_hash_table_iter_init (&iter, removals);
  while (g_hash_table_iter_next (&iter, &key, NULL))
    {
      TpHandle handle = GPOINTER_TO_UINT (key);
      TpContact *contact = _tp_connection_lookup_contact (connection, handle);

      if (contact != NULL)
        {
          contact_set_subscription_states (contact, TP_SUBSCRIPTION_STATE_NO,
              TP_SUBSCRIPTION_STATE_NO, NULL);
        }
    }
}

static void
contacts_bind_to_contacts_changed (TpConnection *connection)
{
  if (!connection->priv->tracking_contacts_changed)
    {
      connection->priv->tracking_contacts_changed = TRUE;

      tp_cli_connection_interface_contact_list_connect_to_contacts_changed
        (connection, contacts_changed_cb, NULL, NULL, NULL, NULL);
    }
}

static void
contact_maybe_set_contact_groups (TpContact *self,
    GStrv contact_groups)
{
  gchar **iter;

  if (self == NULL || contact_groups == NULL)
    return;

  self->priv->has_features |= CONTACT_FEATURE_FLAG_CONTACT_GROUPS;

  tp_clear_pointer (&self->priv->contact_groups, g_ptr_array_unref);
  self->priv->contact_groups = g_ptr_array_new_full (
      g_strv_length (contact_groups) + 1, g_free);

  for (iter = contact_groups; *iter != NULL; iter++)
    g_ptr_array_add (self->priv->contact_groups, g_strdup (*iter));
  g_ptr_array_add (self->priv->contact_groups, NULL);

  g_object_notify ((GObject *) self, "contact-groups");
}

static void
contact_groups_changed_cb (TpConnection *connection,
    const GArray *contacts,
    const gchar **added,
    const gchar **removed,
    gpointer user_data,
    GObject *weak_object)
{
  guint i;

  for (i = 0; i < contacts->len; i++)
    {
      TpHandle handle = g_array_index (contacts, TpHandle, i);
      TpContact *contact = _tp_connection_lookup_contact (connection, handle);
      const gchar **iter;
      guint j;

      if (contact == NULL || contact->priv->contact_groups == NULL)
        continue;

      /* Remove the ending NULL */
      g_ptr_array_remove_index_fast (contact->priv->contact_groups,
          contact->priv->contact_groups->len - 1);

      /* Remove old groups */
      for (iter = removed; *iter != NULL; iter++)
        {
          for (j = 0; j < contact->priv->contact_groups->len; j++)
            {
              const gchar *str;

              str = g_ptr_array_index (contact->priv->contact_groups, j);
              if (!tp_strdiff (str, *iter))
                {
                  g_ptr_array_remove_index_fast (contact->priv->contact_groups, j);
                  break;
                }
            }
        }

      /* Add new groups */
      for (iter = added; *iter != NULL; iter++)
        g_ptr_array_add (contact->priv->contact_groups, g_strdup (*iter));

      /* Add back the ending NULL */
      g_ptr_array_add (contact->priv->contact_groups, NULL);

      g_object_notify ((GObject *) contact, "contact-groups");
      g_signal_emit (contact, signals[SIGNAL_CONTACT_GROUPS_CHANGED], 0,
          added, removed);
    }
}

static void
contacts_bind_to_contact_groups_changed (TpConnection *connection)
{
  if (!connection->priv->tracking_contact_groups_changed)
    {
      connection->priv->tracking_contact_groups_changed = TRUE;

      tp_cli_connection_interface_contact_groups_connect_to_groups_changed
        (connection, contact_groups_changed_cb, NULL, NULL, NULL, NULL);
    }
}

static gboolean
tp_contact_set_attributes (TpContact *contact,
    GHashTable *asv,
    ContactFeatureFlags wanted,
    GError **error)
{
  TpConnection *connection = tp_contact_get_connection (contact);
  const gchar *s;
  gpointer boxed;

  s = tp_asv_get_string (asv, TP_TOKEN_CONNECTION_CONTACT_ID);

  if (s == NULL)
    {
       g_set_error (error, TP_DBUS_ERRORS, TP_DBUS_ERROR_INCONSISTENT,
          "Connection manager %s is broken: contact #%u in the "
          "GetContactAttributes result has no contact-id",
          tp_proxy_get_bus_name (connection), contact->priv->handle);

      return FALSE;
    }

  if (contact->priv->identifier == NULL)
    {
      contact->priv->identifier = g_strdup (s);
    }
  else if (tp_strdiff (contact->priv->identifier, s))
    {
      g_set_error (error, TP_DBUS_ERRORS, TP_DBUS_ERROR_INCONSISTENT,
          "Connection manager %s is broken: contact #%u identifier "
          "changed from %s to %s",
          tp_proxy_get_bus_name (connection), contact->priv->handle,
          contact->priv->identifier, s);

      return FALSE;
    }


  if (wanted & CONTACT_FEATURE_FLAG_ALIAS)
    {
      s = tp_asv_get_string (asv,
          TP_TOKEN_CONNECTION_INTERFACE_ALIASING_ALIAS);

      if (s == NULL)
        {
          WARNING ("%s supposedly implements Contacts and Aliasing, but "
              "omitted " TP_TOKEN_CONNECTION_INTERFACE_ALIASING_ALIAS,
              tp_proxy_get_object_path (connection));
        }
      else
        {
          contact->priv->has_features |= CONTACT_FEATURE_FLAG_ALIAS;
          g_free (contact->priv->alias);
          contact->priv->alias = g_strdup (s);
          g_object_notify ((GObject *) contact, "alias");
        }
    }

  /* There is no attribute for avatar data. If we want it, let's just
   * pretend it is ready. If avatar is in cache, that will be true as
   * soon as the token is set from attributes */
  if (wanted & CONTACT_FEATURE_FLAG_AVATAR_DATA)
    contact->priv->has_features |= CONTACT_FEATURE_FLAG_AVATAR_DATA;

  if (wanted & CONTACT_FEATURE_FLAG_AVATAR_TOKEN)
    {
      s = tp_asv_get_string (asv,
          TP_TOKEN_CONNECTION_INTERFACE_AVATARS_TOKEN);
      contact_set_avatar_token (contact, s, TRUE);
    }

  if (wanted & CONTACT_FEATURE_FLAG_PRESENCE)
    {
      boxed = tp_asv_get_boxed (asv,
          TP_TOKEN_CONNECTION_INTERFACE_PRESENCE_PRESENCE,
          TP_STRUCT_TYPE_PRESENCE);

      if (boxed == NULL)
        WARNING ("%s supposedly implements Contacts and Presence, "
            "but omitted the mandatory "
            TP_TOKEN_CONNECTION_INTERFACE_PRESENCE_PRESENCE
            " attribute",
            tp_proxy_get_object_path (connection));
      else
        contact_maybe_set_presence (contact, boxed);
    }

  /* Location */
  if (wanted & CONTACT_FEATURE_FLAG_LOCATION)
    {
      boxed = tp_asv_get_boxed (asv,
          TP_TOKEN_CONNECTION_INTERFACE_LOCATION_LOCATION,
          TP_HASH_TYPE_LOCATION);
      contact_maybe_set_location (contact, boxed);
    }

  /* Capabilities */
  if (wanted & CONTACT_FEATURE_FLAG_CAPABILITIES)
    {
      boxed = tp_asv_get_boxed (asv,
          TP_TOKEN_CONNECTION_INTERFACE_CONTACT_CAPABILITIES_CAPABILITIES,
          TP_ARRAY_TYPE_REQUESTABLE_CHANNEL_CLASS_LIST);
      contact_maybe_set_capabilities (contact, boxed);
    }

  /* ContactInfo */
  if (wanted & CONTACT_FEATURE_FLAG_CONTACT_INFO)
    {
      boxed = tp_asv_get_boxed (asv,
          TP_TOKEN_CONNECTION_INTERFACE_CONTACT_INFO_INFO,
          TP_ARRAY_TYPE_CONTACT_INFO_FIELD_LIST);
      contact_maybe_set_info (contact, boxed);
    }

  /* ClientTypes */
  if (wanted & CONTACT_FEATURE_FLAG_CLIENT_TYPES)
    {
      boxed = tp_asv_get_boxed (asv,
          TP_TOKEN_CONNECTION_INTERFACE_CLIENT_TYPES_CLIENT_TYPES,
          G_TYPE_STRV);
      contact_maybe_set_client_types (contact, boxed);
    }

  /* ContactList subscription states */
  {
    TpSubscriptionState subscribe;
    TpSubscriptionState publish;
    const gchar *publish_request;
    gboolean subscribe_valid = FALSE;
    gboolean publish_valid = FALSE;

    subscribe = tp_asv_get_uint32 (asv,
          TP_TOKEN_CONNECTION_INTERFACE_CONTACT_LIST_SUBSCRIBE,
          &subscribe_valid);
    publish = tp_asv_get_uint32 (asv,
          TP_TOKEN_CONNECTION_INTERFACE_CONTACT_LIST_PUBLISH,
          &publish_valid);
    publish_request = tp_asv_get_string (asv,
          TP_TOKEN_CONNECTION_INTERFACE_CONTACT_LIST_PUBLISH_REQUEST);

    if (subscribe_valid && publish_valid)
      {
        contact_set_subscription_states (contact, subscribe, publish,
            publish_request);
      }
  }

  /* ContactGroups */
  boxed = tp_asv_get_boxed (asv,
      TP_TOKEN_CONNECTION_INTERFACE_CONTACT_GROUPS_GROUPS,
      G_TYPE_STRV);
  contact_maybe_set_contact_groups (contact, boxed);

  /* ContactBlocking */
  if (wanted & CONTACT_FEATURE_FLAG_CONTACT_BLOCKING)
    {
      gboolean is_blocked, valid;

      is_blocked = tp_asv_get_boolean (asv,
          TP_TOKEN_CONNECTION_INTERFACE_CONTACT_BLOCKING_BLOCKED, &valid);

      if (valid)
        _tp_contact_set_is_blocked (contact, is_blocked);
    }

  return TRUE;
}

static gboolean get_feature_flags (const GQuark *features,
    ContactFeatureFlags *flags);

gboolean
_tp_contact_set_attributes (TpContact *contact,
    GHashTable *asv,
    const GQuark *features,
    GError **error)
{
  ContactFeatureFlags feature_flags = 0;

  if (!get_feature_flags (features, &feature_flags))
    return FALSE;

  return tp_contact_set_attributes (contact, asv, feature_flags, error);
}

static void
contacts_got_attributes (TpConnection *connection,
                         GHashTable *attributes,
                         const GError *error,
                         gpointer user_data,
                         GObject *weak_object)
{
  ContactsContext *c = user_data;
  guint i;

  if (error != NULL)
    {
      contacts_context_fail (c, error);
      return;
    }

  i = 0;

  if (c->signature == CB_BY_HANDLE && c->contacts->len == 0)
    {
      while (i < c->handles->len)
        {
          TpHandle handle = g_array_index (c->handles, guint, i);
          GHashTable *asv = g_hash_table_lookup (attributes,
              GUINT_TO_POINTER (handle));

          if (asv == NULL)
            {
              /* not in the hash table => not valid */
              g_array_append_val (c->invalid, handle);
              g_array_remove_index_fast (c->handles, i);
            }
          else
            {
              TpContact *contact = tp_contact_ensure (connection, handle);

              g_ptr_array_add (c->contacts, contact);
              i++;
            }
        }
    }

  g_assert (c->contacts->len == c->handles->len);

  for (i = 0; i < c->handles->len; i++)
    {
      TpContact *contact = g_ptr_array_index (c->contacts, i);
      GHashTable *asv = g_hash_table_lookup (attributes,
          GUINT_TO_POINTER (contact->priv->handle));
      GError *e = NULL;

      if (asv == NULL)
        {
          g_set_error (&e, TP_DBUS_ERRORS, TP_DBUS_ERROR_INCONSISTENT,
              "We hold a ref to handle #%u but it appears to be invalid",
              contact->priv->handle);
        }
      else
        {
          /* set up the contact with its attributes */
          tp_contact_set_attributes (contact, asv, c->wanted, &e);
        }

      if (e != NULL)
        {
          contacts_context_fail (c, e);
          g_error_free (e);
          return;
        }
    }

  contacts_context_complete (c);
}

static const gchar **
contacts_bind_to_signals (TpConnection *connection,
    ContactFeatureFlags wanted)
{
  GArray *contact_attribute_interfaces =
      connection->priv->contact_attribute_interfaces;
  GPtrArray *array;
  guint i;
  guint len = 0;

  if (contact_attribute_interfaces != NULL)
      len = contact_attribute_interfaces->len;

  g_assert (tp_proxy_has_interface_by_id (connection,
        TP_IFACE_QUARK_CONNECTION_INTERFACE_CONTACTS));

  array = g_ptr_array_sized_new (len);

  for (i = 0; i < len; i++)
    {
      GQuark q = g_array_index (contact_attribute_interfaces, GQuark, i);

      if (q == TP_IFACE_QUARK_CONNECTION_INTERFACE_ALIASING)
        {
          if ((wanted & CONTACT_FEATURE_FLAG_ALIAS) != 0)
            {
              g_ptr_array_add (array,
                  TP_IFACE_CONNECTION_INTERFACE_ALIASING);
              contacts_bind_to_aliases_changed (connection);
            }
        }
      else if (q == TP_IFACE_QUARK_CONNECTION_INTERFACE_AVATARS)
        {
          if ((wanted & CONTACT_FEATURE_FLAG_AVATAR_TOKEN) != 0)
            {
              g_ptr_array_add (array,
                  TP_IFACE_CONNECTION_INTERFACE_AVATARS);
              contacts_bind_to_avatar_updated (connection);
            }

          if ((wanted & CONTACT_FEATURE_FLAG_AVATAR_DATA) != 0)
            {
              contacts_bind_to_avatar_retrieved (connection);
            }
        }
      else if (q == TP_IFACE_QUARK_CONNECTION_INTERFACE_PRESENCE)
        {
          if ((wanted & CONTACT_FEATURE_FLAG_PRESENCE) != 0)
            {
              g_ptr_array_add (array,
                  TP_IFACE_CONNECTION_INTERFACE_PRESENCE);
              contacts_bind_to_presences_changed (connection);
            }
        }
      else if (q == TP_IFACE_QUARK_CONNECTION_INTERFACE_LOCATION)
        {
          if ((wanted & CONTACT_FEATURE_FLAG_LOCATION) != 0)
            {
              g_ptr_array_add (array,
                  TP_IFACE_CONNECTION_INTERFACE_LOCATION);
              contacts_bind_to_location_updated (connection);
            }
        }
      else if (q == TP_IFACE_QUARK_CONNECTION_INTERFACE_CONTACT_CAPABILITIES)
        {
          if ((wanted & CONTACT_FEATURE_FLAG_CAPABILITIES) != 0)
            {
              g_ptr_array_add (array,
                  TP_IFACE_CONNECTION_INTERFACE_CONTACT_CAPABILITIES);
              contacts_bind_to_capabilities_updated (connection);
            }
        }
      else if (q == TP_IFACE_QUARK_CONNECTION_INTERFACE_CONTACT_INFO)
        {
          if ((wanted & CONTACT_FEATURE_FLAG_CONTACT_INFO) != 0)
            {
              g_ptr_array_add (array,
                  TP_IFACE_CONNECTION_INTERFACE_CONTACT_INFO);
              contacts_bind_to_contact_info_changed (connection);
            }
        }
      else if (q == TP_IFACE_QUARK_CONNECTION_INTERFACE_CLIENT_TYPES)
        {
          if ((wanted & CONTACT_FEATURE_FLAG_CLIENT_TYPES) != 0)
            {
              g_ptr_array_add (array,
                  TP_IFACE_CONNECTION_INTERFACE_CLIENT_TYPES);
              contacts_bind_to_client_types_updated (connection);
            }
        }
      else if (q == TP_IFACE_QUARK_CONNECTION_INTERFACE_CONTACT_LIST)
        {
          if ((wanted & CONTACT_FEATURE_FLAG_STATES) != 0)
            {
              g_ptr_array_add (array,
                  TP_IFACE_CONNECTION_INTERFACE_CONTACT_LIST);
              contacts_bind_to_contacts_changed (connection);
            }
        }
      else if (q == TP_IFACE_QUARK_CONNECTION_INTERFACE_CONTACT_GROUPS)
        {
          if ((wanted & CONTACT_FEATURE_FLAG_CONTACT_GROUPS) != 0)
            {
              g_ptr_array_add (array,
                  TP_IFACE_CONNECTION_INTERFACE_CONTACT_GROUPS);
              contacts_bind_to_contact_groups_changed (connection);
            }
        }
      else if (q == TP_IFACE_QUARK_CONNECTION_INTERFACE_CONTACT_BLOCKING)
        {
          if ((wanted & CONTACT_FEATURE_FLAG_CONTACT_BLOCKING) != 0)
            {
              GQuark features[] = { TP_CONNECTION_FEATURE_CONTACT_BLOCKING, 0 };

              g_ptr_array_add (array,
                  TP_IFACE_CONNECTION_INTERFACE_CONTACT_BLOCKING);

              /* The BlockedContactsChanged signal is already handled by
               * connection-contact-list.c so we just have to prepare
               * TP_CONNECTION_FEATURE_CONTACT_BLOCKING to make sure it's
               * connected. */
              if (!tp_proxy_is_prepared (connection,
                    TP_CONNECTION_FEATURE_CONTACT_BLOCKING))
                {
                  tp_proxy_prepare_async (connection, features, NULL, NULL);
                }
            }
        }
    }

  g_ptr_array_add (array, NULL);
  return (const gchar **) g_ptr_array_free (array, FALSE);
}

/*
 * The connection must implement Contacts.
 */
const gchar **
_tp_contacts_bind_to_signals (TpConnection *connection,
    const GQuark *features)
{
  ContactFeatureFlags feature_flags = 0;

  if (!get_feature_flags (features, &feature_flags))
    return NULL;

  return contacts_bind_to_signals (connection, feature_flags);
}

static void
contacts_get_attributes (ContactsContext *context)
{
  const gchar **supported_interfaces;

  if (!tp_proxy_has_interface_by_id (context->connection,
        TP_IFACE_QUARK_CONNECTION_INTERFACE_CONTACTS))
    {
      GError *error = g_error_new_literal (TP_ERROR,
          TP_ERROR_SOFTWARE_UPGRADE_REQUIRED,
          "Connection does not implement CONTACTS interface. Legacy CMs "
          "are not supported anymore");

      WARNING ("%s", error->message);
      contacts_context_fail (context, error);
      g_clear_error (&error);
      return;
    }

  /* tp_connection_get_contact_attributes insists that you have at least one
   * handle; skip it if we don't (can only happen if we started from IDs) */
  if (context->handles->len == 0)
    {
      contacts_context_complete_in_idle (context);
      return;
    }

  supported_interfaces = contacts_bind_to_signals (context->connection,
      context->wanted);

  if (supported_interfaces[0] == NULL &&
      !(context->signature == CB_BY_HANDLE && context->contacts->len == 0) &&
      context->contacts_have_ids)
    {
      /* We're not going to do anything useful: we're not holding/inspecting
       * the handles, and we're not inspecting any extended interfaces
       * either. Skip it. */
      g_free (supported_interfaces);
      contacts_context_complete_in_idle (context);
      return;
    }

  /* The Hold parameter is only true if we started from handles, and we don't
   * already have all the contacts we need. */
  context->refcount++;
  tp_cli_connection_interface_contacts_call_get_contact_attributes (
      context->connection, -1, context->handles, supported_interfaces,
      contacts_got_attributes,
      context, contacts_context_unref, context->weak_object);
  g_free (supported_interfaces);
}

/*
 * Returns a new GPtrArray of borrowed references to TpContacts,
 * or NULL if any contacts could not be found.
 */
static GPtrArray *
lookup_all_contacts (ContactsContext *context)
{
  GPtrArray *contacts = g_ptr_array_new ();
  guint i;

  for (i = 0; i < context->handles->len; i++)
    {
      TpContact *contact = _tp_connection_lookup_contact (context->connection,
          g_array_index (context->handles, TpHandle, i));
      if (contact != NULL)
        {
          g_ptr_array_add (contacts, contact);
        }
      else
        {
          g_ptr_array_unref (contacts);
          contacts = NULL;
          break;
        }
    }

  return contacts;
}

static gboolean
get_feature_flags (const GQuark *features,
    ContactFeatureFlags *flags)
{
  ContactFeatureFlags feature_flags = 0;
  guint i;

  g_return_val_if_fail (features != NULL, FALSE);

  for (i = 0; features[i] != 0; i++)
    {
      guint f = get_feature (features[i]);

      g_return_val_if_fail (f != 0, FALSE);

      feature_flags |= f;
    }

  /* Force AVATAR_TOKEN if we have AVATAR_DATA */
  if ((feature_flags & CONTACT_FEATURE_FLAG_AVATAR_DATA) != 0)
    feature_flags |= CONTACT_FEATURE_FLAG_AVATAR_TOKEN;

  *flags = feature_flags;

  return TRUE;
}

static void
contacts_context_remove_common_features (ContactsContext *context)
{
  ContactFeatureFlags minimal_feature_flags = 0xFFFFFFFF;
  guint i;

  context->contacts_have_ids = TRUE;

  for (i = 0; i < context->contacts->len; i++)
    {
      TpContact *contact = g_ptr_array_index (context->contacts, i);

      minimal_feature_flags &= contact->priv->has_features;

      if (contact->priv->identifier == NULL)
        context->contacts_have_ids = FALSE;
    }

  context->wanted &= (~minimal_feature_flags);
}


/**
 * tp_connection_get_contacts_by_handle:
 * @self: A connection, which must have the %TP_CONNECTION_FEATURE_CONNECTED
 *  feature prepared
 * @n_handles: The number of handles in @handles (must be at least 1)
 * @handles: (array length=n_handles) (element-type uint): An array of handles
 *  of type %TP_HANDLE_TYPE_CONTACT representing the desired contacts
 * @features: (transfer-none) (array zero-terminated=1) (allow-none)
 *  (element-type GLib.Quark): A zero-terminated array of features that
 *  must be ready for use (if supported) before the callback is called (may
 *  be %NULL)
 * @callback: A user callback to call when the contacts are ready
 * @user_data: Data to pass to the callback
 * @destroy: Called to destroy @user_data either after @callback has been
 *  called, or if the operation is cancelled
 * @weak_object: (allow-none): An object to pass to the callback, which will be
 *  weakly referenced; if this object is destroyed, the operation will be
 *  cancelled
 *
 * Create a number of #TpContact objects and make asynchronous method calls
 * to hold their handles and ensure that all the features specified in
 * @features are ready for use (if they are supported at all).
 *
 * It is not an error to put features in @features even if the connection
 * manager doesn't support them - users of this method should have a static
 * list of features they would like to use if possible, and use it for all
 * connection managers.
 *
 * Since: 0.7.18
 * Deprecated: Use tp_client_factory_ensure_contact() instead.
 */
void
tp_connection_get_contacts_by_handle (TpConnection *self,
                                      guint n_handles,
                                      const TpHandle *handles,
                                      const GQuark *features,
                                      TpConnectionContactsByHandleCb callback,
                                      gpointer user_data,
                                      GDestroyNotify destroy,
                                      GObject *weak_object)
{
  ContactFeatureFlags feature_flags = 0;
  ContactsContext *context;
  GPtrArray *contacts;

  /* As an implementation detail, this method actually starts working slightly
   * before we're officially ready. We use this to get the TpContact for the
   * SelfHandle. */
  g_return_if_fail (self->priv->ready_enough_for_contacts);

  g_return_if_fail (tp_proxy_get_invalidated (self) == NULL);
  g_return_if_fail (n_handles >= 1);
  g_return_if_fail (handles != NULL);
  g_return_if_fail (callback != NULL);

  if (features == NULL)
    features = no_quarks;

  if (!get_feature_flags (features, &feature_flags))
    return;

  context = contacts_context_new (self, n_handles, feature_flags,
      CB_BY_HANDLE, user_data, destroy, weak_object);
  context->callback.by_handle = callback;

  g_array_append_vals (context->handles, handles, n_handles);

  contacts = lookup_all_contacts (context);
  if (contacts != NULL)
    {
      g_ptr_array_foreach (contacts, (GFunc) g_object_ref, NULL);
      tp_g_ptr_array_extend (context->contacts, contacts);
      g_ptr_array_unref (contacts);

      contacts_context_remove_common_features (context);
    }

  contacts_get_attributes (context);
  contacts_context_unref (context);
}


/**
 * tp_connection_upgrade_contacts:
 * @self: A connection, which must have the %TP_CONNECTION_FEATURE_CONNECTED
 *  feature prepared
 * @n_contacts: The number of contacts in @contacts (must be at least 1)
 * @contacts: (array length=n_contacts): An array of #TpContact objects
 *  associated with @self
 * @features: (transfer-none) (array zero-terminated=1)
 *  (element-type GLib.Quark): An array of features that must be
 *  ready for use (if supported) before the callback is called
 * @callback: A user callback to call when the contacts are ready
 * @user_data: Data to pass to the callback
 * @destroy: Called to destroy @user_data either after @callback has been
 *  called, or if the operation is cancelled
 * @weak_object: (allow-none): An object to pass to the callback, which will be
 *  weakly referenced; if this object is destroyed, the operation will be
 *  cancelled
 *
 * Given several #TpContact objects, make asynchronous method calls
 * ensure that all the features specified in @features are ready for use
 * (if they are supported at all).
 *
 * It is not an error to put features in @features even if the connection
 * manager doesn't support them - users of this method should have a static
 * list of features they would like to use if possible, and use it for all
 * connection managers.
 *
 * Since: 0.7.18
 * Deprecated: Use tp_connection_upgrade_contacts_async() instead.
 */
void
tp_connection_upgrade_contacts (TpConnection *self,
                                guint n_contacts,
                                TpContact * const *contacts,
                                const GQuark *features,
                                TpConnectionUpgradeContactsCb callback,
                                gpointer user_data,
                                GDestroyNotify destroy,
                                GObject *weak_object)
{
  ContactFeatureFlags feature_flags = 0;
  ContactsContext *context;
  guint i;

  g_return_if_fail (tp_proxy_is_prepared (self,
        TP_CONNECTION_FEATURE_CONNECTED));
  g_return_if_fail (n_contacts >= 1);
  g_return_if_fail (contacts != NULL);
  g_return_if_fail (callback != NULL);

  if (features == NULL)
    features = no_quarks;

  for (i = 0; i < n_contacts; i++)
    {
      g_return_if_fail (contacts[i]->priv->connection == self);
      g_return_if_fail (contacts[i]->priv->identifier != NULL);
    }

  if (!get_feature_flags (features, &feature_flags))
    return;

  context = contacts_context_new (self, n_contacts, feature_flags,
      CB_UPGRADE, user_data, destroy, weak_object);
  context->callback.upgrade = callback;

  for (i = 0; i < n_contacts; i++)
    {
      g_ptr_array_add (context->contacts, g_object_ref (contacts[i]));
      g_array_append_val (context->handles, contacts[i]->priv->handle);
    }

  g_assert (context->handles->len == n_contacts);

  contacts_context_remove_common_features (context);
  contacts_get_attributes (context);
  contacts_context_unref (context);
}


static void contacts_request_one_handle (ContactsContext *c);

static void
contacts_requested_one_handle (TpConnection *connection,
                               TpHandleType handle_type,
                               guint n_handles,
                               const TpHandle *handles,
                               const gchar * const *ids,
                               const GError *error,
                               gpointer user_data,
                               GObject *weak_object)
{
  ContactsContext *c = user_data;

  if (error == NULL)
    {
      TpContact *contact;

      g_assert (handle_type == TP_HANDLE_TYPE_CONTACT);
      /* -1 because NULL terminator is explicit */
      g_assert (c->next_index < c->request_ids->len - 1);

      g_assert (n_handles == 1);
      g_assert (handles[0] != 0);

      contact = tp_contact_ensure (connection, handles[0]);
      g_array_append_val (c->handles, handles[0]);
      g_ptr_array_add (c->contacts, contact);
      c->next_index++;
    }
  else if (error->domain == TP_ERROR &&
      (error->code == TP_ERROR_INVALID_HANDLE ||
       error->code == TP_ERROR_NOT_AVAILABLE ||
       error->code == TP_ERROR_INVALID_ARGUMENT))
    {
      g_hash_table_insert (c->request_errors,
          g_ptr_array_index (c->request_ids, c->next_index),
          g_error_copy (error));
      /* shift the rest of the IDs down one and do not increment next_index */
      g_ptr_array_remove_index (c->request_ids, c->next_index);
    }
  else
    {
      contacts_context_fail (c, error);
      return;
    }

  /* Continue requesting handles one by one until we did them all. The -1 here
   * is because the array is NULL-terminated. When they are all done, we can
   * request contact attributes */
  if (c->next_index < c->request_ids->len -1)
    contacts_request_one_handle (c);
  else
    contacts_get_attributes (c);
}


static void
contacts_request_one_handle (ContactsContext *c)
{
  const gchar *ids[] = { NULL, NULL };

  ids[0] = g_ptr_array_index (c->request_ids, c->next_index);
  g_assert (ids[0] != NULL);

  G_GNUC_BEGIN_IGNORE_DEPRECATIONS
  c->refcount++;
  tp_connection_request_handles (c->connection, -1,
      TP_HANDLE_TYPE_CONTACT, ids,
      contacts_requested_one_handle, c, contacts_context_unref,
      c->weak_object);
  G_GNUC_END_IGNORE_DEPRECATIONS
}


static void
contacts_requested_handles (TpConnection *connection,
                            TpHandleType handle_type,
                            guint n_handles,
                            const TpHandle *handles,
                            const gchar * const *ids,
                            const GError *error,
                            gpointer user_data,
                            GObject *weak_object)
{
  ContactsContext *c = user_data;

  g_assert (handle_type == TP_HANDLE_TYPE_CONTACT);
  g_assert (weak_object == c->weak_object);

  if (error == NULL)
    {
      guint i;

      for (i = 0; i < n_handles; i++)
        {
          TpContact *contact = tp_contact_ensure (connection, handles[i]);

          g_array_append_val (c->handles, handles[i]);
          g_ptr_array_add (c->contacts, contact);
        }
      contacts_get_attributes (c);
    }
  else if (error->domain == TP_ERROR &&
      (error->code == TP_ERROR_INVALID_HANDLE ||
       error->code == TP_ERROR_NOT_AVAILABLE ||
       error->code == TP_ERROR_INVALID_ARGUMENT))
    {
      /* One of the strings is bad. We don't know which, so split them. */
      DEBUG ("A handle was bad, trying to recover: %s %u: %s",
          g_quark_to_string (error->domain), error->code, error->message);

      g_assert (c->next_index == 0);
      contacts_request_one_handle (c);
    }
  else
    {
      DEBUG ("RequestHandles failed: %s %u: %s",
          g_quark_to_string (error->domain), error->code, error->message);
      contacts_context_fail (c, error);
    }
}


/**
 * tp_connection_get_contacts_by_id:
 * @self: A connection, which must have the %TP_CONNECTION_FEATURE_CONNECTED
 *  feature prepared
 * @n_ids: The number of IDs in @ids (must be at least 1)
 * @ids: (array length=n_ids) (transfer none): An array of strings representing
 *  the desired contacts by their
 *  identifiers in the IM protocol (XMPP JIDs, SIP URIs, MSN Passports,
 *  AOL screen-names etc.)
 * @features: (transfer-none) (array zero-terminated=1) (allow-none)
 *  (element-type GLib.Quark): An array of features that must be ready for
 * use (if supported) before the callback is called (may be %NULL)
 * @callback: A user callback to call when the contacts are ready
 * @user_data: Data to pass to the callback
 * @destroy: Called to destroy @user_data either after @callback has been
 *  called, or if the operation is cancelled
 * @weak_object: (allow-none): An object to pass to the callback, which will
 *  be weakly referenced; if this object is destroyed, the operation will be
 *  cancelled
 *
 * Create a number of #TpContact objects and make asynchronous method calls
 * to obtain their handles and ensure that all the features specified in
 * @features are ready for use (if they are supported at all).
 *
 * It is not an error to put features in @features even if the connection
 * manager doesn't support them - users of this method should have a static
 * list of features they would like to use if possible, and use it for all
 * connection managers.
 *
 * Since: 0.7.18
 * Deprecated: Use tp_connection_get_contact_by_id_async() instead.
 */
void
tp_connection_get_contacts_by_id (TpConnection *self,
                                  guint n_ids,
                                  const gchar * const *ids,
                                  const GQuark *features,
                                  TpConnectionContactsByIdCb callback,
                                  gpointer user_data,
                                  GDestroyNotify destroy,
                                  GObject *weak_object)
{
  ContactFeatureFlags feature_flags = 0;
  ContactsContext *context;
  guint i;

  g_return_if_fail (tp_proxy_is_prepared (self,
        TP_CONNECTION_FEATURE_CONNECTED));
  g_return_if_fail (n_ids >= 1);
  g_return_if_fail (ids != NULL);
  g_return_if_fail (ids[0] != NULL);
  g_return_if_fail (callback != NULL);

  if (features == NULL)
    features = no_quarks;

  if (!get_feature_flags (features, &feature_flags))
    return;

  context = contacts_context_new (self, n_ids, feature_flags,
      CB_BY_ID, user_data, destroy, weak_object);
  context->callback.by_id = callback;
  context->request_errors = g_hash_table_new_full (g_str_hash, g_str_equal,
      g_free, (GDestroyNotify) g_error_free);

  context->request_ids = g_ptr_array_sized_new (n_ids);

  for (i = 0; i < n_ids; i++)
    {
      g_return_if_fail (ids[i] != NULL);
      g_ptr_array_add (context->request_ids, g_strdup (ids[i]));
    }

  g_ptr_array_add (context->request_ids, NULL);

  G_GNUC_BEGIN_IGNORE_DEPRECATIONS
  /* but first, we need to get the handles in the first place */
  tp_connection_request_handles (self, -1,
      TP_HANDLE_TYPE_CONTACT,
      (const gchar * const *) context->request_ids->pdata,
      contacts_requested_handles, context, contacts_context_unref,
      weak_object);
  G_GNUC_END_IGNORE_DEPRECATIONS
}

typedef struct
{
  GSimpleAsyncResult *result;
  ContactFeatureFlags features;
} ContactsAsyncData;

static ContactsAsyncData *
contacts_async_data_new (GSimpleAsyncResult *result,
    ContactFeatureFlags features)
{
  ContactsAsyncData *data;

  data = g_slice_new0 (ContactsAsyncData);
  data->result = g_object_ref (result);
  data->features = features;

  return data;
}

static void
contacts_async_data_free (ContactsAsyncData *data)
{
  g_object_unref (data->result);
  g_slice_free (ContactsAsyncData, data);
}

static void
got_contact_by_id_cb (TpConnection *self,
    TpHandle handle,
    GHashTable *attributes,
    const GError *error,
    gpointer user_data,
    GObject *weak_object)
{
  ContactsAsyncData *data = user_data;
  TpContact *contact;
  GError *e = NULL;

  if (error != NULL)
    {
      g_simple_async_result_set_from_error (data->result, error);
      g_simple_async_result_complete (data->result);
      return;
    }

  /* set up the contact with its attributes */
  contact = tp_contact_ensure (self, handle);
  g_simple_async_result_set_op_res_gpointer (data->result,
      contact, g_object_unref);

  if (!tp_contact_set_attributes (contact, attributes, data->features, &e))
    g_simple_async_result_take_error (data->result, e);

  g_simple_async_result_complete (data->result);
}

/**
 * tp_connection_dup_contact_by_id_async:
 * @self: A connection, which must have the %TP_CONNECTION_FEATURE_CONNECTED
 *  feature prepared
 * @id: A strings representing the desired contact by its
 *  identifier in the IM protocol (an XMPP JID, SIP URI, MSN Passport,
 *  AOL screen-name etc.)
 * @features: (transfer-none) (array zero-terminated=1) (allow-none)
 *  (element-type GLib.Quark): An array of features that must be ready for
 * @callback: A user callback to call when the contact is ready
 * @user_data: Data to pass to the callback
 *
 * Create a #TpContact object and make any asynchronous method calls necessary
 * to ensure that all the features specified in @features are ready for use
 * (if they are supported at all).
 *
 * It is not an error to put features in @features even if the connection
 * manager doesn't support them - users of this method should have a static
 * list of features they would like to use if possible, and use it for all
 * connection managers.
 *
 * Since: 0.19.0
 */
void
tp_connection_dup_contact_by_id_async (TpConnection *self,
    const gchar *id,
    const GQuark *features,
    GAsyncReadyCallback callback,
    gpointer user_data)
{
  ContactsAsyncData *data;
  GSimpleAsyncResult *result;
  ContactFeatureFlags feature_flags = 0;
  const gchar **supported_interfaces;

  g_return_if_fail (tp_proxy_is_prepared (self,
        TP_CONNECTION_FEATURE_CONNECTED));
  g_return_if_fail (id != NULL);

  if (features == NULL)
    features = no_quarks;

  if (!get_feature_flags (features, &feature_flags))
    return;

  result = g_simple_async_result_new ((GObject *) self, callback, user_data,
      tp_connection_dup_contact_by_id_async);

  data = contacts_async_data_new (result, feature_flags);
<<<<<<< HEAD
  tp_cli_connection_interface_contacts_call_get_contact_by_id (self, -1,
      id, supported_interfaces, got_contact_by_id_cb,
      data, (GDestroyNotify) contacts_async_data_free, NULL);
=======
  data->id = g_strdup (id);
  data->features_array = g_array_sized_new (FALSE, FALSE,
      sizeof (TpContactFeature), n_features);
  g_array_append_vals (data->features_array, features, n_features);
>>>>>>> ae3ebc3b

  if (tp_proxy_has_interface_by_id (self,
        TP_IFACE_QUARK_CONNECTION_INTERFACE_CONTACTS))
    {
      supported_interfaces = contacts_bind_to_signals (self, feature_flags);

      tp_cli_connection_interface_contacts_call_get_contact_by_id (self, -1,
          id, supported_interfaces, got_contact_by_id_cb,
          data, NULL, NULL);

      g_free (supported_interfaces);
    }
  else
    {
      /* Proceed directly to the slow path, do not pass Go, do not collect
       * £200. contacts_bind_to_signals() relies on having Contacts. */

      G_GNUC_BEGIN_IGNORE_DEPRECATIONS
      tp_connection_get_contacts_by_id (self, 1,
          (const gchar * const *) &data->id,
          data->features_array->len,
          (TpContactFeature *) data->features_array->data,
          got_contact_by_id_fallback_cb,
          data, (GDestroyNotify) contacts_async_data_free, NULL);
      G_GNUC_END_IGNORE_DEPRECATIONS
    }

  g_object_unref (result);
}

/**
 * tp_connection_dup_contact_by_id_finish:
 * @self: a #TpConnection
 * @result: a #GAsyncResult
 * @error: a #GError to fill
 *
 * Finishes tp_connection_get_contact_by_id_async().
 *
 * Returns: (transfer full): a #TpContact or %NULL on error.
 * Since: 0.19.0
 */
TpContact *
tp_connection_dup_contact_by_id_finish (TpConnection *self,
    GAsyncResult *result,
    GError **error)
{
  _tp_implement_finish_return_copy_pointer (self,
      tp_connection_dup_contact_by_id_async, g_object_ref);
}

static void
got_contact_attributes_cb (TpConnection *self,
    GHashTable *attributes,
    const GError *error,
    gpointer user_data,
    GObject *weak_object)
{
  ContactsAsyncData *data = user_data;
  GHashTableIter iter;
  gpointer key, value;

  if (error != NULL)
    {
      g_simple_async_result_set_from_error (data->result, error);
      g_simple_async_result_complete (data->result);
      return;
    }

  g_hash_table_iter_init (&iter, attributes);
  while (g_hash_table_iter_next (&iter, &key, &value))
    {
      TpHandle handle = GPOINTER_TO_UINT (key);
      GHashTable *asv = value;
      TpContact *contact;

      /* set up the contact with its attributes */
      contact = tp_contact_ensure (self, handle);
      tp_contact_set_attributes (contact, asv, data->features, NULL);
      g_object_unref (contact);
    }

  g_simple_async_result_complete (data->result);
}

static void
upgrade_contacts_async_fallback_cb (TpConnection *self,
    guint n_contacts,
    TpContact * const *contacts,
    const GError *error,
    gpointer user_data,
    GObject *weak_object)
{
  GSimpleAsyncResult *result = user_data;

  if (error != NULL)
    g_simple_async_result_set_from_error (result, error);

  g_simple_async_result_complete (result);
}

/**
 * tp_connection_upgrade_contacts_async:
 * @self: A connection, which must have the %TP_CONNECTION_FEATURE_CONNECTED
 *  feature prepared
 * @n_contacts: The number of contacts in @contacts (must be at least 1)
 * @contacts: (array length=n_contacts): An array of #TpContact objects
 *  associated with @self
 * @features: (transfer-none) (array zero-terminated=1) (allow-none)
 *  (element-type GLib.Quark): An array of features that must be ready for
 * @callback: A user callback to call when the contacts are ready
 * @user_data: Data to pass to the callback
 *
 * Given several #TpContact objects, make asynchronous method calls
 * ensure that all the features specified in @features are ready for use
 * (if they are supported at all).
 *
 * It is not an error to put features in @features even if the connection
 * manager doesn't support them - users of this method should have a static
 * list of features they would like to use if possible, and use it for all
 * connection managers.
 *
 * Since: 0.19.0
 */
void
tp_connection_upgrade_contacts_async (TpConnection *self,
    guint n_contacts,
    TpContact * const *contacts,
    const GQuark *features,
    GAsyncReadyCallback callback,
    gpointer user_data)
{
  ContactsAsyncData *data;
  GSimpleAsyncResult *result;
  ContactFeatureFlags feature_flags = 0;
  guint minimal_feature_flags = G_MAXUINT;
  const gchar **supported_interfaces;
  GPtrArray *contacts_array;
  GArray *handles;
  guint i;

  g_return_if_fail (tp_proxy_is_prepared (self,
        TP_CONNECTION_FEATURE_CONNECTED));
  g_return_if_fail (n_contacts >= 1);
  g_return_if_fail (contacts != NULL);

  for (i = 0; i < n_contacts; i++)
    {
      g_return_if_fail (contacts[i]->priv->connection == self);
      g_return_if_fail (contacts[i]->priv->identifier != NULL);
    }

  if (features == NULL)
    features = no_quarks;

  if (!get_feature_flags (features, &feature_flags))
    return;

  handles = g_array_sized_new (FALSE, FALSE, sizeof (TpHandle), n_contacts);
  contacts_array = g_ptr_array_new_full (n_contacts, g_object_unref);
  for (i = 0; i < n_contacts; i++)
    {
      /* feature flags that all contacts have */
      minimal_feature_flags &= contacts[i]->priv->has_features;

      /* Keep handles of contacts that does not already have all features */
      if ((feature_flags & (~contacts[i]->priv->has_features)) != 0)
        g_array_append_val (handles, contacts[i]->priv->handle);

      /* Keep a ref on all contacts to ensure they do not disappear
       * while upgrading them */
      g_ptr_array_add (contacts_array, g_object_ref (contacts[i]));
    }

  /* Remove features that all contacts have */
  feature_flags &= (~minimal_feature_flags);

  result = g_simple_async_result_new ((GObject *) self, callback, user_data,
      tp_connection_upgrade_contacts_async);

  g_simple_async_result_set_op_res_gpointer (result, contacts_array,
      (GDestroyNotify) g_ptr_array_unref);

  if (tp_proxy_has_interface_by_id (self,
        TP_IFACE_QUARK_CONNECTION_INTERFACE_CONTACTS))
    {
<<<<<<< HEAD
      data = contacts_async_data_new (result, feature_flags);
      tp_cli_connection_interface_contacts_call_get_contact_attributes (self,
          -1, handles, supported_interfaces, got_contact_attributes_cb,
          data, (GDestroyNotify) contacts_async_data_free, NULL);
=======
      supported_interfaces = contacts_bind_to_signals (self, feature_flags);

      if (handles->len > 0 && supported_interfaces[0] != NULL)
        {
          data = contacts_async_data_new (result, feature_flags);
          tp_cli_connection_interface_contacts_call_get_contact_attributes (
              self, -1, handles, supported_interfaces, TRUE,
              got_contact_attributes_cb, data,
              (GDestroyNotify) contacts_async_data_free, NULL);
        }
      else
        {
          g_simple_async_result_complete_in_idle (result);
        }

      g_free (supported_interfaces);
>>>>>>> ae3ebc3b
    }
  else
    {
      G_GNUC_BEGIN_IGNORE_DEPRECATIONS
      tp_connection_upgrade_contacts (self, n_contacts, contacts, n_features,
          features, upgrade_contacts_async_fallback_cb,
          g_object_ref (result), g_object_unref, NULL);
      G_GNUC_END_IGNORE_DEPRECATIONS
    }

  g_object_unref (result);
  g_array_unref (handles);
}

/**
 * tp_connection_upgrade_contacts_finish:
 * @self: a #TpConnection
 * @result: a #GAsyncResult
 * @contacts: (element-type TelepathyGLib.Contact) (transfer container) (out) (allow-none):
 *  a location to set a #GPtrArray of upgraded #TpContact, or %NULL.
 * @error: a #GError to fill
 *
 * Finishes tp_connection_upgrade_contacts_async().
 *
 * Returns: %TRUE on success, %FALSE otherwise.
 * Since: 0.19.0
 */
gboolean
tp_connection_upgrade_contacts_finish (TpConnection *self,
    GAsyncResult *result,
    GPtrArray **contacts,
    GError **error)
{
  _tp_implement_finish_copy_pointer (self,
      tp_connection_upgrade_contacts_async, g_ptr_array_ref, contacts);
}

void
_tp_contact_set_is_blocked (TpContact *self,
    gboolean is_blocked)
{
  if (self == NULL)
    return;

  self->priv->has_features |= CONTACT_FEATURE_FLAG_CONTACT_BLOCKING;

  if (self->priv->is_blocked == is_blocked)
    return;

  self->priv->is_blocked = is_blocked;

  g_object_notify ((GObject *) self, "is-blocked");
}

/**
 * tp_contact_is_blocked:
 * @self: a #TpContact
 *
 * <!-- -->

 * Returns: the value of #TpContact:is-blocked.
 *
 * Since: 0.17.0
 */
gboolean
tp_contact_is_blocked (TpContact *self)
{
  g_return_val_if_fail (TP_IS_CONTACT (self), FALSE);

  return self->priv->is_blocked;
}<|MERGE_RESOLUTION|>--- conflicted
+++ resolved
@@ -4055,16 +4055,6 @@
       tp_connection_dup_contact_by_id_async);
 
   data = contacts_async_data_new (result, feature_flags);
-<<<<<<< HEAD
-  tp_cli_connection_interface_contacts_call_get_contact_by_id (self, -1,
-      id, supported_interfaces, got_contact_by_id_cb,
-      data, (GDestroyNotify) contacts_async_data_free, NULL);
-=======
-  data->id = g_strdup (id);
-  data->features_array = g_array_sized_new (FALSE, FALSE,
-      sizeof (TpContactFeature), n_features);
-  g_array_append_vals (data->features_array, features, n_features);
->>>>>>> ae3ebc3b
 
   if (tp_proxy_has_interface_by_id (self,
         TP_IFACE_QUARK_CONNECTION_INTERFACE_CONTACTS))
@@ -4079,17 +4069,11 @@
     }
   else
     {
-      /* Proceed directly to the slow path, do not pass Go, do not collect
-       * £200. contacts_bind_to_signals() relies on having Contacts. */
-
-      G_GNUC_BEGIN_IGNORE_DEPRECATIONS
-      tp_connection_get_contacts_by_id (self, 1,
-          (const gchar * const *) &data->id,
-          data->features_array->len,
-          (TpContactFeature *) data->features_array->data,
-          got_contact_by_id_fallback_cb,
-          data, (GDestroyNotify) contacts_async_data_free, NULL);
-      G_GNUC_END_IGNORE_DEPRECATIONS
+      g_simple_async_result_set_error (result, TP_DBUS_ERRORS,
+          TP_DBUS_ERROR_NO_INTERFACE,
+          "Obsolete CM does not have the Contacts interface");
+      g_simple_async_result_complete_in_idle (result);
+      contacts_async_data_free (data);
     }
 
   g_object_unref (result);
@@ -4250,19 +4234,13 @@
   if (tp_proxy_has_interface_by_id (self,
         TP_IFACE_QUARK_CONNECTION_INTERFACE_CONTACTS))
     {
-<<<<<<< HEAD
-      data = contacts_async_data_new (result, feature_flags);
-      tp_cli_connection_interface_contacts_call_get_contact_attributes (self,
-          -1, handles, supported_interfaces, got_contact_attributes_cb,
-          data, (GDestroyNotify) contacts_async_data_free, NULL);
-=======
       supported_interfaces = contacts_bind_to_signals (self, feature_flags);
 
       if (handles->len > 0 && supported_interfaces[0] != NULL)
         {
           data = contacts_async_data_new (result, feature_flags);
           tp_cli_connection_interface_contacts_call_get_contact_attributes (
-              self, -1, handles, supported_interfaces, TRUE,
+              self, -1, handles, supported_interfaces,
               got_contact_attributes_cb, data,
               (GDestroyNotify) contacts_async_data_free, NULL);
         }
@@ -4272,12 +4250,11 @@
         }
 
       g_free (supported_interfaces);
->>>>>>> ae3ebc3b
     }
   else
     {
       G_GNUC_BEGIN_IGNORE_DEPRECATIONS
-      tp_connection_upgrade_contacts (self, n_contacts, contacts, n_features,
+      tp_connection_upgrade_contacts (self, n_contacts, contacts,
           features, upgrade_contacts_async_fallback_cb,
           g_object_ref (result), g_object_unref, NULL);
       G_GNUC_END_IGNORE_DEPRECATIONS
