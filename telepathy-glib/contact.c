/* Object representing a Telepathy contact
 *
 * Copyright (C) 2008 Collabora Ltd. <http://www.collabora.co.uk/>
 * Copyright (C) 2008 Nokia Corporation
 *
 * This library is free software; you can redistribute it and/or
 * modify it under the terms of the GNU Lesser General Public
 * License as published by the Free Software Foundation; either
 * version 2.1 of the License, or (at your option) any later version.
 *
 * This library is distributed in the hope that it will be useful,
 * but WITHOUT ANY WARRANTY; without even the implied warranty of
 * MERCHANTABILITY or FITNESS FOR A PARTICULAR PURPOSE.  See the GNU
 * Lesser General Public License for more details.
 *
 * You should have received a copy of the GNU Lesser General Public
 * License along with this library; if not, write to the Free Software
 * Foundation, Inc., 51 Franklin St, Fifth Floor, Boston, MA  02110-1301  USA
 */

#include "config.h"

#include <telepathy-glib/contact.h>

#include <string.h>

#include <telepathy-glib/capabilities-internal.h>
#include <telepathy-glib/cli-connection.h>
#include <telepathy-glib/client-factory.h>
#include <telepathy-glib/dbus.h>
#include <telepathy-glib/gtypes.h>
#include <telepathy-glib/interfaces.h>
#include <telepathy-glib/util.h>

#define DEBUG_FLAG TP_DEBUG_CONTACTS
#include "telepathy-glib/base-contact-list-internal.h"
#include "telepathy-glib/connection-contact-list.h"
#include "telepathy-glib/connection-internal.h"
#include "telepathy-glib/contact-internal.h"
#include "telepathy-glib/debug-internal.h"
#include "telepathy-glib/util-internal.h"
#include "telepathy-glib/variant-util-internal.h"

/**
 * SECTION:contact
 * @title: TpContact
 * @short_description: object representing a contact
 * @see_also: #TpConnection
 *
 * #TpContact objects represent the contacts on a particular #TpConnection.
 *
 * Since: 0.7.18
 */

/**
 * TpContact:
 *
 * An object representing a contact on a #TpConnection.
 *
 * Contact objects support tracking a number of attributes of contacts, as
 * described by the contact feature #GQuark<!-- -->s. Features can be specified when
 * instantiating contact objects (with tp_connection_get_contacts_by_id() or
 * tp_connection_get_contacts_by_handle()), or added to an existing contact
 * object with tp_connection_upgrade_contacts(). For example, a client wishing
 * to keep track of a contact's alias would set #TP_CONTACT_FEATURE_ALIAS, and
 * then listen for the "notify::alias" signal, emitted whenever the
 * #TpContact:alias property changes.
 *
 * Since: 0.7.18
 */

struct _TpContactClass {
    /*<private>*/
    GObjectClass parent_class;
};

struct _TpContact {
    /*<private>*/
    GObject parent;
    TpContactPrivate *priv;
};

/**
<<<<<<< HEAD
 * TP_CONTACT_FEATURE_ALIAS:
=======
 * TpContactFeature:
 * @TP_CONTACT_FEATURE_ALIAS: #TpContact:alias
 * @TP_CONTACT_FEATURE_AVATAR_TOKEN: #TpContact:avatar-token
 * @TP_CONTACT_FEATURE_PRESENCE: #TpContact:presence-type,
 *  #TpContact:presence-status and #TpContact:presence-message
 * @TP_CONTACT_FEATURE_LOCATION: #TpContact:location (available since 0.11.1)
 *  and #TpContact:location-vardict (since 0.19.10)
 * @TP_CONTACT_FEATURE_CAPABILITIES: #TpContact:capabilities
 *  (available since 0.11.3)
 * @TP_CONTACT_FEATURE_AVATAR_DATA: #TpContact:avatar-file and
 *  #TpContact:avatar-mime-type. Implies %TP_CONTACT_FEATURE_AVATAR_TOKEN
 *  (available since 0.11.6)
 * @TP_CONTACT_FEATURE_CONTACT_INFO: #TpContact:contact-info
 *  (available since 0.11.7)
 * @TP_CONTACT_FEATURE_CLIENT_TYPES: #TpContact:client-types
 *  (available since 0.13.1)
 * @TP_CONTACT_FEATURE_SUBSCRIPTION_STATES: #TpContact:subscribe-state,
 *  #TpContact:publish-state and #TpContact:publish-request. Require a
 *  Connection implementing the %TP_IFACE_CONNECTION_INTERFACE_CONTACT_LIST
 *  interface. (available since 0.13.12)
 * @TP_CONTACT_FEATURE_CONTACT_GROUPS: #TpContact:contact-groups
 *  (available since 0.13.14)
 * @TP_CONTACT_FEATURE_CONTACT_BLOCKING: #TpContact:is-blocked. Require
 *  Connection implementing the %TP_IFACE_CONNECTION_INTERFACE_CONTACT_BLOCKING
 *  interface. (available since 0.17.0)
 *
 * Enumeration representing the features a #TpContact can optionally support.
 * When requesting a #TpContact, library users specify the desired features;
 * the #TpContact code will only initialize state for those features, to
 * avoid unwanted D-Bus round-trips and signal connections.
 *
 * Since 0.11.5, there is a corresponding #GEnumClass type,
 * %TP_TYPE_CONTACT_FEATURE.
>>>>>>> b203d236
 *
 * Expands to a call to a function that returns a #GQuark representing the
 * "alias" feature.
 *
 * When this feature is prepared, the contact's alias has been retrieved.
 * In particular, the #TpContact:alias property has been set.
 *
 * Since: 0.UNRELEASED
 */

GQuark
tp_contact_get_feature_quark_alias (void)
{
  return g_quark_from_static_string ("tp-contact-feature-alias");
}

/**
 * TP_CONTACT_FEATURE_PRESENCE:
 *
 * Expands to a call to a function that returns a #GQuark representing the
 * "presence" feature.
 *
 * When this feature is prepared, the contact's presence has been
 * retrieved.  In particular, the #TpContact:presence-type,
 * #TpContact:presence-status, and #TpContact:presence-message
 * properties have been set.
 *
 * Since: 0.UNRELEASED
 */

GQuark
tp_contact_get_feature_quark_presence (void)
{
  return g_quark_from_static_string ("tp-contact-feature-presence");
}

/**
 * TP_CONTACT_FEATURE_LOCATION:
 *
 * Expands to a call to a function that returns a #GQuark representing the
 * "location" feature.
 *
 * When this feature is prepared, the contact's location has been
 * retrieved.  In particular, the #TpContact:location property has
 * been set.
 *
 * Since: 0.UNRELEASED
 */

GQuark
tp_contact_get_feature_quark_location (void)
{
  return g_quark_from_static_string ("tp-contact-feature-location");
}

/**
 * TP_CONTACT_FEATURE_CAPABILITIES:
 *
 * Expands to a call to a function that returns a #GQuark representing the
 * "capabilities" feature.
 *
 * When this feature is prepared, the contact's capabilities have been
 * retrieved. In particular, the #TpContact:capabilities property has
 * been set.
 *
 * Since: 0.UNRELEASED
 */

GQuark
tp_contact_get_feature_quark_capabilities (void)
{
  return g_quark_from_static_string ("tp-contact-feature-capabilities");
}

/**
 * TP_CONTACT_FEATURE_AVATAR:
 *
 * Expands to a call to a function that returns a #GQuark representing
 * the "avatar" feature.
 *
 * When this feature is prepared, the contact's avatar has been
 * retrieved. In particular, the #TpContact:avatar-file property has
 * been set.
 *
 * Since: 0.UNRELEASED
 */

GQuark
tp_contact_get_feature_quark_avatar (void)
{
  return g_quark_from_static_string ("tp-contact-feature-avatar");
}

/**
 * TP_CONTACT_FEATURE_CONTACT_INFO:
 *
 * Expands to a call to a function that returns a #GQuark representing
 * the "contact info" feature.
 *
 * When this feature is prepared, the contact's contact info has been
 * retrieved. In particular, the #TpContact:contact-info property has
 * been set.
 *
 * Since: 0.UNRELEASED
 */

GQuark
tp_contact_get_feature_quark_contact_info (void)
{
  return g_quark_from_static_string ("tp-contact-feature-contact-info");
}

/**
 * TP_CONTACT_FEATURE_CLIENT_TYPES:
 *
 * Expands to a call to a function that returns a #GQuark representing
 * the "client types" feature.
 *
 * When this feature is prepared, the contact's client types have been
 * retrieved. In particular, the #TpContact:client-types property has
 * been set.
 *
 * Since: 0.UNRELEASED
 */

GQuark
tp_contact_get_feature_quark_client_types (void)
{
  return g_quark_from_static_string ("tp-contact-feature-client-types");
}

/**
 * TP_CONTACT_FEATURE_SUBSCRIPTION_STATES:
 *
 * Expands to a call to a function that returns a #GQuark representing
 * the "subscription states" feature.
 *
 * When this feature is prepared, the contact's subscription states
 * have been retrieved. In particular, the #TpContact:subscribe-state,
 * #TpContact:publish-request, and #TpContact:publish-state properties
 * have been set.
 *
 * This feature requires a Connection implementing the
 * %TP_IFACE_CONNECTION_INTERFACE_CONTACT_LIST interface.
 *
 * Since: 0.UNRELEASED
 */

GQuark
tp_contact_get_feature_quark_subscription_states (void)
{
  return g_quark_from_static_string ("tp-contact-feature-subscription-states");
}

/**
 * TP_CONTACT_FEATURE_CONTACT_GROUPS:
 *
 * Expands to a call to a function that returns a #GQuark representing the
 * "contact groups" feature.
 *
 * When this feature is prepared, the contact's contact groups have
 * been retrieved. In particular, the #TpContact:contact-groups
 * property has been set.
 *
 * This feature requires a Connection implementing the
 * %TP_IFACE_CONNECTION_INTERFACE_CONTACT_GROUPS interface.
 *
 * Since: 0.UNRELEASED
 */

GQuark
tp_contact_get_feature_quark_contact_groups (void)
{
  return g_quark_from_static_string ("tp-contact-feature-contact-groups");
}

/**
 * TP_CONTACT_FEATURE_CONTACT_BLOCKING:
 *
 * Expands to a call to a function that returns a #GQuark representing
 * the "contact blocking" feature.
 *
 * When this feature is prepared, the contact's blocking state have
 * been retrieved. In particular, the #TpContact:is-blocked property
 * has been set.
 *
 * This feature requires a Connection implementing the
 * %TP_IFACE_CONNECTION_INTERFACE_CONTACT_BLOCKING interface.
 *
 * Since: 0.UNRELEASED
 */

GQuark
tp_contact_get_feature_quark_contact_blocking (void)
{
  return g_quark_from_static_string ("tp-contact-feature-contact-blocking");
}

G_DEFINE_TYPE (TpContact, tp_contact, G_TYPE_OBJECT)


enum {
    PROP_CONNECTION = 1,
    PROP_HANDLE,
    PROP_IDENTIFIER,
    PROP_ALIAS,
    PROP_AVATAR_FILE,
    PROP_PRESENCE_TYPE,
    PROP_PRESENCE_STATUS,
    PROP_PRESENCE_MESSAGE,
    PROP_LOCATION,
    PROP_LOCATION_VARDICT,
    PROP_CAPABILITIES,
    PROP_CONTACT_INFO,
    PROP_CLIENT_TYPES,
    PROP_SUBSCRIBE_STATE,
    PROP_PUBLISH_STATE,
    PROP_PUBLISH_REQUEST,
    PROP_CONTACT_GROUPS,
    PROP_IS_BLOCKED,
    N_PROPS
};

enum {
    SIGNAL_PRESENCE_CHANGED,
    SIGNAL_SUBSCRIPTION_STATES_CHANGED,
    SIGNAL_CONTACT_GROUPS_CHANGED,
    N_SIGNALS
};

static guint signals[N_SIGNALS] = {0};

static GQuark const no_quarks[] = { 0 };

/* The API allows for more than 32 features, but this implementation does
 * not. We can easily expand this later. */
typedef enum {
    CONTACT_FEATURE_FLAG_ALIAS = 1 << 1,
    CONTACT_FEATURE_FLAG_PRESENCE = 1 << 2,
    CONTACT_FEATURE_FLAG_LOCATION = 1 << 3,
    CONTACT_FEATURE_FLAG_CAPABILITIES = 1 << 4,
    CONTACT_FEATURE_FLAG_AVATAR = 1 << 5,
    CONTACT_FEATURE_FLAG_CONTACT_INFO = 1 << 6,
    CONTACT_FEATURE_FLAG_CLIENT_TYPES = 1 << 7,
    CONTACT_FEATURE_FLAG_STATES = 1 << 8,
    CONTACT_FEATURE_FLAG_CONTACT_GROUPS = 1 << 9,
    CONTACT_FEATURE_FLAG_CONTACT_BLOCKING = 1 << 10,
} ContactFeatureFlags;

struct _TpContactPrivate {
    /* basics */
    TpConnection *connection; /* Weakref */
    TpHandle handle;
    gchar *identifier;
    ContactFeatureFlags has_features;

    /* aliasing */
    gchar *alias;

    /* avatars */
    GFile *avatar_file;

    /* presence */
    TpConnectionPresenceType presence_type;
    gchar *presence_status;
    gchar *presence_message;

    /* location */
    GHashTable *location;

    /* client types */
    gchar **client_types;

    /* capabilities */
    TpCapabilities *capabilities;

    /* a list of TpContactInfoField */
    GList *contact_info;

    /* Subscribe/Publish states */
    TpSubscriptionState subscribe;
    TpSubscriptionState publish;
    gchar *publish_request;

    /* ContactGroups */
    /* array of dupped strings */
    GPtrArray *contact_groups;

    /* ContactBlocking */
    gboolean is_blocked;
};


/**
 * tp_contact_get_account:
 * @self: a contact
 *
 * Return the #TpAccount of @self's #TpContact:connection.
 * See tp_connection_get_account() for details.
 *
 * Returns: (transfer none): a borrowed reference to @self's account
 *  (it must be referenced with g_object_ref if it must remain valid
 *  longer than the contact)
 *
 * Since: 0.19.0
 */
TpAccount *
tp_contact_get_account (TpContact *self)
{
  g_return_val_if_fail (TP_IS_CONTACT (self), NULL);

  return tp_connection_get_account (self->priv->connection);
}

/**
 * tp_contact_get_connection:
 * @self: a contact
 *
 * <!-- nothing more to say -->
 *
 * Returns: (transfer none): a borrowed reference to the #TpContact:connection
 *  (it must be referenced with g_object_ref if it must remain valid
 *  longer than the contact)
 *
 * Since: 0.7.18
 */
TpConnection *
tp_contact_get_connection (TpContact *self)
{
  g_return_val_if_fail (self != NULL, 0);

  return self->priv->connection;
}

/**
 * tp_contact_get_handle:
 * @self: a contact
 *
 * Return the contact's handle, which is of type %TP_HANDLE_TYPE_CONTACT,
 * or 0 if the #TpContact:connection has become invalid.
 *
 * This handle is referenced using the Telepathy D-Bus API and remains
 * referenced for as long as @self exists and the
 * #TpContact:connection remains valid.
 *
 * However, the caller of this function does not gain an additional reference
 * to the handle.
 *
 * Returns: the same handle as the #TpContact:handle property
 *
 * Since: 0.7.18
 */
TpHandle
tp_contact_get_handle (TpContact *self)
{
  g_return_val_if_fail (self != NULL, 0);

  return self->priv->handle;
}

/**
 * tp_contact_get_identifier:
 * @self: a contact
 *
 * Return the contact's identifier. This remains valid for as long as @self
 * exists; if the caller requires a string that will persist for longer than
 * that, it must be copied with g_strdup().
 *
 * Returns: the same non-%NULL identifier as the #TpContact:identifier property
 *
 * Since: 0.7.18
 */
const gchar *
tp_contact_get_identifier (TpContact *self)
{
  g_return_val_if_fail (self != NULL, NULL);
  /* identifier must be non-NULL by the time we're visible to library-user
   * code */
  g_return_val_if_fail (self->priv->identifier != NULL, NULL);

  return self->priv->identifier;
}

static guint
get_feature (GQuark feature)
{
  if (feature == TP_CONTACT_FEATURE_ALIAS)
    return CONTACT_FEATURE_FLAG_ALIAS;
  else if (feature == TP_CONTACT_FEATURE_PRESENCE)
    return CONTACT_FEATURE_FLAG_PRESENCE;
  else if (feature == TP_CONTACT_FEATURE_LOCATION)
    return CONTACT_FEATURE_FLAG_LOCATION;
  else if (feature == TP_CONTACT_FEATURE_CAPABILITIES)
    return CONTACT_FEATURE_FLAG_CAPABILITIES;
  else if (feature == TP_CONTACT_FEATURE_AVATAR)
    return CONTACT_FEATURE_FLAG_AVATAR;
  else if (feature == TP_CONTACT_FEATURE_CONTACT_INFO)
    return CONTACT_FEATURE_FLAG_CONTACT_INFO;
  else if (feature == TP_CONTACT_FEATURE_CLIENT_TYPES)
    return CONTACT_FEATURE_FLAG_CLIENT_TYPES;
  else if (feature == TP_CONTACT_FEATURE_SUBSCRIPTION_STATES)
    return CONTACT_FEATURE_FLAG_STATES;
  else if (feature == TP_CONTACT_FEATURE_CONTACT_GROUPS)
    return CONTACT_FEATURE_FLAG_CONTACT_GROUPS;
  else if (feature == TP_CONTACT_FEATURE_CONTACT_BLOCKING)
    return CONTACT_FEATURE_FLAG_CONTACT_BLOCKING;

  return 0;
}

/**
 * tp_contact_has_feature:
 * @self: a contact
 * @feature: a desired feature
 *
 * <!-- -->
 *
 * Returns: %TRUE if @self has been set up to track the feature @feature
 *
 * Since: 0.UNRELEASED
 */
gboolean
tp_contact_has_feature (TpContact *self,
                        GQuark feature)
{
  guint mask;

  g_return_val_if_fail (self != NULL, FALSE);

  mask = get_feature (feature);

  if (mask == 0)
    return FALSE;

  return ((self->priv->has_features & mask) != 0);
}


/**
 * tp_contact_get_alias:
 * @self: a contact
 *
 * Return the contact's alias. This remains valid until the main loop
 * is re-entered; if the caller requires a string that will persist for
 * longer than that, it must be copied with g_strdup().
 *
 * Returns: the same non-%NULL alias as the #TpContact:alias
 *
 * Since: 0.7.18
 */
const gchar *
tp_contact_get_alias (TpContact *self)
{
  g_return_val_if_fail (self != NULL, NULL);
  /* identifier must be non-NULL by the time we're visible to library-user
   * code */
  g_return_val_if_fail (self->priv->identifier != NULL, NULL);

  if (self->priv->alias != NULL)
    return self->priv->alias;

  return self->priv->identifier;
}

/**
 * tp_contact_get_avatar_file:
 * @self: a contact
 *
 * Return the contact's avatar file. This remains valid until the main loop
 * is re-entered; if the caller requires a #GFile that will persist for
 * longer than that, it must be reffed with g_object_ref().
 *
 * Returns: (transfer none): the same #GFile as the #TpContact:avatar-file property
 *  (possibly %NULL)
 *
 * Since: 0.11.6
 */
GFile *
tp_contact_get_avatar_file (TpContact *self)
{
  g_return_val_if_fail (self != NULL, NULL);

  return self->priv->avatar_file;
}

/**
 * tp_contact_get_presence_type:
 * @self: a contact
 *
 * If this object has been set up to track
 * %TP_CONTACT_FEATURE_PRESENCE and the underlying connection supports
 * the Presence interface, return the type of the contact's presence.
 *
 * Otherwise, return %TP_CONNECTION_PRESENCE_TYPE_UNSET.
 *
 * Returns: the same presence type as the #TpContact:presence-type property
 *
 * Since: 0.7.18
 */
TpConnectionPresenceType
tp_contact_get_presence_type (TpContact *self)
{
  g_return_val_if_fail (self != NULL, TP_CONNECTION_PRESENCE_TYPE_UNSET);

  return self->priv->presence_type;
}


/**
 * tp_contact_get_presence_status:
 * @self: a contact
 *
 * Return the name of the contact's presence status, or an empty string.
 * This remains valid until the main loop is re-entered; if the caller
 * requires a string that will persist for longer than that, it must be
 * copied with g_strdup().
 *
 * Returns: the same non-%NULL status name as the #TpContact:presence-status
 *  property
 *
 * Since: 0.7.18
 */
const gchar *
tp_contact_get_presence_status (TpContact *self)
{
  g_return_val_if_fail (self != NULL, NULL);

  return (self->priv->presence_status == NULL ? "" :
      self->priv->presence_status);
}


/**
 * tp_contact_get_presence_message:
 * @self: a contact
 *
 * Return the contact's user-defined status message, or an empty string.
 * This remains valid until the main loop is re-entered; if the caller
 * requires a string that will persist for longer than that, it must be
 * copied with g_strdup().
 *
 * Returns: the same non-%NULL message as the #TpContact:presence-message
 *  property
 *
 * Since: 0.7.18
 */
const gchar *
tp_contact_get_presence_message (TpContact *self)
{
  g_return_val_if_fail (self != NULL, NULL);

  return (self->priv->presence_message == NULL ? "" :
      self->priv->presence_message);
}

/**
 * tp_contact_get_location:
 * @self: a contact
 *
 * Return the contact's user-defined location or %NULL if the location is
 * unspecified.
 * This remains valid until the main loop is re-entered; if the caller
 * requires a hash table that will persist for longer than that, it must be
 * reffed with g_hash_table_ref().
 *
 * Returns: (element-type utf8 GObject.Value) (transfer none): the same
 *  #GHashTable (or %NULL) as the #TpContact:location property
 *
 * Since: 0.11.1
 */
GHashTable *
tp_contact_get_location (TpContact *self)
{
  g_return_val_if_fail (self != NULL, NULL);

  return self->priv->location;
}

/**
 * tp_contact_dup_location:
 * @self: a contact
 *
 * Return the contact's user-defined location, or %NULL if the location is
 * unspecified.
 *
 * This function returns the same information as tp_contact_get_location(),
 * but in a different format.
 *
 * Returns: a variant of type %G_VARIANT_TYPE_VARDICT, the same as
 *  the #TpContact:location-vardict property
 *
 * Since: 0.19.10
 */
GVariant *
tp_contact_dup_location (TpContact *self)
{
  g_return_val_if_fail (self != NULL, NULL);

  if (self->priv->location == NULL)
    return NULL;

  return _tp_asv_to_vardict (self->priv->location);
}

/**
 * tp_contact_get_client_types:
 * @self: a contact
 *
 * Return the contact's client types or %NULL if the client types are
 * unspecified.
 *
 * Returns: (array zero-terminated=1) (transfer none): the same
 *  #GStrv as the #TpContact:client-types property
 *
 * Since: 0.13.1
 */
const gchar * const *
tp_contact_get_client_types (TpContact *self)
{
  g_return_val_if_fail (self != NULL, NULL);

  return (const gchar * const *) self->priv->client_types;
}

/**
 * tp_contact_get_capabilities:
 * @self: a contact
 *
 * <!-- -->
 *
 * Returns: (transfer none): the same #TpCapabilities (or %NULL) as the
 * #TpContact:capabilities property
 *
 * Since: 0.11.3
 */
TpCapabilities *
tp_contact_get_capabilities (TpContact *self)
{
  g_return_val_if_fail (self != NULL, NULL);

  return self->priv->capabilities;
}

/**
 * tp_contact_get_contact_info:
 * @self: a #TpContact
 *
 * Returns a newly allocated #GList of contact's vCard fields. The list must be
 * freed with g_list_free() after used.
 *
 * Note that the #TpContactInfoField<!-- -->s in the returned #GList are not
 * dupped before returning from this function. One could copy every item in the
 * list using tp_contact_info_field_copy().
 *
 * Same as the #TpContact:contact-info property.
 *
 * Returns: (element-type TelepathyGLib.ContactInfoField) (transfer container):
 *  a #GList of #TpContactInfoField, or %NULL if the feature is not yet
 *  prepared.
 * Since: 0.11.7
 * Deprecated: Since 0.19.9. New code should use
 *  tp_contact_dup_contact_info() instead.
 */
GList *
tp_contact_get_contact_info (TpContact *self)
{
  g_return_val_if_fail (TP_IS_CONTACT (self), NULL);

  return g_list_copy (self->priv->contact_info);
}

/**
 * tp_contact_dup_contact_info:
 * @self: a #TpContact
 *
 * Returns a newly allocated #GList of contact's vCard fields. The list must be
 * freed with tp_contact_info_list_free() after used.
 *
 * Same as the #TpContact:contact-info property.
 *
 * Returns: (element-type TelepathyGLib.ContactInfoField) (transfer full):
 *  a #GList of #TpContactInfoField, or %NULL if the feature is not yet
 *  prepared.
 * Since: 0.19.9
 */
GList *
tp_contact_dup_contact_info (TpContact *self)
{
  g_return_val_if_fail (TP_IS_CONTACT (self), NULL);

  return _tp_g_list_copy_deep (self->priv->contact_info,
      (GCopyFunc) tp_contact_info_field_copy, NULL);
}

/**
 * tp_contact_get_subscribe_state:
 * @self: a #TpContact
 *
 * Return the state of the local user's subscription to this remote contact's
 * presence.
 *
 * This is set to %TP_SUBSCRIPTION_STATE_UNKNOWN until
 * %TP_CONTACT_FEATURE_SUBSCRIPTION_STATES has been prepared
 *
 * Returns: the value of #TpContact:subscribe-state.
 *
 * Since: 0.13.12
 */
TpSubscriptionState
tp_contact_get_subscribe_state (TpContact *self)
{
  g_return_val_if_fail (TP_IS_CONTACT (self), TP_SUBSCRIPTION_STATE_UNKNOWN);

  return self->priv->subscribe;
}

/**
 * tp_contact_get_publish_state:
 * @self: a #TpContact
 *
 * Return the state of this remote contact's subscription to the local user's
 * presence.
 *
 * This is set to %TP_SUBSCRIPTION_STATE_UNKNOWN until
 * %TP_CONTACT_FEATURE_SUBSCRIPTION_STATES has been prepared
 *
 * Returns: the value of #TpContact:publish-state.
 *
 * Since: 0.13.12
 */
TpSubscriptionState
tp_contact_get_publish_state (TpContact *self)
{
  g_return_val_if_fail (TP_IS_CONTACT (self), TP_SUBSCRIPTION_STATE_UNKNOWN);

  return self->priv->publish;
}

/**
 * tp_contact_get_publish_request:
 * @self: a #TpContact
 *
 * If #TpContact:publish-state is set to %TP_SUBSCRIPTION_STATE_ASK, return the
 * message that this remote contact sent when they requested permission to see
 * the local user's presence, an empty string ("") otherwise. This remains valid
 * until the main loop is re-entered; if the caller requires a string that will
 * persist for longer than that, it must be copied with g_strdup().
 *
 * This is set to %NULL until %TP_CONTACT_FEATURE_SUBSCRIPTION_STATES has been
 * prepared, and it is guaranteed to be non-%NULL afterward.

 * Returns: the value of #TpContact:publish-request.
 *
 * Since: 0.13.12
 */
const gchar *
tp_contact_get_publish_request (TpContact *self)
{
  g_return_val_if_fail (TP_IS_CONTACT (self), NULL);

  return self->priv->publish_request;
}

/**
 * tp_contact_get_contact_groups:
 * @self: a #TpContact
 *
 * Return names of groups of which a contact is a member. It is incorrect to
 * call this method before %TP_CONTACT_FEATURE_CONTACT_GROUPS has been
 * prepared. This remains valid until the main loop is re-entered; if the caller
 * requires a #GStrv that will persist for longer than that, it must be copied
 * with g_strdupv().
 *
 * Returns: (array zero-terminated=1) (transfer none): the same
 *  #GStrv as the #TpContact:contact-groups property
 *
 * Since: 0.13.14
 */
const gchar * const *
tp_contact_get_contact_groups (TpContact *self)
{
  g_return_val_if_fail (TP_IS_CONTACT (self), NULL);

  if (self->priv->contact_groups == NULL)
    return NULL;

  return (const gchar * const *) self->priv->contact_groups->pdata;
}

static void
set_contact_groups_cb (TpConnection *connection,
    const GError *error,
    gpointer user_data,
    GObject *weak_object)
{
  GSimpleAsyncResult *result = user_data;

  if (error != NULL)
    {
      DEBUG ("Failed to set contact groups: %s", error->message);
      g_simple_async_result_set_from_error (result, error);
    }

  g_simple_async_result_complete (result);
  g_object_unref (result);
}

/**
 * tp_contact_set_contact_groups_async:
 * @self: a #TpContact
 * @n_groups: the number of groups, or -1 if @groups is %NULL-terminated
 * @groups: (array length=n_groups) (element-type utf8) (allow-none): the set of
 *  groups which the contact should be in (may be %NULL if @n_groups is 0)
 * @callback: a callback to call when the request is satisfied
 * @user_data: data to pass to @callback
 *
 * Add @self to the given groups (creating new groups if necessary), and remove
 * it from all other groups. If the user is removed from a group of which they
 * were the only member, the group MAY be removed automatically. You can then
 * call tp_contact_set_contact_groups_finish() to get the result of the
 * operation.
 *
 * If the operation is successful and %TP_CONTACT_FEATURE_CONTACT_GROUPS is
 * prepared, the #TpContact:contact-groups property will be
 * updated (emitting "notify::contact-groups" signal) and
 * #TpContact::contact-groups-changed signal will be emitted before @callback
 * is called. That means you can call tp_contact_get_contact_groups() to get the
 * new contact groups inside @callback.
 *
 * Since: 0.13.14
 */
void
tp_contact_set_contact_groups_async (TpContact *self,
    gint n_groups,
    const gchar * const *groups,
    GAsyncReadyCallback callback,
    gpointer user_data)
{
  static const gchar *empty_groups[] = { NULL };
  GSimpleAsyncResult *result;
  gchar **new_groups = NULL;

  g_return_if_fail (TP_IS_CONTACT (self));
  g_return_if_fail (n_groups >= -1);
  g_return_if_fail (n_groups <= 0 || groups != NULL);

  if (groups == NULL)
    {
      groups = empty_groups;
    }
  else if (n_groups > 0)
    {
      /* Create NULL-terminated array */
      new_groups = g_new0 (gchar *, n_groups + 1);
      g_memmove (new_groups, groups, n_groups * sizeof (gchar *));
      groups = (const gchar * const *) new_groups;
    }

  result = g_simple_async_result_new (G_OBJECT (self),
      callback, user_data, tp_contact_set_contact_groups_finish);

  tp_cli_connection_interface_contact_groups_call_set_contact_groups (
      self->priv->connection, -1, self->priv->handle, (const gchar **) groups,
      set_contact_groups_cb, result, NULL, G_OBJECT (self));

  g_free (new_groups);
}

/**
 * tp_contact_set_contact_groups_finish:
 * @self: a #TpContact
 * @result: a #GAsyncResult
 * @error: a #GError to be filled
 *
 * Finishes an async set of @self contact groups.
 *
 * Returns: %TRUE if the request call was successful, otherwise %FALSE
 *
 * Since: 0.13.14
 */
gboolean
tp_contact_set_contact_groups_finish (TpContact *self,
    GAsyncResult *result,
    GError **error)
{
  _tp_implement_finish_void (self, tp_contact_set_contact_groups_finish);
}

void
_tp_contact_connection_disposed (TpContact *contact)
{
  /* This is called from TpConnection::dispose. It is necessary to set
   * priv->connection to NULL sooner than a weak-notify would do, to prevent
   * TpContact:dispose from calling _tp_connection_remove_contact() when
   * TpConnection will unref its roster contacts. */
  g_assert (contact->priv->connection != NULL);
  contact->priv->connection = NULL;
  g_object_notify ((GObject *) contact, "connection");
}

static void
tp_contact_dispose (GObject *object)
{
  TpContact *self = TP_CONTACT (object);

  if (self->priv->connection != NULL)
    {
      _tp_connection_remove_contact (self->priv->connection,
          self->priv->handle, self);
      self->priv->connection = NULL;
    }

  tp_clear_pointer (&self->priv->location, g_hash_table_unref);
  tp_clear_object (&self->priv->capabilities);
  tp_clear_object (&self->priv->avatar_file);
  tp_clear_pointer (&self->priv->contact_groups, g_ptr_array_unref);

  ((GObjectClass *) tp_contact_parent_class)->dispose (object);
}


static void
tp_contact_finalize (GObject *object)
{
  TpContact *self = TP_CONTACT (object);

  g_free (self->priv->identifier);
  g_free (self->priv->alias);
  g_free (self->priv->presence_status);
  g_free (self->priv->presence_message);
  g_strfreev (self->priv->client_types);
  tp_contact_info_list_free (self->priv->contact_info);
  g_free (self->priv->publish_request);

  ((GObjectClass *) tp_contact_parent_class)->finalize (object);
}


static void
tp_contact_get_property (GObject *object,
                         guint property_id,
                         GValue *value,
                         GParamSpec *pspec)
{
  TpContact *self = TP_CONTACT (object);

  switch (property_id)
    {
    case PROP_CONNECTION:
      g_value_set_object (value, self->priv->connection);
      break;

    case PROP_HANDLE:
      g_value_set_uint (value, self->priv->handle);
      break;

    case PROP_IDENTIFIER:
      g_assert (self->priv->identifier != NULL);
      g_value_set_string (value, self->priv->identifier);
      break;

    case PROP_ALIAS:
      /* tp_contact_get_alias actually has some logic, so avoid
       * duplicating it */
      g_value_set_string (value, tp_contact_get_alias (self));
      break;

    case PROP_AVATAR_FILE:
      g_value_set_object (value, self->priv->avatar_file);
      break;

    case PROP_PRESENCE_TYPE:
      g_value_set_uint (value, self->priv->presence_type);
      break;

    case PROP_PRESENCE_STATUS:
      g_value_set_string (value, tp_contact_get_presence_status (self));
      break;

    case PROP_PRESENCE_MESSAGE:
      g_value_set_string (value, tp_contact_get_presence_message (self));
      break;

    case PROP_LOCATION:
      g_value_set_boxed (value, tp_contact_get_location (self));
      break;

    case PROP_LOCATION_VARDICT:
      g_value_take_variant (value, tp_contact_dup_location (self));
      break;

    case PROP_CAPABILITIES:
      g_value_set_object (value, tp_contact_get_capabilities (self));
      break;

    case PROP_CONTACT_INFO:
      g_value_set_boxed (value, self->priv->contact_info);
      break;

    case PROP_CLIENT_TYPES:
      g_value_set_boxed (value, tp_contact_get_client_types (self));
      break;

    case PROP_SUBSCRIBE_STATE:
      g_value_set_uint (value, tp_contact_get_subscribe_state (self));
      break;

    case PROP_PUBLISH_STATE:
      g_value_set_uint (value, tp_contact_get_publish_state (self));
      break;

    case PROP_PUBLISH_REQUEST:
      g_value_set_string (value, tp_contact_get_publish_request (self));
      break;

    case PROP_CONTACT_GROUPS:
      g_value_set_boxed (value, tp_contact_get_contact_groups (self));
      break;

    case PROP_IS_BLOCKED:
      g_value_set_boolean (value, tp_contact_is_blocked (self));
      break;

    default:
      G_OBJECT_WARN_INVALID_PROPERTY_ID (object, property_id, pspec);
      break;
  }
}

static void
tp_contact_set_property (GObject *object,
    guint property_id,
    const GValue *value,
    GParamSpec *pspec)
{
  TpContact *self = TP_CONTACT (object);

  switch (property_id)
    {
    case PROP_CONNECTION:
      g_assert (self->priv->connection == NULL); /* construct only */
      self->priv->connection = g_value_get_object (value);
      break;
    case PROP_HANDLE:
      g_assert (self->priv->handle == 0); /* construct only */
      self->priv->handle = g_value_get_uint (value);
      break;
    case PROP_IDENTIFIER:
      g_assert (self->priv->identifier == NULL); /* construct only */
      self->priv->identifier = g_value_dup_string (value);
      break;
    default:
      G_OBJECT_WARN_INVALID_PROPERTY_ID (object, property_id, pspec);
      break;
  }
}

static void
tp_contact_constructed (GObject *object)
{
  TpContact *self = TP_CONTACT (object);

  /* Sanity checks */
  g_assert (self->priv->connection != NULL);
  g_assert (self->priv->handle != 0);
  g_assert (self->priv->identifier != NULL);

  G_OBJECT_CLASS (tp_contact_parent_class)->constructed (object);
}

static void
tp_contact_class_init (TpContactClass *klass)
{
  GObjectClass *object_class = (GObjectClass *) klass;
  GParamSpec *param_spec;

  g_type_class_add_private (klass, sizeof (TpContactPrivate));
  object_class->get_property = tp_contact_get_property;
  object_class->set_property = tp_contact_set_property;
  object_class->constructed = tp_contact_constructed;
  object_class->dispose = tp_contact_dispose;
  object_class->finalize = tp_contact_finalize;

  /**
   * TpContact:connection:
   *
   * The #TpConnection to which this contact belongs.
   */
  param_spec = g_param_spec_object ("connection", "TpConnection object",
      "Connection object that owns this channel",
      TP_TYPE_CONNECTION,
      G_PARAM_READWRITE | G_PARAM_CONSTRUCT_ONLY | G_PARAM_STATIC_STRINGS);
  g_object_class_install_property (object_class, PROP_CONNECTION, param_spec);

  /**
   * TpContact:handle:
   *
   * The contact's handle in the Telepathy D-Bus API, a handle of type
   * %TP_HANDLE_TYPE_CONTACT representing the string
   * given by #TpContact:identifier.
   *
   * This handle is referenced using the Telepathy D-Bus API and remains
   * referenced for as long as the #TpContact exists and the
   * #TpContact:connection remains valid.
   *
   * However, getting this property does not cause an additional reference
   * to the handle to be held.
   *
   * If the #TpContact:connection becomes invalid, this property is no longer
   * meaningful and will be set to 0.
   */
  param_spec = g_param_spec_uint ("handle",
      "Handle",
      "The TP_HANDLE_TYPE_CONTACT handle for this contact",
      0, G_MAXUINT32, 0,
      G_PARAM_READWRITE | G_PARAM_CONSTRUCT_ONLY | G_PARAM_STATIC_STRINGS);
  g_object_class_install_property (object_class, PROP_HANDLE, param_spec);

  /**
   * TpContact:identifier:
   *
   * The contact's identifier in the instant messaging protocol (e.g.
   * XMPP JID, SIP URI, AOL screenname or IRC nick - whatever the underlying
   * protocol uses to identify a user).
   *
   * This is never %NULL for contact objects that are visible to library-user
   * code.
   */
  param_spec = g_param_spec_string ("identifier",
      "IM protocol identifier",
      "The contact's identifier in the instant messaging protocol (e.g. "
        "XMPP JID, SIP URI, AOL screenname or IRC nick)",
      NULL,
      G_PARAM_READWRITE | G_PARAM_CONSTRUCT_ONLY | G_PARAM_STATIC_STRINGS);
  g_object_class_install_property (object_class, PROP_IDENTIFIER, param_spec);

  /**
   * TpContact:alias:
   *
   * The contact's alias if available, falling back to their
   * #TpContact:identifier if no alias is available or if the #TpContact has
   * not been set up to track %TP_CONTACT_FEATURE_ALIAS.
   *
   * This alias may have been supplied by the contact themselves, or by the
   * local user, so it does not necessarily unambiguously identify the contact.
   * However, it is suitable for use as a main "display name" for the contact.
   *
   * This is never %NULL for contact objects that are visible to library-user
   * code.
   */
  param_spec = g_param_spec_string ("alias",
      "Alias",
      "The contact's alias (display name)",
      NULL,
      G_PARAM_READABLE | G_PARAM_STATIC_STRINGS);
  g_object_class_install_property (object_class, PROP_ALIAS, param_spec);

  /**
   * TpContact:avatar-file:
   *
   * #GFile to the latest cached avatar image, or %NULL if this contact has
   * no avatar, or if the avatar data is not yet retrieved.
   *
   * This is set to %NULL if %TP_CONTACT_FEATURE_AVATAR is not set on this
   * contact.
   *
   * Since: 0.UNRELEASED
   */
  param_spec = g_param_spec_object ("avatar-file",
      "Avatar file",
      "File to the latest cached avatar image, or %NULL",
      G_TYPE_FILE,
      G_PARAM_READABLE | G_PARAM_STATIC_STRINGS);
  g_object_class_install_property (object_class, PROP_AVATAR_FILE,
      param_spec);

  /**
   * TpContact:presence-type:
   *
   * The #TpConnectionPresenceType representing the type of presence status
   * for this contact.
   *
   * This is provided so even unknown values for #TpContact:presence-status
   * can be classified into their fundamental types.
   *
   * This may be %TP_CONNECTION_PRESENCE_TYPE_UNSET if this #TpContact
   * has not been set up to track %TP_CONTACT_FEATURE_PRESENCE.
   */
  param_spec = g_param_spec_uint ("presence-type",
      "Presence type",
      "The TpConnectionPresenceType for this contact",
      0, G_MAXUINT32, TP_CONNECTION_PRESENCE_TYPE_UNSET,
      G_PARAM_READABLE | G_PARAM_STATIC_STRINGS);
  g_object_class_install_property (object_class, PROP_PRESENCE_TYPE,
      param_spec);

  /**
   * TpContact:presence-status:
   *
   * A string representing the presence status of this contact. This may be
   * a well-known string from the Telepathy specification, like "available",
   * or a connection-manager-specific string, like "out-to-lunch".
   *
   * This may be an empty string if this #TpContact object has not been set up
   * to track %TP_CONTACT_FEATURE_PRESENCE. It is never %NULL.
   */
  param_spec = g_param_spec_string ("presence-status",
      "Presence status",
      "Possibly connection-manager-specific string representing the "
        "contact's presence status",
      "",
      G_PARAM_READABLE | G_PARAM_STATIC_STRINGS);
  g_object_class_install_property (object_class, PROP_PRESENCE_STATUS,
      param_spec);

  /**
   * TpContact:presence-message:
   *
   * If this contact has set a user-defined status message, that message;
   * if not, an empty string (which user interfaces may replace with a
   * localized form of the #TpContact:presence-status or
   * #TpContact:presence-type).
   *
   * This may be an empty string even if the contact has set a message,
   * if this #TpContact object has not been set up to track
   * %TP_CONTACT_FEATURE_PRESENCE. It is never %NULL.
   */
  param_spec = g_param_spec_string ("presence-message",
      "Presence message",
      "User-defined status message, or an empty string",
      "",
      G_PARAM_READABLE | G_PARAM_STATIC_STRINGS);
  g_object_class_install_property (object_class, PROP_PRESENCE_MESSAGE,
      param_spec);

  /**
   * TpContact:location:
   *
   * If this contact has set a user-defined location, a string to
   * #GValue * hash table containing his location. If not, %NULL.
   * tp_asv_get_string() and similar functions can be used to access
   * the contents.
   *
   * This may be %NULL even if the contact has set a location,
   * if this #TpContact object has not been set up to track
   * %TP_CONTACT_FEATURE_LOCATION.
   *
   * Since: 0.11.1
   */
  param_spec = g_param_spec_boxed ("location",
      "Location",
      "User-defined location, or NULL",
      TP_HASH_TYPE_STRING_VARIANT_MAP,
      G_PARAM_READABLE | G_PARAM_STATIC_STRINGS);
  g_object_class_install_property (object_class, PROP_LOCATION,
      param_spec);

  /**
   * TpContact:location-vardict:
   *
   * If this contact has set a user-defined location, a string to
   * variant map containing his location. If not, %NULL.
   * tp_vardict_get_string() and similar functions can be used to access
   * the contents.
   *
   * This may be %NULL even if the contact has set a location,
   * if this #TpContact object has not been set up to track
   * %TP_CONTACT_FEATURE_LOCATION.
   *
   * This property contains the same information as #TpContact:location,
   * in a different format.
   *
   * Since: 0.19.10
   */
  param_spec = g_param_spec_variant ("location-vardict",
      "Location",
      "User-defined location, or NULL",
      G_VARIANT_TYPE_VARDICT, NULL,
      G_PARAM_READABLE | G_PARAM_STATIC_STRINGS);
  g_object_class_install_property (object_class, PROP_LOCATION_VARDICT,
      param_spec);

  /**
   * TpContact:capabilities:
   *
   * The capabilities supported by this contact. If the underlying Connection
   * doesn't support the ContactCapabilities interface, this property will
   * contain the capabilities supported by the connection.
   * Use tp_capabilities_is_specific_to_contact() to check if the capabilities
   * are specific to this #TpContact or not.
   *
   * This may be %NULL if this #TpContact object has not been set up to track
   * %TP_CONTACT_FEATURE_CAPABILITIES.
   *
   * Since: 0.11.3
   */
  param_spec = g_param_spec_object ("capabilities",
      "Capabilities",
      "Capabilities of the contact, or NULL",
      TP_TYPE_CAPABILITIES,
      G_PARAM_READABLE | G_PARAM_STATIC_STRINGS);
  g_object_class_install_property (object_class, PROP_CAPABILITIES,
      param_spec);

  /**
   * TpContact:contact-info:
   *
   * A #GList of #TpContactInfoField representing the vCard of this contact.
   *
   * This is set to %NULL if %TP_CONTACT_FEATURE_CONTACT_INFO is not set on this
   * contact.
   *
   * Since: 0.11.7
   */
  param_spec = g_param_spec_boxed ("contact-info",
      "Contact Info",
      "Information of the contact, or NULL",
      TP_TYPE_CONTACT_INFO_LIST,
      G_PARAM_READABLE | G_PARAM_STATIC_STRINGS);
  g_object_class_install_property (object_class, PROP_CONTACT_INFO,
      param_spec);

  /**
   * TpContact:client-types:
   *
   * A #GStrv containing the client types of this contact.
   *
   * This is set to %NULL if %TP_CONTACT_FEATURE_CLIENT_TYPES is not
   * set on this contact; it may also be %NULL if that feature is prepared, but
   * the contact's client types are unknown.
   *
   * Since: 0.13.1
   */
  param_spec = g_param_spec_boxed ("client-types",
      "Client types",
      "Client types of the contact, or NULL",
      G_TYPE_STRV,
      G_PARAM_READABLE | G_PARAM_STATIC_STRINGS);
  g_object_class_install_property (object_class, PROP_CLIENT_TYPES,
      param_spec);

  /**
   * TpContact:subscribe-state:
   *
   * A #TpSubscriptionState indicating the state of the local user's
   * subscription to this contact's presence.
   *
   * This is set to %TP_SUBSCRIPTION_STATE_UNKNOWN until
   * %TP_CONTACT_FEATURE_SUBSCRIPTION_STATES has been prepared
   *
   * Since: 0.13.12
   */
  param_spec = g_param_spec_uint ("subscribe-state",
      "Subscribe State",
      "Subscribe state of the contact",
      0,
      G_MAXUINT,
      TP_SUBSCRIPTION_STATE_UNKNOWN,
      G_PARAM_READABLE | G_PARAM_STATIC_STRINGS);
  g_object_class_install_property (object_class, PROP_SUBSCRIBE_STATE,
      param_spec);

  /**
   * TpContact:publish-state:
   *
   * A #TpSubscriptionState indicating the state of this contact's subscription
   * to the local user's presence.
   *
   * This is set to %TP_SUBSCRIPTION_STATE_UNKNOWN until
   * %TP_CONTACT_FEATURE_SUBSCRIPTION_STATES has been prepared
   *
   * Since: 0.13.12
   */
  param_spec = g_param_spec_uint ("publish-state",
      "Publish State",
      "Publish state of the contact",
      0,
      G_MAXUINT,
      TP_SUBSCRIPTION_STATE_UNKNOWN,
      G_PARAM_READABLE | G_PARAM_STATIC_STRINGS);
  g_object_class_install_property (object_class, PROP_PUBLISH_STATE,
      param_spec);

  /**
   * TpContact:publish-request:
   *
   * The message that contact sent when they requested permission to see the
   * local user's presence, if #TpContact:publish-state is
   * %TP_SUBSCRIPTION_STATE_ASK, an empty string ("") otherwise.
   *
   * This is set to %NULL until %TP_CONTACT_FEATURE_SUBSCRIPTION_STATES has been
   * prepared, and it is guaranteed to be non-%NULL afterward.
   *
   * Since: 0.13.12
   */
  param_spec = g_param_spec_string ("publish-request",
      "Publish Request",
      "Publish request message of the contact",
      NULL,
      G_PARAM_READABLE | G_PARAM_STATIC_STRINGS);
  g_object_class_install_property (object_class, PROP_PUBLISH_REQUEST,
      param_spec);

  /**
   * TpContact:contact-groups:
   *
   * a #GStrv with names of groups of which a contact is a member.
   *
   * This is set to %NULL if %TP_CONTACT_FEATURE_CONTACT_GROUPS is not prepared
   * on this contact, or if the connection does not implement ContactGroups
   * interface.
   *
   * Since: 0.13.14
   */
  param_spec = g_param_spec_boxed ("contact-groups",
      "Contact Groups",
      "Groups of the contact",
      G_TYPE_STRV,
      G_PARAM_READABLE | G_PARAM_STATIC_STRINGS);
  g_object_class_install_property (object_class, PROP_CONTACT_GROUPS,
      param_spec);

/**
   * TpContact:is-blocked:
   *
   * %TRUE if the contact has been blocked.
   *
   * This is set to %FALSE if %TP_CONTACT_FEATURE_CONTACT_BLOCKING is not
   * prepared on this contact, or if the connection does not implement
   * ContactBlocking interface.
   *
   * Since: 0.17.0
   */
  param_spec = g_param_spec_boolean ("is-blocked",
      "is blocked",
      "TRUE if contact is blocked",
      FALSE,
      G_PARAM_READABLE | G_PARAM_STATIC_STRINGS);
  g_object_class_install_property (object_class, PROP_IS_BLOCKED, param_spec);

  /**
   * TpContact::contact-groups-changed:
   * @contact: A #TpContact
   * @added: A #GStrv with added contact groups
   * @removed: A #GStrv with removed contact groups
   *
   * Emitted when this contact's groups changes. When this signal is emitted,
   * #TpContact:contact-groups property is already updated.
   *
   * Since: 0.13.14
   */
  signals[SIGNAL_CONTACT_GROUPS_CHANGED] = g_signal_new (
      "contact-groups-changed",
      G_TYPE_FROM_CLASS (object_class),
      G_SIGNAL_RUN_LAST,
      0,
      NULL, NULL, NULL,
      G_TYPE_NONE, 2, G_TYPE_STRV, G_TYPE_STRV);

  /**
   * TpContact::subscription-states-changed:
   * @contact: a #TpContact
   * @subscribe: the new value of #TpContact:subscribe-state
   * @publish: the new value of #TpContact:publish-state
   * @publish_request: the new value of #TpContact:publish-request
   *
   * Emitted when this contact's subscription states changes.
   *
   * Since: 0.13.12
   */
  signals[SIGNAL_SUBSCRIPTION_STATES_CHANGED] = g_signal_new (
      "subscription-states-changed",
      G_TYPE_FROM_CLASS (object_class),
      G_SIGNAL_RUN_LAST,
      0,
      NULL, NULL, NULL,
      G_TYPE_NONE, 3, G_TYPE_UINT, G_TYPE_UINT, G_TYPE_STRING);

  /**
   * TpContact::presence-changed:
   * @contact: a #TpContact
   * @type: The new value of #TpContact:presence-type
   * @status: The new value of #TpContact:presence-status
   * @message: The new value of #TpContact:presence-message
   *
   * Emitted when this contact's presence changes.
   *
   * Since: 0.11.7
   */
  signals[SIGNAL_PRESENCE_CHANGED] = g_signal_new ("presence-changed",
      G_TYPE_FROM_CLASS (object_class),
      G_SIGNAL_RUN_LAST,
      0,
      NULL, NULL, NULL,
      G_TYPE_NONE, 3, G_TYPE_UINT, G_TYPE_STRING, G_TYPE_STRING);
}

TpContact *
_tp_contact_new (TpConnection *connection,
    TpHandle handle,
    const gchar *identifier)
{
  return g_object_new (TP_TYPE_CONTACT,
      "connection", connection,
      "handle", handle,
      "identifier", identifier,
      NULL);
}

static TpContact *
tp_contact_ensure (TpConnection *connection,
                   TpHandle handle,
                   const gchar *id)
{
  TpClientFactory *factory;

  factory = tp_proxy_get_factory (connection);
  return tp_client_factory_ensure_contact (factory, connection, handle, id);
}

/**
 * tp_connection_dup_contact_if_possible:
 * @connection: a connection
 * @handle: a handle of type %TP_HANDLE_TYPE_CONTACT
 * @identifier: (transfer none): the normalized identifier (XMPP JID, etc.)
 *  corresponding to @handle, or %NULL if not known
 *
 * Try to return an existing contact object or create a new contact object
 * immediately.
 *
 * If @identifier is non-%NULL, this function always succeeds.
 *
 * If @identifier is %NULL, it might not be possible to find the
 * identifier for @handle without making asynchronous D-Bus calls, so
 * it might be necessary to delay processing of messages or other
 * events until a #TpContact can be constructed asynchronously, for
 * instance by using tp_connection_get_contacts_by_handle().
 *
 * Returns: (transfer full): a contact or %NULL
 *
 * Since: 0.13.9
 */
TpContact *
tp_connection_dup_contact_if_possible (TpConnection *connection,
    TpHandle handle,
    const gchar *identifier)
{
  TpContact *ret;

  g_return_val_if_fail (TP_IS_CONNECTION (connection), NULL);
  g_return_val_if_fail (handle != 0, NULL);

  ret = _tp_connection_lookup_contact (connection, handle);

  if (ret != NULL)
    {
      g_object_ref (ret);
    }
  else if (identifier != NULL)
    {
      ret = tp_contact_ensure (connection, handle, identifier);
    }
  else
    {
      /* we don't already have a contact, and we can't make one without
       * D-Bus calls (either because we can't rely on the handle staying
       * static, or we don't know the identifier) */
      return NULL;
    }

  g_assert (ret->priv->handle == handle);

  if (G_UNLIKELY (identifier != NULL &&
        tp_strdiff (ret->priv->identifier, identifier)))
    {
      WARNING ("Either this client, or connection manager %s, is broken: "
          "handle %u is thought to be '%s', but we already have "
          "a TpContact that thinks the identifier is '%s'",
          tp_proxy_get_bus_name (connection), handle, identifier,
          ret->priv->identifier);
      g_object_unref (ret);
      return NULL;
    }

  return ret;
}

static void
tp_contact_init (TpContact *self)
{
  self->priv = G_TYPE_INSTANCE_GET_PRIVATE (self, TP_TYPE_CONTACT,
      TpContactPrivate);

  self->priv->client_types = NULL;
}

static void
contacts_aliases_changed (TpConnection *connection,
                          GHashTable *aliases,
                          gpointer user_data G_GNUC_UNUSED,
                          GObject *weak_object G_GNUC_UNUSED)
{
  GHashTableIter iter;
  gpointer key, value;

  g_hash_table_iter_init (&iter, aliases);
  while (g_hash_table_iter_next (&iter, &key, &value))
    {
      TpHandle handle = GPOINTER_TO_UINT (key);
      const gchar *alias = value;
      TpContact *contact = _tp_connection_lookup_contact (connection, handle);

      if (contact != NULL)
        {
          contact->priv->has_features |= CONTACT_FEATURE_FLAG_ALIAS;
          DEBUG ("Contact \"%s\" alias changed from \"%s\" to \"%s\"",
              contact->priv->identifier, contact->priv->alias, alias);
          g_free (contact->priv->alias);
          contact->priv->alias = g_strdup (alias);
          g_object_notify ((GObject *) contact, "alias");
        }
    }
}


static void
contacts_bind_to_aliases_changed (TpConnection *connection)
{
  if (!connection->priv->tracking_aliases_changed)
    {
      connection->priv->tracking_aliases_changed = TRUE;

      tp_cli_connection_interface_aliasing_connect_to_aliases_changed (
          connection, contacts_aliases_changed, NULL, NULL, NULL, NULL);
    }
}

static void
contact_maybe_set_presence (TpContact *contact,
                            GValueArray *presence)
{
  guint type;
  const gchar *status;
  const gchar *message;

  if (contact == NULL)
    return;

  g_return_if_fail (presence != NULL);
  contact->priv->has_features |= CONTACT_FEATURE_FLAG_PRESENCE;

  tp_value_array_unpack (presence, 3, &type, &status, &message);

  contact->priv->presence_type = type;

  g_free (contact->priv->presence_status);
  contact->priv->presence_status = g_strdup (status);

  g_free (contact->priv->presence_message);
  contact->priv->presence_message = g_strdup (message);

  g_object_notify ((GObject *) contact, "presence-type");
  g_object_notify ((GObject *) contact, "presence-status");
  g_object_notify ((GObject *) contact, "presence-message");

  g_signal_emit (contact, signals[SIGNAL_PRESENCE_CHANGED], 0,
      contact->priv->presence_type,
      contact->priv->presence_status,
      contact->priv->presence_message);
}

static void
contact_maybe_set_location (TpContact *self,
    GHashTable *location)
{
  if (self == NULL)
    return;

  if (self->priv->location != NULL)
    g_hash_table_unref (self->priv->location);

  /* We guarantee that, if we've fetched a location for a contact, the
   * :location property is non-NULL. This is mainly because Empathy assumed
   * this and would crash if not.
   */
  if (location == NULL)
    location = tp_asv_new (NULL, NULL);
  else
    g_hash_table_ref (location);

  self->priv->has_features |= CONTACT_FEATURE_FLAG_LOCATION;
  self->priv->location = location;
  g_object_notify ((GObject *) self, "location");
}

static void
contact_set_capabilities (TpContact *self,
    TpCapabilities *capabilities)
{
  tp_clear_object (&self->priv->capabilities);

  self->priv->has_features |= CONTACT_FEATURE_FLAG_CAPABILITIES;
  self->priv->capabilities = g_object_ref (capabilities);
  g_object_notify ((GObject *) self, "capabilities");
}

static void
contact_maybe_set_capabilities (TpContact *self,
    GPtrArray *arr)
{
  TpCapabilities *capabilities;

  if (self == NULL || arr == NULL)
    return;

  capabilities = _tp_capabilities_new (arr, TRUE);
  contact_set_capabilities (self, capabilities);
  g_object_unref (capabilities);
}


static void
contacts_presences_changed (TpConnection *connection,
                            GHashTable *presences,
                            gpointer user_data G_GNUC_UNUSED,
                            GObject *weak_object G_GNUC_UNUSED)
{
  GHashTableIter iter;
  gpointer key, value;

  g_hash_table_iter_init (&iter, presences);

  while (g_hash_table_iter_next (&iter, &key, &value))
    {
      TpContact *contact = _tp_connection_lookup_contact (connection,
          GPOINTER_TO_UINT (key));

      contact_maybe_set_presence (contact, value);
    }
}


static void
contacts_bind_to_presences_changed (TpConnection *connection)
{
  if (!connection->priv->tracking_presences_changed)
    {
      connection->priv->tracking_presences_changed = TRUE;

      tp_cli_connection_interface_presence_connect_to_presences_changed
        (connection, contacts_presences_changed, NULL, NULL, NULL, NULL);
    }
}

static void
contacts_location_updated (TpConnection *connection,
    guint handle,
    GHashTable *location,
    gpointer user_data G_GNUC_UNUSED,
    GObject *weak_object G_GNUC_UNUSED)
{
  TpContact *contact = _tp_connection_lookup_contact (connection,
          GPOINTER_TO_UINT (handle));

  contact_maybe_set_location (contact, location);
}

static void
contacts_bind_to_location_updated (TpConnection *connection)
{
  if (!connection->priv->tracking_location_changed)
    {
      connection->priv->tracking_location_changed = TRUE;

      tp_cli_connection_interface_location_connect_to_location_updated
        (connection, contacts_location_updated, NULL, NULL, NULL, NULL);

      tp_connection_add_client_interest (connection,
          TP_IFACE_CONNECTION_INTERFACE_LOCATION);
    }
}

static void
contact_maybe_set_client_types (TpContact *self,
    const gchar * const *types)
{
  if (self == NULL)
    return;

  if (self->priv->client_types != NULL)
    g_strfreev (self->priv->client_types);

  self->priv->has_features |= CONTACT_FEATURE_FLAG_CLIENT_TYPES;
  self->priv->client_types = g_strdupv ((gchar **) types);
  g_object_notify ((GObject *) self, "client-types");
}

static void
contacts_client_types_updated (TpConnection *connection,
    guint handle,
    const gchar **types,
    gpointer user_data G_GNUC_UNUSED,
    GObject *weak_object G_GNUC_UNUSED)
{
  TpContact *contact = _tp_connection_lookup_contact (connection,
          GPOINTER_TO_UINT (handle));

  contact_maybe_set_client_types (contact, types);
}

static void
contacts_bind_to_client_types_updated (TpConnection *connection)
{
  if (!connection->priv->tracking_client_types_updated)
    {
      connection->priv->tracking_client_types_updated = TRUE;

      tp_cli_connection_interface_client_types_connect_to_client_types_updated
        (connection, contacts_client_types_updated, NULL, NULL, NULL, NULL);
    }
}

static void
contacts_capabilities_updated (TpConnection *connection,
    GHashTable *capabilities,
    gpointer user_data G_GNUC_UNUSED,
    GObject *weak_object G_GNUC_UNUSED)
{
  GHashTableIter iter;
  gpointer handle, value;

  g_hash_table_iter_init (&iter, capabilities);
  while (g_hash_table_iter_next (&iter, &handle, &value))
    {
      TpContact *contact = _tp_connection_lookup_contact (connection,
              GPOINTER_TO_UINT (handle));

      contact_maybe_set_capabilities (contact, value);
    }
}

static void
contacts_bind_to_capabilities_updated (TpConnection *connection)
{
  if (!connection->priv->tracking_contact_caps_changed)
    {
      connection->priv->tracking_contact_caps_changed = TRUE;

      tp_cli_connection_interface_contact_capabilities_connect_to_contact_capabilities_changed
        (connection, contacts_capabilities_updated, NULL, NULL, NULL, NULL);
    }
}

static void
contact_maybe_set_avatar (TpContact *self,
    const gchar *uri)
{
  if (self == NULL)
    return;

  self->priv->has_features |= CONTACT_FEATURE_FLAG_AVATAR;

  if (uri == NULL)
    return;

  tp_clear_object (&self->priv->avatar_file);

  /* Empty string ("") means CM knows there is no avatar */
  if (!tp_str_empty (uri))
    self->priv->avatar_file = g_file_new_for_uri (uri);

  g_object_notify ((GObject *) self, "avatar-file");
}

static void
contact_avatars_updated (TpConnection *connection,
    GHashTable *table,
    gpointer user_data G_GNUC_UNUSED,
    GObject *weak_object G_GNUC_UNUSED)
{
  GHashTableIter iter;
  gpointer key, value;

  g_hash_table_iter_init (&iter, table);
  while (g_hash_table_iter_next (&iter, &key, &value))
    {
      TpHandle handle = GPOINTER_TO_UINT (key);
      const gchar *uri = value;
      TpContact *self = _tp_connection_lookup_contact (connection, handle);

      contact_maybe_set_avatar (self, uri);
    }
}

static void
contacts_bind_to_avatar_updated (TpConnection *connection)
{
  if (!connection->priv->tracking_avatar_updated)
    {
      connection->priv->tracking_avatar_updated = TRUE;

      tp_cli_connection_interface_avatars_connect_to_avatars_updated
        (connection, contact_avatars_updated, NULL, NULL, NULL, NULL);

      tp_connection_add_client_interest (connection,
          TP_IFACE_CONNECTION_INTERFACE_AVATARS);
    }
}

static void
contact_maybe_set_info (TpContact *self,
    const GPtrArray *contact_info)
{
  guint i;

  if (self == NULL)
    return;

  tp_contact_info_list_free (self->priv->contact_info);
  self->priv->contact_info = NULL;

  self->priv->has_features |= CONTACT_FEATURE_FLAG_CONTACT_INFO;

  if (contact_info != NULL)
    {
      for (i = contact_info->len; i > 0; i--)
        {
          GValueArray *va = g_ptr_array_index (contact_info, i - 1);
          const gchar *field_name;
          GStrv parameters;
          GStrv field_value;

          tp_value_array_unpack (va, 3, &field_name, &parameters, &field_value);
          self->priv->contact_info = g_list_prepend (self->priv->contact_info,
              tp_contact_info_field_new (field_name, parameters, field_value));
        }
    }
  /* else we don't know, but an empty list is perfectly valid. */

  g_object_notify ((GObject *) self, "contact-info");
}

static void
contact_info_changed (TpConnection *connection,
    guint handle,
    const GPtrArray *contact_info,
    gpointer user_data G_GNUC_UNUSED,
    GObject *weak_object G_GNUC_UNUSED)
{
  TpContact *self = _tp_connection_lookup_contact (connection, handle);

  contact_maybe_set_info (self, contact_info);
}


static void
contacts_bind_to_contact_info_changed (TpConnection *connection)
{
  if (!connection->priv->tracking_contact_info_changed)
    {
      connection->priv->tracking_contact_info_changed = TRUE;

<<<<<<< HEAD
      tp_cli_connection_interface_contact_info_connect_to_contact_info_changed (
          connection, contact_info_changed, NULL, NULL, NULL, NULL);
    }
=======
  self->priv->has_features |= CONTACT_FEATURE_FLAG_LOCATION;
  self->priv->location = location;
  g_object_notify ((GObject *) self, "location");
  g_object_notify ((GObject *) self, "location-vardict");
>>>>>>> b203d236
}

typedef struct
{
  TpContact *contact;
  GSimpleAsyncResult *result;
  TpProxyPendingCall *call;
  GCancellable *cancellable;
  gulong cancelled_id;
} ContactInfoRequestData;

static void
contact_info_request_data_free (ContactInfoRequestData *data)
{
  if (data != NULL)
    {
      g_object_unref (data->result);

      if (data->cancellable != NULL)
        g_object_unref (data->cancellable);

      g_slice_free (ContactInfoRequestData, data);
    }
}

static void
contact_info_request_cb (TpConnection *connection,
    const GPtrArray *contact_info,
    const GError *error,
    gpointer user_data,
    GObject *weak_object)
{
  ContactInfoRequestData *data = user_data;
  TpContact *self = data->contact;

  if (data->cancellable != NULL)
    {
      /* At this point it's too late to cancel the operation. This will block
       * until the signal handler has finished if it's already running, so
       * we're guaranteed to never be in a partially-cancelled state after
       * this call. */
      g_cancellable_disconnect (data->cancellable, data->cancelled_id);

      /* If this is true, the cancelled callback has already run and completed the
       * async result, so just bail. */
      if (data->cancelled_id == 0)
        return;

      data->cancelled_id = 0;
    }

  if (error != NULL)
    {
      DEBUG ("Failed to request ContactInfo: %s", error->message);
      g_simple_async_result_set_from_error (data->result, error);
    }
  else
    {
      contact_maybe_set_info (self, contact_info);
    }

  g_simple_async_result_complete_in_idle (data->result);
  data->call = NULL;
}

static void
contact_info_request_cancelled_cb (GCancellable *cancellable,
    ContactInfoRequestData *data)
{
  GError *error = NULL;
  gboolean was_cancelled;

  /* We disconnect from the signal manually; since we're in the cancelled
   * callback, we hold the cancellable's lock so calling this instead of
   * g_cancellable_disconnect() is fine. We do this here so that
   * g_cancellable_disconnect() isn't called by contact_info_request_data_free()
   * which is called by tp_proxy_pending_call_cancel().
   * cancelled_id might already be 0 if the cancellable was cancelled before
   * we connected to it. */
  if (data->cancelled_id != 0)
    g_signal_handler_disconnect (data->cancellable, data->cancelled_id);
  data->cancelled_id = 0;

  was_cancelled = g_cancellable_set_error_if_cancelled (data->cancellable,
      &error);
  g_assert (was_cancelled);

  DEBUG ("Request ContactInfo cancelled");

  g_simple_async_result_set_from_error (data->result, error);
  g_simple_async_result_complete_in_idle (data->result);
  g_clear_error (&error);

  if (data->call != NULL)
    tp_proxy_pending_call_cancel (data->call);
}

/**
 * tp_contact_request_contact_info_async:
 * @self: a #TpContact
 * @cancellable: optional #GCancellable object, %NULL to ignore.
 * @callback: a callback to call when the request is satisfied
 * @user_data: data to pass to @callback
 *
 * Requests an asynchronous request of the contact info of @self. When
 * the operation is finished, @callback will be called. You can then call
 * tp_contact_request_contact_info_finish() to get the result of the operation.
 *
 * If the operation is successful, the #TpContact:contact-info property will be
 * updated (emitting "notify::contact-info" signal) before @callback is called.
 * That means you can call tp_contact_get_contact_info() to get the new vCard
 * inside @callback.
 *
 * Note that requesting the vCard from the network can take significant time, so
 * a bigger timeout is set on the underlying D-Bus call. @cancellable can be
 * cancelled to free resources used in the D-Bus call if the caller is no longer
 * interested in the vCard.
 *
 * If %TP_CONTACT_FEATURE_CONTACT_INFO is not yet set on @self, it will be
 * set before its property gets updated and @callback is called.
 *
 * Since: 0.11.7
 */
void
tp_contact_request_contact_info_async (TpContact *self,
    GCancellable *cancellable,
    GAsyncReadyCallback callback,
    gpointer user_data)
{
  ContactInfoRequestData *data;

  g_return_if_fail (TP_IS_CONTACT (self));

  contacts_bind_to_contact_info_changed (self->priv->connection);

  data = g_slice_new0 (ContactInfoRequestData);

  data->contact = self;
  data->result = g_simple_async_result_new (G_OBJECT (self), callback,
      user_data, tp_contact_request_contact_info_finish);

  if (cancellable != NULL)
    {
      data->cancellable = g_object_ref (cancellable);
      data->cancelled_id = g_cancellable_connect (data->cancellable,
          G_CALLBACK (contact_info_request_cancelled_cb), data, NULL);

      /* Return early if the cancellable has already been cancelled */
      if (data->cancelled_id == 0)
        return;
    }

  data->call = tp_cli_connection_interface_contact_info_call_request_contact_info (
      self->priv->connection, 60*60*1000, self->priv->handle,
      contact_info_request_cb,
      data, (GDestroyNotify) contact_info_request_data_free,
      NULL);
}

/**
 * tp_contact_request_contact_info_finish:
 * @self: a #TpContact
 * @result: a #GAsyncResult
 * @error: a #GError to be filled
 *
 * Finishes an async request of @self info. If the operation was successful,
 * the contact's vCard can be accessed using tp_contact_get_contact_info().
 *
 * Returns: %TRUE if the request call was successful, otherwise %FALSE
 *
 * Since: 0.11.7
 */
gboolean
tp_contact_request_contact_info_finish (TpContact *self,
    GAsyncResult *result,
    GError **error)
{
  _tp_implement_finish_void (self, tp_contact_request_contact_info_finish);
}

/**
 * tp_connection_refresh_contact_info:
 * @self: a #TpConnection
 * @n_contacts: The number of contacts in @contacts (must be at least 1)
 * @contacts: (array length=n_contacts): An array of #TpContact objects
 *  associated with @self
 *
 * Requests to refresh the #TpContact:contact-info property on each contact from
 * @contacts, requesting it from the network if an up-to-date version is not
 * cached locally. "notify::contact-info" will be emitted when the contact's
 * information are updated.
 *
 * If %TP_CONTACT_FEATURE_CONTACT_INFO is not yet set on a contact, it will be
 * set before its property gets updated.
 *
 * Since: 0.11.7
 */
void
tp_connection_refresh_contact_info (TpConnection *self,
    guint n_contacts,
    TpContact * const *contacts)
{
  GArray *handles;
  guint i;

  g_return_if_fail (TP_IS_CONNECTION (self));
  g_return_if_fail (n_contacts >= 1);
  g_return_if_fail (contacts != NULL);

  for (i = 0; i < n_contacts; i++)
    {
      g_return_if_fail (TP_IS_CONTACT (contacts[i]));
      g_return_if_fail (contacts[i]->priv->connection == self);
    }

  contacts_bind_to_contact_info_changed (self);

  handles = g_array_sized_new (FALSE, FALSE, sizeof (TpHandle), n_contacts);
  for (i = 0; i < n_contacts; i++)
    g_array_append_val (handles, contacts[i]->priv->handle);

  tp_cli_connection_interface_contact_info_call_refresh_contact_info (self, -1,
      handles, NULL, NULL, NULL, NULL);

  g_array_unref (handles);
}

static void
contact_set_subscription_states (TpContact *self,
    TpSubscriptionState subscribe,
    TpSubscriptionState publish,
    const gchar *publish_request)
{
  if (publish_request == NULL)
    publish_request = "";

  DEBUG ("contact#%u state changed: subscribe=%c publish=%c '%s'",
      self->priv->handle,
      _tp_base_contact_list_presence_state_to_letter (subscribe),
      _tp_base_contact_list_presence_state_to_letter (publish),
      publish_request);

  self->priv->has_features |= CONTACT_FEATURE_FLAG_STATES;

  g_free (self->priv->publish_request);

  self->priv->subscribe = subscribe;
  self->priv->publish = publish;
  self->priv->publish_request = g_strdup (publish_request);

  g_object_notify ((GObject *) self, "subscribe-state");
  g_object_notify ((GObject *) self, "publish-state");
  g_object_notify ((GObject *) self, "publish-request");

  g_signal_emit (self, signals[SIGNAL_SUBSCRIPTION_STATES_CHANGED], 0,
      self->priv->subscribe, self->priv->publish, self->priv->publish_request);
}

void
_tp_contact_set_subscription_states (TpContact *self,
    GValueArray *value_array)
{
  TpSubscriptionState subscribe;
  TpSubscriptionState publish;
  const gchar *publish_request;

  tp_value_array_unpack (value_array, 3,
      &subscribe, &publish, &publish_request);

  contact_set_subscription_states (self, subscribe, publish, publish_request);
}

static void
contacts_changed_cb (TpConnection *connection,
    GHashTable *changes,
    GHashTable *identifiers,
    GHashTable *removals,
    gpointer user_data,
    GObject *weak_object)
{
  GHashTableIter iter;
  gpointer key, value;

  g_hash_table_iter_init (&iter, changes);
  while (g_hash_table_iter_next (&iter, &key, &value))
    {
      TpHandle handle = GPOINTER_TO_UINT (key);
      TpContact *contact = _tp_connection_lookup_contact (connection, handle);

      if (contact != NULL)
        _tp_contact_set_subscription_states (contact, value);
    }

  g_hash_table_iter_init (&iter, removals);
  while (g_hash_table_iter_next (&iter, &key, NULL))
    {
      TpHandle handle = GPOINTER_TO_UINT (key);
      TpContact *contact = _tp_connection_lookup_contact (connection, handle);

      if (contact != NULL)
        {
          contact_set_subscription_states (contact, TP_SUBSCRIPTION_STATE_NO,
              TP_SUBSCRIPTION_STATE_NO, NULL);
        }
    }
}

static void
contacts_bind_to_contacts_changed (TpConnection *connection)
{
  if (!connection->priv->tracking_contacts_changed)
    {
      connection->priv->tracking_contacts_changed = TRUE;

      tp_cli_connection_interface_contact_list_connect_to_contacts_changed
        (connection, contacts_changed_cb, NULL, NULL, NULL, NULL);
    }
}

static void
contact_maybe_set_contact_groups (TpContact *self,
    GStrv contact_groups)
{
  gchar **iter;

  if (self == NULL || contact_groups == NULL)
    return;

  self->priv->has_features |= CONTACT_FEATURE_FLAG_CONTACT_GROUPS;

  tp_clear_pointer (&self->priv->contact_groups, g_ptr_array_unref);
  self->priv->contact_groups = g_ptr_array_new_full (
      g_strv_length (contact_groups) + 1, g_free);

  for (iter = contact_groups; *iter != NULL; iter++)
    g_ptr_array_add (self->priv->contact_groups, g_strdup (*iter));
  g_ptr_array_add (self->priv->contact_groups, NULL);

  g_object_notify ((GObject *) self, "contact-groups");
}

static void
contact_groups_changed_cb (TpConnection *connection,
    const GArray *contacts,
    const gchar **added,
    const gchar **removed,
    gpointer user_data,
    GObject *weak_object)
{
  guint i;

  for (i = 0; i < contacts->len; i++)
    {
      TpHandle handle = g_array_index (contacts, TpHandle, i);
      TpContact *contact = _tp_connection_lookup_contact (connection, handle);
      const gchar **iter;
      guint j;

      if (contact == NULL || contact->priv->contact_groups == NULL)
        continue;

      /* Remove the ending NULL */
      g_ptr_array_remove_index_fast (contact->priv->contact_groups,
          contact->priv->contact_groups->len - 1);

      /* Remove old groups */
      for (iter = removed; *iter != NULL; iter++)
        {
          for (j = 0; j < contact->priv->contact_groups->len; j++)
            {
              const gchar *str;

              str = g_ptr_array_index (contact->priv->contact_groups, j);
              if (!tp_strdiff (str, *iter))
                {
                  g_ptr_array_remove_index_fast (contact->priv->contact_groups, j);
                  break;
                }
            }
        }

      /* Add new groups */
      for (iter = added; *iter != NULL; iter++)
        g_ptr_array_add (contact->priv->contact_groups, g_strdup (*iter));

      /* Add back the ending NULL */
      g_ptr_array_add (contact->priv->contact_groups, NULL);

      g_object_notify ((GObject *) contact, "contact-groups");
      g_signal_emit (contact, signals[SIGNAL_CONTACT_GROUPS_CHANGED], 0,
          added, removed);
    }
}

static void
contacts_bind_to_contact_groups_changed (TpConnection *connection)
{
  if (!connection->priv->tracking_contact_groups_changed)
    {
      connection->priv->tracking_contact_groups_changed = TRUE;

      tp_cli_connection_interface_contact_groups_connect_to_groups_changed
        (connection, contact_groups_changed_cb, NULL, NULL, NULL, NULL);
    }
}

static void
tp_contact_set_attributes (TpContact *contact,
    GHashTable *asv,
    ContactFeatureFlags wanted)
{
  TpConnection *connection = tp_contact_get_connection (contact);
  const gchar *s;
  gpointer boxed;

  /* Alias */
  if (wanted & CONTACT_FEATURE_FLAG_ALIAS)
    {
      s = tp_asv_get_string (asv,
          TP_TOKEN_CONNECTION_INTERFACE_ALIASING_ALIAS);

      if (s == NULL)
        {
          WARNING ("%s supposedly implements Contacts and Aliasing, but "
              "omitted " TP_TOKEN_CONNECTION_INTERFACE_ALIASING_ALIAS,
              tp_proxy_get_object_path (connection));
        }
      else
        {
          contact->priv->has_features |= CONTACT_FEATURE_FLAG_ALIAS;
          g_free (contact->priv->alias);
          contact->priv->alias = g_strdup (s);
          g_object_notify ((GObject *) contact, "alias");
        }
    }

  /* Avatar */
  if (wanted & CONTACT_FEATURE_FLAG_AVATAR)
    {
      s = tp_asv_get_string (asv,
          TP_TOKEN_CONNECTION_INTERFACE_AVATARS_AVATAR);
      contact_maybe_set_avatar (contact, s);
    }

  /* Presence */
  if (wanted & CONTACT_FEATURE_FLAG_PRESENCE)
    {
      boxed = tp_asv_get_boxed (asv,
          TP_TOKEN_CONNECTION_INTERFACE_PRESENCE_PRESENCE,
          TP_STRUCT_TYPE_PRESENCE);

      if (boxed == NULL)
        WARNING ("%s supposedly implements Contacts and Presence, "
            "but omitted the mandatory "
            TP_TOKEN_CONNECTION_INTERFACE_PRESENCE_PRESENCE
            " attribute",
            tp_proxy_get_object_path (connection));
      else
        contact_maybe_set_presence (contact, boxed);
    }

  /* Location */
  if (wanted & CONTACT_FEATURE_FLAG_LOCATION)
    {
      boxed = tp_asv_get_boxed (asv,
          TP_TOKEN_CONNECTION_INTERFACE_LOCATION_LOCATION,
          TP_HASH_TYPE_LOCATION);
      contact_maybe_set_location (contact, boxed);
    }

  /* Capabilities */
  if (wanted & CONTACT_FEATURE_FLAG_CAPABILITIES)
    {
      boxed = tp_asv_get_boxed (asv,
          TP_TOKEN_CONNECTION_INTERFACE_CONTACT_CAPABILITIES_CAPABILITIES,
          TP_ARRAY_TYPE_REQUESTABLE_CHANNEL_CLASS_LIST);
      contact_maybe_set_capabilities (contact, boxed);
    }

  /* ContactInfo */
  if (wanted & CONTACT_FEATURE_FLAG_CONTACT_INFO)
    {
      boxed = tp_asv_get_boxed (asv,
          TP_TOKEN_CONNECTION_INTERFACE_CONTACT_INFO_INFO,
          TP_ARRAY_TYPE_CONTACT_INFO_FIELD_LIST);
      contact_maybe_set_info (contact, boxed);
    }

  /* ClientTypes */
  if (wanted & CONTACT_FEATURE_FLAG_CLIENT_TYPES)
    {
      boxed = tp_asv_get_boxed (asv,
          TP_TOKEN_CONNECTION_INTERFACE_CLIENT_TYPES_CLIENT_TYPES,
          G_TYPE_STRV);
      contact_maybe_set_client_types (contact, boxed);
    }

  /* ContactList subscription states */
  if (wanted & CONTACT_FEATURE_FLAG_STATES)
    {
      TpSubscriptionState subscribe;
      TpSubscriptionState publish;
      const gchar *publish_request;
      gboolean subscribe_valid = FALSE;
      gboolean publish_valid = FALSE;

      subscribe = tp_asv_get_uint32 (asv,
            TP_TOKEN_CONNECTION_INTERFACE_CONTACT_LIST_SUBSCRIBE,
            &subscribe_valid);
      publish = tp_asv_get_uint32 (asv,
            TP_TOKEN_CONNECTION_INTERFACE_CONTACT_LIST_PUBLISH,
            &publish_valid);
      publish_request = tp_asv_get_string (asv,
            TP_TOKEN_CONNECTION_INTERFACE_CONTACT_LIST_PUBLISH_REQUEST);

      if (subscribe_valid && publish_valid)
        {
          contact_set_subscription_states (contact, subscribe, publish,
              publish_request);
        }
    }

  /* ContactGroups */
  if (wanted & CONTACT_FEATURE_FLAG_CONTACT_GROUPS)
    {
      boxed = tp_asv_get_boxed (asv,
          TP_TOKEN_CONNECTION_INTERFACE_CONTACT_GROUPS_GROUPS,
          G_TYPE_STRV);
      contact_maybe_set_contact_groups (contact, boxed);
    }

  /* ContactBlocking */
  if (wanted & CONTACT_FEATURE_FLAG_CONTACT_BLOCKING)
    {
      gboolean is_blocked, valid;

      is_blocked = tp_asv_get_boolean (asv,
          TP_TOKEN_CONNECTION_INTERFACE_CONTACT_BLOCKING_BLOCKED, &valid);

      if (valid)
        _tp_contact_set_is_blocked (contact, is_blocked);
    }
}

static TpContact *
tp_contact_ensure_with_attributes (TpConnection *connection,
    TpHandle handle,
    GHashTable *asv,
    ContactFeatureFlags wanted,
    GError **error)
{
  TpContact *contact;
  const gchar *id;

  id = tp_asv_get_string (asv, TP_TOKEN_CONNECTION_CONTACT_ID);
  if (id == NULL)
    {
       g_set_error (error, TP_DBUS_ERRORS, TP_DBUS_ERROR_INCONSISTENT,
          "Connection manager %s is broken: contact #%u in the "
          "GetContactAttributes result has no contact-id",
          tp_proxy_get_bus_name (connection), handle);

      return NULL;
    }

  contact = tp_contact_ensure (connection, handle, id);
  tp_contact_set_attributes (contact, asv, wanted);

  return contact;
}

static gboolean get_feature_flags (const GQuark *features,
    ContactFeatureFlags *flags);

TpContact *
_tp_contact_ensure_with_attributes (TpConnection *connection,
    TpHandle handle,
    GHashTable *asv,
    const GQuark *features,
    GError **error)
{
  ContactFeatureFlags feature_flags = 0;

  if (!get_feature_flags (features, &feature_flags))
    return NULL;

  return tp_contact_ensure_with_attributes (connection, handle, asv,
      feature_flags, error);
}

static const gchar **
contacts_bind_to_signals (TpConnection *connection,
    ContactFeatureFlags wanted)
{
  GPtrArray *array;

  g_assert (tp_proxy_has_interface_by_id (connection,
        TP_IFACE_QUARK_CONNECTION_INTERFACE_CONTACTS));

  array = g_ptr_array_new ();

  if ((wanted & CONTACT_FEATURE_FLAG_ALIAS) != 0 &&
      tp_proxy_has_interface_by_id (connection,
          TP_IFACE_QUARK_CONNECTION_INTERFACE_ALIASING))
    {
      g_ptr_array_add (array,
          TP_IFACE_CONNECTION_INTERFACE_ALIASING);
      contacts_bind_to_aliases_changed (connection);
    }

  if ((wanted & CONTACT_FEATURE_FLAG_AVATAR) != 0 &&
      tp_proxy_has_interface_by_id (connection,
          TP_IFACE_QUARK_CONNECTION_INTERFACE_AVATARS))
    {
      g_ptr_array_add (array,
          TP_IFACE_CONNECTION_INTERFACE_AVATARS);
      contacts_bind_to_avatar_updated (connection);
    }

  if ((wanted & CONTACT_FEATURE_FLAG_PRESENCE) != 0 &&
      tp_proxy_has_interface_by_id (connection,
          TP_IFACE_QUARK_CONNECTION_INTERFACE_PRESENCE))
    {
      g_ptr_array_add (array,
          TP_IFACE_CONNECTION_INTERFACE_PRESENCE);
      contacts_bind_to_presences_changed (connection);
    }

  if ((wanted & CONTACT_FEATURE_FLAG_LOCATION) != 0 &&
      tp_proxy_has_interface_by_id (connection,
          TP_IFACE_QUARK_CONNECTION_INTERFACE_LOCATION))
    {
      g_ptr_array_add (array,
          TP_IFACE_CONNECTION_INTERFACE_LOCATION);
      contacts_bind_to_location_updated (connection);
    }

  if ((wanted & CONTACT_FEATURE_FLAG_CAPABILITIES) != 0 &&
      tp_proxy_has_interface_by_id (connection,
          TP_IFACE_QUARK_CONNECTION_INTERFACE_CONTACT_CAPABILITIES))
    {
      g_ptr_array_add (array,
          TP_IFACE_CONNECTION_INTERFACE_CONTACT_CAPABILITIES);
      contacts_bind_to_capabilities_updated (connection);
    }

  if ((wanted & CONTACT_FEATURE_FLAG_CONTACT_INFO) != 0 &&
      tp_proxy_has_interface_by_id (connection,
          TP_IFACE_QUARK_CONNECTION_INTERFACE_CONTACT_INFO))
    {
      g_ptr_array_add (array,
          TP_IFACE_CONNECTION_INTERFACE_CONTACT_INFO);
      contacts_bind_to_contact_info_changed (connection);
    }

  if ((wanted & CONTACT_FEATURE_FLAG_CLIENT_TYPES) != 0 &&
      tp_proxy_has_interface_by_id (connection,
          TP_IFACE_QUARK_CONNECTION_INTERFACE_CLIENT_TYPES))
    {
      g_ptr_array_add (array,
          TP_IFACE_CONNECTION_INTERFACE_CLIENT_TYPES);
      contacts_bind_to_client_types_updated (connection);
    }

  if ((wanted & CONTACT_FEATURE_FLAG_STATES) != 0 &&
      tp_proxy_has_interface_by_id (connection,
          TP_IFACE_QUARK_CONNECTION_INTERFACE_CONTACT_LIST))
    {
      g_ptr_array_add (array,
          TP_IFACE_CONNECTION_INTERFACE_CONTACT_LIST);
      contacts_bind_to_contacts_changed (connection);
    }

  if ((wanted & CONTACT_FEATURE_FLAG_CONTACT_GROUPS) != 0 &&
      tp_proxy_has_interface_by_id (connection,
          TP_IFACE_QUARK_CONNECTION_INTERFACE_CONTACT_GROUPS))
    {
      g_ptr_array_add (array,
          TP_IFACE_CONNECTION_INTERFACE_CONTACT_GROUPS);
      contacts_bind_to_contact_groups_changed (connection);
    }

  if ((wanted & CONTACT_FEATURE_FLAG_CONTACT_BLOCKING) != 0 &&
      tp_proxy_has_interface_by_id (connection,
          TP_IFACE_QUARK_CONNECTION_INTERFACE_CONTACT_BLOCKING))
    {
      GQuark features[] = { TP_CONNECTION_FEATURE_CONTACT_BLOCKING, 0 };

      g_ptr_array_add (array,
          TP_IFACE_CONNECTION_INTERFACE_CONTACT_BLOCKING);

      /* The BlockedContactsChanged signal is already handled by
       * connection-contact-list.c so we just have to prepare
       * TP_CONNECTION_FEATURE_CONTACT_BLOCKING to make sure it's
       * connected. */
      if (!tp_proxy_is_prepared (connection,
              TP_CONNECTION_FEATURE_CONTACT_BLOCKING))
        {
          tp_proxy_prepare_async (connection, features, NULL, NULL);
        }
    }

  g_ptr_array_add (array, NULL);
  return (const gchar **) g_ptr_array_free (array, FALSE);
}

/*
 * The connection must implement Contacts.
 */
const gchar **
_tp_contacts_bind_to_signals (TpConnection *connection,
    const GQuark *features)
{
  ContactFeatureFlags feature_flags = 0;

  if (!get_feature_flags (features, &feature_flags))
    return NULL;

  return contacts_bind_to_signals (connection, feature_flags);
}

static gboolean
get_feature_flags (const GQuark *features,
    ContactFeatureFlags *flags)
{
  ContactFeatureFlags feature_flags = 0;
  guint i;

  g_return_val_if_fail (features != NULL, FALSE);

  for (i = 0; features[i] != 0; i++)
    {
      guint f = get_feature (features[i]);

      g_return_val_if_fail (f != 0, FALSE);

      feature_flags |= f;
    }

  *flags = feature_flags;

  return TRUE;
}

typedef struct
{
  GSimpleAsyncResult *result;
  ContactFeatureFlags wanted;
} ContactsAsyncData;

static ContactsAsyncData *
contacts_async_data_new (GSimpleAsyncResult *result,
    ContactFeatureFlags wanted)
{
  ContactsAsyncData *data;

  data = g_slice_new0 (ContactsAsyncData);
  data->result = g_object_ref (result);
  data->wanted = wanted;

  return data;
}

static void
contacts_async_data_free (ContactsAsyncData *data)
{
  g_object_unref (data->result);
  g_slice_free (ContactsAsyncData, data);
}

static void
got_contact_by_id_cb (TpConnection *self,
    TpHandle handle,
    GHashTable *attributes,
    const GError *error,
    gpointer user_data,
    GObject *weak_object)
{
  ContactsAsyncData *data = user_data;
  TpContact *contact;
  GError *e = NULL;

  if (error != NULL)
    {
      g_simple_async_result_set_from_error (data->result, error);
      g_simple_async_result_complete (data->result);
      return;
    }

  contact = tp_contact_ensure_with_attributes (self, handle, attributes,
      data->wanted, &e);
  if (contact != NULL)
    {
      g_simple_async_result_set_op_res_gpointer (data->result,
          contact, g_object_unref);
    }
  else
    {
      g_simple_async_result_take_error (data->result, e);
    }

  g_simple_async_result_complete (data->result);
}

/**
 * tp_connection_dup_contact_by_id_async:
 * @self: A connection, which must have the %TP_CONNECTION_FEATURE_CONNECTED
 *  feature prepared
 * @id: A strings representing the desired contact by its
 *  identifier in the IM protocol (an XMPP JID, SIP URI, MSN Passport,
 *  AOL screen-name etc.)
 * @features: (transfer none) (array zero-terminated=1) (allow-none) (element-type GLib.Quark):
 *  An array of features that must be ready for
 * @callback: A user callback to call when the contact is ready
 * @user_data: Data to pass to the callback
 *
 * Create a #TpContact object and make any asynchronous method calls necessary
 * to ensure that all the features specified in @features are ready for use
 * (if they are supported at all).
 *
 * It is not an error to put features in @features even if the connection
 * manager doesn't support them - users of this method should have a static
 * list of features they would like to use if possible, and use it for all
 * connection managers.
 *
 * Since: 0.19.0
 */
void
tp_connection_dup_contact_by_id_async (TpConnection *self,
    const gchar *id,
    const GQuark *features,
    GAsyncReadyCallback callback,
    gpointer user_data)
{
  ContactsAsyncData *data;
  GSimpleAsyncResult *result;
  ContactFeatureFlags feature_flags = 0;
  const gchar **supported_interfaces;

  g_return_if_fail (tp_proxy_is_prepared (self,
        TP_CONNECTION_FEATURE_CONNECTED));
  g_return_if_fail (id != NULL);

  if (features == NULL)
    features = no_quarks;

  if (!get_feature_flags (features, &feature_flags))
    return;

  if (tp_proxy_get_invalidated (self) != NULL)
    {
      g_simple_async_report_gerror_in_idle ((GObject *) self,
          callback, user_data, tp_proxy_get_invalidated (self));
      return;
    }

  if (!tp_proxy_has_interface_by_id (self,
        TP_IFACE_QUARK_CONNECTION_INTERFACE_CONTACTS))
    {
      g_simple_async_report_error_in_idle ((GObject *) self,
          callback, user_data, TP_DBUS_ERRORS, TP_DBUS_ERROR_NO_INTERFACE,
          "Obsolete CM does not have the Contacts interface");
      return;
    }

  result = g_simple_async_result_new ((GObject *) self, callback, user_data,
      tp_connection_dup_contact_by_id_async);

  supported_interfaces = contacts_bind_to_signals (self, feature_flags);

  data = contacts_async_data_new (result, feature_flags);
  tp_cli_connection_interface_contacts_call_get_contact_by_id (self, -1,
      id, supported_interfaces, got_contact_by_id_cb,
      data, (GDestroyNotify) contacts_async_data_free, NULL);

  g_free (supported_interfaces);
  g_object_unref (result);
}

/**
 * tp_connection_dup_contact_by_id_finish:
 * @self: a #TpConnection
 * @result: a #GAsyncResult
 * @error: a #GError to fill
 *
 * Finishes tp_connection_get_contact_by_id_async().
 *
 * Returns: (transfer full): a #TpContact or %NULL on error.
 * Since: 0.19.0
 */
TpContact *
tp_connection_dup_contact_by_id_finish (TpConnection *self,
    GAsyncResult *result,
    GError **error)
{
  _tp_implement_finish_return_copy_pointer (self,
      tp_connection_dup_contact_by_id_async, g_object_ref);
}

static void
got_contact_attributes_cb (TpConnection *self,
    GHashTable *attributes,
    const GError *error,
    gpointer user_data,
    GObject *weak_object)
{
  ContactsAsyncData *data = user_data;
  GHashTableIter iter;
  gpointer key, value;

  if (error != NULL)
    {
      g_simple_async_result_set_from_error (data->result, error);
      g_simple_async_result_complete (data->result);
      return;
    }

  g_hash_table_iter_init (&iter, attributes);
  while (g_hash_table_iter_next (&iter, &key, &value))
    {
      TpHandle handle = GPOINTER_TO_UINT (key);
      GHashTable *asv = value;
      TpContact *contact;

      contact = _tp_connection_lookup_contact (self, handle);
      if (contact != NULL)
        {
          tp_contact_set_attributes (contact, asv, data->wanted);
        }
      else
        {
          /* This should never happen since we keep a ref on the TpContact
           * we are upgrading. */
          DEBUG ("Got unknown handle %u in GetContactAttributes reply", handle);
        }
    }

  g_simple_async_result_complete (data->result);
}

/**
 * tp_connection_upgrade_contacts_async:
 * @self: A connection, which must have the %TP_CONNECTION_FEATURE_CONNECTED
 *  feature prepared
 * @n_contacts: The number of contacts in @contacts (must be at least 1)
 * @contacts: (array length=n_contacts): An array of #TpContact objects
 *  associated with @self
 * @features: (transfer none) (array zero-terminated=1) (allow-none) (element-type GLib.Quark):
 *  An array of features that must be ready for
 * @callback: A user callback to call when the contacts are ready
 * @user_data: Data to pass to the callback
 *
 * Given several #TpContact objects, make asynchronous method calls
 * ensure that all the features specified in @features are ready for use
 * (if they are supported at all).
 *
 * It is not an error to put features in @features even if the connection
 * manager doesn't support them - users of this method should have a static
 * list of features they would like to use if possible, and use it for all
 * connection managers.
 *
 * Since: 0.19.0
 */
void
tp_connection_upgrade_contacts_async (TpConnection *self,
    guint n_contacts,
    TpContact * const *contacts,
    const GQuark *features,
    GAsyncReadyCallback callback,
    gpointer user_data)
{
  ContactsAsyncData *data;
  GSimpleAsyncResult *result;
  ContactFeatureFlags feature_flags = 0;
  guint minimal_feature_flags = G_MAXUINT;
  const gchar **supported_interfaces;
  GPtrArray *contacts_array;
  GArray *handles;
  guint i;

  /* As an implementation detail, this method actually starts working slightly
   * before we're officially ready. We use this to get the TpContact for the
   * SelfHandle. */
  g_return_if_fail (self->priv->ready_enough_for_contacts);
  g_return_if_fail (n_contacts >= 1);
  g_return_if_fail (contacts != NULL);

  for (i = 0; i < n_contacts; i++)
    {
      g_return_if_fail (contacts[i]->priv->connection == self);
      g_return_if_fail (contacts[i]->priv->identifier != NULL);
    }

  if (features == NULL)
    features = no_quarks;

  if (!get_feature_flags (features, &feature_flags))
    return;

  if (tp_proxy_get_invalidated (self) != NULL)
    {
      g_simple_async_report_gerror_in_idle ((GObject *) self,
          callback, user_data, tp_proxy_get_invalidated (self));
      return;
    }

  if (!tp_proxy_has_interface_by_id (self,
        TP_IFACE_QUARK_CONNECTION_INTERFACE_CONTACTS))
    {
      g_simple_async_report_error_in_idle ((GObject *) self,
          callback, user_data, TP_DBUS_ERRORS, TP_DBUS_ERROR_NO_INTERFACE,
          "Obsolete CM does not have the Contacts interface");
      return;
    }

  handles = g_array_sized_new (FALSE, FALSE, sizeof (TpHandle), n_contacts);
  contacts_array = g_ptr_array_new_full (n_contacts, g_object_unref);
  for (i = 0; i < n_contacts; i++)
    {
      /* feature flags that all contacts have */
      minimal_feature_flags &= contacts[i]->priv->has_features;

      /* Keep handles of contacts that does not already have all features */
      if ((feature_flags & (~contacts[i]->priv->has_features)) != 0)
        g_array_append_val (handles, contacts[i]->priv->handle);

      /* Keep a ref on all contacts to ensure they do not disappear
       * while upgrading them */
      g_ptr_array_add (contacts_array, g_object_ref (contacts[i]));
    }

  /* Remove features that all contacts have */
  feature_flags &= (~minimal_feature_flags);

  result = g_simple_async_result_new ((GObject *) self, callback, user_data,
      tp_connection_upgrade_contacts_async);

  g_simple_async_result_set_op_res_gpointer (result, contacts_array,
      (GDestroyNotify) g_ptr_array_unref);

  supported_interfaces = contacts_bind_to_signals (self, feature_flags);

  if (handles->len > 0 && supported_interfaces[0] != NULL)
    {
      data = contacts_async_data_new (result, feature_flags);
      tp_cli_connection_interface_contacts_call_get_contact_attributes (
          self, -1, handles, supported_interfaces,
          got_contact_attributes_cb, data,
          (GDestroyNotify) contacts_async_data_free, NULL);
    }
  else
    {
      g_simple_async_result_complete_in_idle (result);
    }

  g_free (supported_interfaces);
  g_object_unref (result);
  g_array_unref (handles);
}

/**
 * tp_connection_upgrade_contacts_finish:
 * @self: a #TpConnection
 * @result: a #GAsyncResult
 * @contacts: (element-type TelepathyGLib.Contact) (transfer container) (out) (allow-none):
 *  a location to set a #GPtrArray of upgraded #TpContact, or %NULL.
 * @error: a #GError to fill
 *
 * Finishes tp_connection_upgrade_contacts_async().
 *
 * Returns: %TRUE on success, %FALSE otherwise.
 * Since: 0.19.0
 */
gboolean
tp_connection_upgrade_contacts_finish (TpConnection *self,
    GAsyncResult *result,
    GPtrArray **contacts,
    GError **error)
{
  _tp_implement_finish_copy_pointer (self,
      tp_connection_upgrade_contacts_async, g_ptr_array_ref, contacts);
}

void
_tp_contact_set_is_blocked (TpContact *self,
    gboolean is_blocked)
{
  if (self == NULL)
    return;

  self->priv->has_features |= CONTACT_FEATURE_FLAG_CONTACT_BLOCKING;

  if (self->priv->is_blocked == is_blocked)
    return;

  self->priv->is_blocked = is_blocked;

  g_object_notify ((GObject *) self, "is-blocked");
}

/**
 * tp_contact_is_blocked:
 * @self: a #TpContact
 *
 * <!-- -->

 * Returns: the value of #TpContact:is-blocked.
 *
 * Since: 0.17.0
 */
gboolean
tp_contact_is_blocked (TpContact *self)
{
  g_return_val_if_fail (TP_IS_CONTACT (self), FALSE);

  return self->priv->is_blocked;
}<|MERGE_RESOLUTION|>--- conflicted
+++ resolved
@@ -81,43 +81,7 @@
 };
 
 /**
-<<<<<<< HEAD
  * TP_CONTACT_FEATURE_ALIAS:
-=======
- * TpContactFeature:
- * @TP_CONTACT_FEATURE_ALIAS: #TpContact:alias
- * @TP_CONTACT_FEATURE_AVATAR_TOKEN: #TpContact:avatar-token
- * @TP_CONTACT_FEATURE_PRESENCE: #TpContact:presence-type,
- *  #TpContact:presence-status and #TpContact:presence-message
- * @TP_CONTACT_FEATURE_LOCATION: #TpContact:location (available since 0.11.1)
- *  and #TpContact:location-vardict (since 0.19.10)
- * @TP_CONTACT_FEATURE_CAPABILITIES: #TpContact:capabilities
- *  (available since 0.11.3)
- * @TP_CONTACT_FEATURE_AVATAR_DATA: #TpContact:avatar-file and
- *  #TpContact:avatar-mime-type. Implies %TP_CONTACT_FEATURE_AVATAR_TOKEN
- *  (available since 0.11.6)
- * @TP_CONTACT_FEATURE_CONTACT_INFO: #TpContact:contact-info
- *  (available since 0.11.7)
- * @TP_CONTACT_FEATURE_CLIENT_TYPES: #TpContact:client-types
- *  (available since 0.13.1)
- * @TP_CONTACT_FEATURE_SUBSCRIPTION_STATES: #TpContact:subscribe-state,
- *  #TpContact:publish-state and #TpContact:publish-request. Require a
- *  Connection implementing the %TP_IFACE_CONNECTION_INTERFACE_CONTACT_LIST
- *  interface. (available since 0.13.12)
- * @TP_CONTACT_FEATURE_CONTACT_GROUPS: #TpContact:contact-groups
- *  (available since 0.13.14)
- * @TP_CONTACT_FEATURE_CONTACT_BLOCKING: #TpContact:is-blocked. Require
- *  Connection implementing the %TP_IFACE_CONNECTION_INTERFACE_CONTACT_BLOCKING
- *  interface. (available since 0.17.0)
- *
- * Enumeration representing the features a #TpContact can optionally support.
- * When requesting a #TpContact, library users specify the desired features;
- * the #TpContact code will only initialize state for those features, to
- * avoid unwanted D-Bus round-trips and signal connections.
- *
- * Since 0.11.5, there is a corresponding #GEnumClass type,
- * %TP_TYPE_CONTACT_FEATURE.
->>>>>>> b203d236
  *
  * Expands to a call to a function that returns a #GQuark representing the
  * "alias" feature.
@@ -161,8 +125,8 @@
  * "location" feature.
  *
  * When this feature is prepared, the contact's location has been
- * retrieved.  In particular, the #TpContact:location property has
- * been set.
+ * retrieved.  In particular, the #TpContact:location and
+ * #TpContact:location-vardict properties have been set.
  *
  * Since: 0.UNRELEASED
  */
@@ -1811,6 +1775,7 @@
   self->priv->has_features |= CONTACT_FEATURE_FLAG_LOCATION;
   self->priv->location = location;
   g_object_notify ((GObject *) self, "location");
+  g_object_notify ((GObject *) self, "location-vardict");
 }
 
 static void
@@ -2080,16 +2045,9 @@
     {
       connection->priv->tracking_contact_info_changed = TRUE;
 
-<<<<<<< HEAD
       tp_cli_connection_interface_contact_info_connect_to_contact_info_changed (
           connection, contact_info_changed, NULL, NULL, NULL, NULL);
     }
-=======
-  self->priv->has_features |= CONTACT_FEATURE_FLAG_LOCATION;
-  self->priv->location = location;
-  g_object_notify ((GObject *) self, "location");
-  g_object_notify ((GObject *) self, "location-vardict");
->>>>>>> b203d236
 }
 
 typedef struct
