/* Object representing a Telepathy contact
 *
 * Copyright (C) 2008 Collabora Ltd. <http://www.collabora.co.uk/>
 * Copyright (C) 2008 Nokia Corporation
 *
 * This library is free software; you can redistribute it and/or
 * modify it under the terms of the GNU Lesser General Public
 * License as published by the Free Software Foundation; either
 * version 2.1 of the License, or (at your option) any later version.
 *
 * This library is distributed in the hope that it will be useful,
 * but WITHOUT ANY WARRANTY; without even the implied warranty of
 * MERCHANTABILITY or FITNESS FOR A PARTICULAR PURPOSE.  See the GNU
 * Lesser General Public License for more details.
 *
 * You should have received a copy of the GNU Lesser General Public
 * License along with this library; if not, write to the Free Software
 * Foundation, Inc., 51 Franklin St, Fifth Floor, Boston, MA  02110-1301  USA
 */

#include "config.h"

#include <telepathy-glib/contact.h>

#include <errno.h>
#include <string.h>

#include <telepathy-glib/capabilities-internal.h>
#include <telepathy-glib/cli-connection.h>
#include <telepathy-glib/client-factory.h>
#include <telepathy-glib/dbus.h>
#include <telepathy-glib/gtypes.h>
#include <telepathy-glib/interfaces.h>
#include <telepathy-glib/util.h>

#define DEBUG_FLAG TP_DEBUG_CONTACTS
#include "telepathy-glib/base-contact-list-internal.h"
#include "telepathy-glib/connection-contact-list.h"
#include "telepathy-glib/connection-internal.h"
#include "telepathy-glib/contact-internal.h"
#include "telepathy-glib/debug-internal.h"
#include "telepathy-glib/util-internal.h"
#include "telepathy-glib/variant-util-internal.h"

static const gchar *
nonnull (const gchar *s)
{
  if (s == NULL)
    return "(null)";

  return s;
}

/**
 * SECTION:contact
 * @title: TpContact
 * @short_description: object representing a contact
 * @see_also: #TpConnection
 *
 * #TpContact objects represent the contacts on a particular #TpConnection.
 *
 * Since: 0.7.18
 */

/**
 * TpContact:
 *
 * An object representing a contact on a #TpConnection.
 *
 * Contact objects support tracking a number of attributes of contacts, as
 * described by the contact feature #GQuark<!-- -->s. Features can be specified when
 * instantiating contact objects (with tp_connection_get_contacts_by_id() or
 * tp_connection_get_contacts_by_handle()), or added to an existing contact
 * object with tp_connection_upgrade_contacts(). For example, a client wishing
 * to keep track of a contact's alias would set #TP_CONTACT_FEATURE_ALIAS, and
 * then listen for the "notify::alias" signal, emitted whenever the
 * #TpContact:alias property changes.
 *
 * Since: 0.7.18
 */

struct _TpContactClass {
    /*<private>*/
    GObjectClass parent_class;
};

struct _TpContact {
    /*<private>*/
    GObject parent;
    TpContactPrivate *priv;
};

/**
 * TP_CONTACT_FEATURE_ALIAS:
 *
 * Expands to a call to a function that returns a #GQuark representing the
 * "alias" feature.
 *
 * When this feature is prepared, the contact's alias has been retrieved.
 * In particular, the #TpContact:alias property has been set.
 *
 * Since: 0.99.1
 */

GQuark
tp_contact_get_feature_quark_alias (void)
{
  return g_quark_from_static_string ("tp-contact-feature-alias");
}

/**
 * TP_CONTACT_FEATURE_AVATAR_TOKEN:
 *
 * Expands to a call to a function that returns a #GQuark representing the
 * "avatar token" feature.
 *
 * When this feature is prepared, the contact's avatar token has been
 * retrieved.  In particular, the #TpContact:avatar-token property has
 * been set.
 *
 * Since: 0.19.0
 */

GQuark
tp_contact_get_feature_quark_avatar_token (void)
{
  return g_quark_from_static_string ("tp-contact-feature-avatar-token");
}

/**
 * TP_CONTACT_FEATURE_PRESENCE:
 *
 * Expands to a call to a function that returns a #GQuark representing the
 * "presence" feature.
 *
 * When this feature is prepared, the contact's presence has been
 * retrieved.  In particular, the #TpContact:presence-type,
 * #TpContact:presence-status, and #TpContact:presence-message
 * properties have been set.
 *
 * Since: 0.99.1
 */

GQuark
tp_contact_get_feature_quark_presence (void)
{
  return g_quark_from_static_string ("tp-contact-feature-presence");
}

/**
 * TP_CONTACT_FEATURE_LOCATION:
 *
 * Expands to a call to a function that returns a #GQuark representing the
 * "location" feature.
 *
 * When this feature is prepared, the contact's location has been
 * retrieved.  In particular, the #TpContact:location and
 * #TpContact:location-vardict properties have been set.
 *
 * Since: 0.99.1
 */

GQuark
tp_contact_get_feature_quark_location (void)
{
  return g_quark_from_static_string ("tp-contact-feature-location");
}

/**
 * TP_CONTACT_FEATURE_CAPABILITIES:
 *
 * Expands to a call to a function that returns a #GQuark representing the
 * "capabilities" feature.
 *
 * When this feature is prepared, the contact's capabilities have been
 * retrieved. In particular, the #TpContact:capabilities property has
 * been set.
 *
 * Since: 0.99.1
 */

GQuark
tp_contact_get_feature_quark_capabilities (void)
{
  return g_quark_from_static_string ("tp-contact-feature-capabilities");
}

/**
 * TP_CONTACT_FEATURE_AVATAR_DATA:
 *
 * Expands to a call to a function that returns a #GQuark representing
 * the "avatar data" feature.
 *
 * When this feature is prepared, the contact's avatar has been
 * retrieved. In particular, the #TpContact:avatar-file property has
 * been set.
 *
 * This feature also implies the %TP_CONTACT_FEATURE_AVATAR_TOKEN.
 *
 * Since: 0.99.1
 */

GQuark
tp_contact_get_feature_quark_avatar_data (void)
{
  return g_quark_from_static_string ("tp-contact-feature-avatar-data");
}

/**
 * TP_CONTACT_FEATURE_CONTACT_INFO:
 *
 * Expands to a call to a function that returns a #GQuark representing
 * the "contact info" feature.
 *
 * When this feature is prepared, the contact's contact info has been
 * retrieved. In particular, the #TpContact:contact-info property has
 * been set.
 *
 * Since: 0.99.1
 */

GQuark
tp_contact_get_feature_quark_contact_info (void)
{
  return g_quark_from_static_string ("tp-contact-feature-contact-info");
}

/**
 * TP_CONTACT_FEATURE_CLIENT_TYPES:
 *
 * Expands to a call to a function that returns a #GQuark representing
 * the "client types" feature.
 *
 * When this feature is prepared, the contact's client types have been
 * retrieved. In particular, the #TpContact:client-types property has
 * been set.
 *
 * Since: 0.99.1
 */

GQuark
tp_contact_get_feature_quark_client_types (void)
{
  return g_quark_from_static_string ("tp-contact-feature-client-types");
}

/**
 * TP_CONTACT_FEATURE_SUBSCRIPTION_STATES:
 *
 * Expands to a call to a function that returns a #GQuark representing
 * the "subscription states" feature.
 *
 * When this feature is prepared, the contact's subscription states
 * have been retrieved. In particular, the #TpContact:subscribe-state,
 * #TpContact:publish-request, and #TpContact:publish-state properties
 * have been set.
 *
 * This feature requires a Connection implementing the
 * %TP_IFACE_CONNECTION_INTERFACE_CONTACT_LIST1 interface.
 *
 * Since: 0.99.1
 */

GQuark
tp_contact_get_feature_quark_subscription_states (void)
{
  return g_quark_from_static_string ("tp-contact-feature-subscription-states");
}

/**
 * TP_CONTACT_FEATURE_CONTACT_GROUPS:
 *
 * Expands to a call to a function that returns a #GQuark representing the
 * "contact groups" feature.
 *
 * When this feature is prepared, the contact's contact groups have
 * been retrieved. In particular, the #TpContact:contact-groups
 * property has been set.
 *
 * This feature requires a Connection implementing the
 * %TP_IFACE_CONNECTION_INTERFACE_CONTACT_GROUPS1 interface.
 *
 * Since: 0.99.1
 */

GQuark
tp_contact_get_feature_quark_contact_groups (void)
{
  return g_quark_from_static_string ("tp-contact-feature-contact-groups");
}

/**
 * TP_CONTACT_FEATURE_CONTACT_BLOCKING:
 *
 * Expands to a call to a function that returns a #GQuark representing
 * the "contact blocking" feature.
 *
 * When this feature is prepared, the contact's blocking state have
 * been retrieved. In particular, the #TpContact:is-blocked property
 * has been set.
 *
 * This feature requires a Connection implementing the
 * %TP_IFACE_CONNECTION_INTERFACE_CONTACT_BLOCKING1 interface.
 *
 * Since: 0.99.1
 */

GQuark
tp_contact_get_feature_quark_contact_blocking (void)
{
  return g_quark_from_static_string ("tp-contact-feature-contact-blocking");
}

G_DEFINE_TYPE (TpContact, tp_contact, G_TYPE_OBJECT)


enum {
    PROP_CONNECTION = 1,
    PROP_HANDLE,
    PROP_IDENTIFIER,
    PROP_ALIAS,
    PROP_AVATAR_TOKEN,
    PROP_AVATAR_FILE,
    PROP_AVATAR_MIME_TYPE,
    PROP_PRESENCE_TYPE,
    PROP_PRESENCE_STATUS,
    PROP_PRESENCE_MESSAGE,
    PROP_LOCATION,
    PROP_LOCATION_VARDICT,
    PROP_CAPABILITIES,
    PROP_CONTACT_INFO,
    PROP_CLIENT_TYPES,
    PROP_SUBSCRIBE_STATE,
    PROP_PUBLISH_STATE,
    PROP_PUBLISH_REQUEST,
    PROP_CONTACT_GROUPS,
    PROP_IS_BLOCKED,
    N_PROPS
};

enum {
    SIGNAL_PRESENCE_CHANGED,
    SIGNAL_SUBSCRIPTION_STATES_CHANGED,
    SIGNAL_CONTACT_GROUPS_CHANGED,
    N_SIGNALS
};

static guint signals[N_SIGNALS] = {0};

static GQuark const no_quarks[] = { 0 };

/* The API allows for more than 32 features, but this implementation does
 * not. We can easily expand this later. */
typedef enum {
    CONTACT_FEATURE_FLAG_ALIAS = 1 << 1,
    CONTACT_FEATURE_FLAG_AVATAR_TOKEN = 1 << 2,
    CONTACT_FEATURE_FLAG_PRESENCE = 1 << 3,
    CONTACT_FEATURE_FLAG_LOCATION = 1 << 4,
    CONTACT_FEATURE_FLAG_CAPABILITIES = 1 << 5,
    CONTACT_FEATURE_FLAG_AVATAR_DATA = 1 << 6,
    CONTACT_FEATURE_FLAG_CONTACT_INFO = 1 << 7,
    CONTACT_FEATURE_FLAG_CLIENT_TYPES = 1 << 8,
    CONTACT_FEATURE_FLAG_STATES = 1 << 9,
    CONTACT_FEATURE_FLAG_CONTACT_GROUPS = 1 << 10,
    CONTACT_FEATURE_FLAG_CONTACT_BLOCKING = 1 << 11,
} ContactFeatureFlags;

struct _TpContactPrivate {
    /* basics */
    TpConnection *connection; /* Weakref */
    TpHandle handle;
    gchar *identifier;
    ContactFeatureFlags has_features;

    /* aliasing */
    gchar *alias;

    /* avatars */
    gchar *avatar_token;
    GFile *avatar_file;
    gchar *avatar_mime_type;

    /* presence */
    TpConnectionPresenceType presence_type;
    gchar *presence_status;
    gchar *presence_message;

    /* location */
    GHashTable *location;

    /* client types */
    gchar **client_types;

    /* capabilities */
    TpCapabilities *capabilities;

    /* a list of TpContactInfoField */
    GList *contact_info;

    /* Subscribe/Publish states */
    TpSubscriptionState subscribe;
    TpSubscriptionState publish;
    gchar *publish_request;

    /* ContactGroups */
    /* array of dupped strings */
    GPtrArray *contact_groups;

    /* ContactBlocking */
    gboolean is_blocked;
};


/**
 * tp_contact_get_account:
 * @self: a contact
 *
 * Return the #TpAccount of @self's #TpContact:connection.
 * See tp_connection_get_account() for details.
 *
 * Returns: (transfer none): a borrowed reference to @self's account
 *  (it must be referenced with g_object_ref if it must remain valid
 *  longer than the contact)
 *
 * Since: 0.19.0
 */
TpAccount *
tp_contact_get_account (TpContact *self)
{
  g_return_val_if_fail (TP_IS_CONTACT (self), NULL);

  return tp_connection_get_account (self->priv->connection);
}

/**
 * tp_contact_get_connection:
 * @self: a contact
 *
 * <!-- nothing more to say -->
 *
 * Returns: (transfer none): a borrowed reference to the #TpContact:connection
 *  (it must be referenced with g_object_ref if it must remain valid
 *  longer than the contact)
 *
 * Since: 0.7.18
 */
TpConnection *
tp_contact_get_connection (TpContact *self)
{
  g_return_val_if_fail (self != NULL, 0);

  return self->priv->connection;
}

/**
 * tp_contact_get_handle:
 * @self: a contact
 *
 * Return the contact's handle, which is of type %TP_HANDLE_TYPE_CONTACT,
 * or 0 if the #TpContact:connection has become invalid.
 *
 * This handle is referenced using the Telepathy D-Bus API and remains
 * referenced for as long as @self exists and the
 * #TpContact:connection remains valid.
 *
 * However, the caller of this function does not gain an additional reference
 * to the handle.
 *
 * Returns: the same handle as the #TpContact:handle property
 *
 * Since: 0.7.18
 */
TpHandle
tp_contact_get_handle (TpContact *self)
{
  g_return_val_if_fail (self != NULL, 0);

  return self->priv->handle;
}

/**
 * tp_contact_get_identifier:
 * @self: a contact
 *
 * Return the contact's identifier. This remains valid for as long as @self
 * exists; if the caller requires a string that will persist for longer than
 * that, it must be copied with g_strdup().
 *
 * Returns: the same non-%NULL identifier as the #TpContact:identifier property
 *
 * Since: 0.7.18
 */
const gchar *
tp_contact_get_identifier (TpContact *self)
{
  g_return_val_if_fail (self != NULL, NULL);

  return self->priv->identifier;
}

static guint
get_feature (GQuark feature)
{
  if (feature == TP_CONTACT_FEATURE_ALIAS)
    return CONTACT_FEATURE_FLAG_ALIAS;
  else if (feature == TP_CONTACT_FEATURE_AVATAR_TOKEN)
    return CONTACT_FEATURE_FLAG_AVATAR_TOKEN;
  else if (feature == TP_CONTACT_FEATURE_PRESENCE)
    return CONTACT_FEATURE_FLAG_PRESENCE;
  else if (feature == TP_CONTACT_FEATURE_LOCATION)
    return CONTACT_FEATURE_FLAG_LOCATION;
  else if (feature == TP_CONTACT_FEATURE_CAPABILITIES)
    return CONTACT_FEATURE_FLAG_CAPABILITIES;
  else if (feature == TP_CONTACT_FEATURE_AVATAR_DATA)
    return CONTACT_FEATURE_FLAG_AVATAR_DATA;
  else if (feature == TP_CONTACT_FEATURE_CONTACT_INFO)
    return CONTACT_FEATURE_FLAG_CONTACT_INFO;
  else if (feature == TP_CONTACT_FEATURE_CLIENT_TYPES)
    return CONTACT_FEATURE_FLAG_CLIENT_TYPES;
  else if (feature == TP_CONTACT_FEATURE_SUBSCRIPTION_STATES)
    return CONTACT_FEATURE_FLAG_STATES;
  else if (feature == TP_CONTACT_FEATURE_CONTACT_GROUPS)
    return CONTACT_FEATURE_FLAG_CONTACT_GROUPS;
  else if (feature == TP_CONTACT_FEATURE_CONTACT_BLOCKING)
    return CONTACT_FEATURE_FLAG_CONTACT_BLOCKING;

  return 0;
}

/**
 * tp_contact_has_feature:
 * @self: a contact
 * @feature: a desired feature
 *
 * <!-- -->
 *
 * Returns: %TRUE if @self has been set up to track the feature @feature
 *
 * Since: 0.99.1
 */
gboolean
tp_contact_has_feature (TpContact *self,
                        GQuark feature)
{
  guint mask;

  g_return_val_if_fail (self != NULL, FALSE);

  mask = get_feature (feature);

  if (mask == 0)
    return FALSE;

  return ((self->priv->has_features & mask) != 0);
}


/**
 * tp_contact_get_alias:
 * @self: a contact
 *
 * Return the contact's alias. This remains valid until the main loop
 * is re-entered; if the caller requires a string that will persist for
 * longer than that, it must be copied with g_strdup().
 *
 * Returns: the same non-%NULL alias as the #TpContact:alias
 *
 * Since: 0.7.18
 */
const gchar *
tp_contact_get_alias (TpContact *self)
{
  g_return_val_if_fail (self != NULL, NULL);

  if (self->priv->alias != NULL)
    return self->priv->alias;

  return self->priv->identifier;
}


/**
 * tp_contact_get_avatar_token:
 * @self: a contact
 *
 * Return the contact's avatar token. This remains valid until the main loop
 * is re-entered; if the caller requires a string that will persist for
 * longer than that, it must be copied with g_strdup().
 *
 * Returns: the same token as the #TpContact:avatar-token property
 *  (possibly %NULL)
 *
 * Since: 0.7.18
 */
const gchar *
tp_contact_get_avatar_token (TpContact *self)
{
  g_return_val_if_fail (self != NULL, NULL);

  return self->priv->avatar_token;
}

/**
 * tp_contact_get_avatar_file:
 * @self: a contact
 *
 * Return the contact's avatar file. This remains valid until the main loop
 * is re-entered; if the caller requires a #GFile that will persist for
 * longer than that, it must be reffed with g_object_ref().
 *
 * Returns: (transfer none): the same #GFile as the #TpContact:avatar-file property
 *  (possibly %NULL)
 *
 * Since: 0.11.6
 */
GFile *
tp_contact_get_avatar_file (TpContact *self)
{
  g_return_val_if_fail (self != NULL, NULL);

  return self->priv->avatar_file;
}

/**
 * tp_contact_get_avatar_mime_type:
 * @self: a contact
 *
 * Return the contact's avatar MIME type. This remains valid until the main loop
 * is re-entered; if the caller requires a string that will persist for
 * longer than that, it must be copied with g_strdup().
 *
 * Returns: the same MIME type as the #TpContact:avatar-mime-type property
 *  (possibly %NULL)
 *
 * Since: 0.11.6
 */
const gchar *
tp_contact_get_avatar_mime_type (TpContact *self)
{
  g_return_val_if_fail (self != NULL, NULL);

  return self->priv->avatar_mime_type;
}

/**
 * tp_contact_get_presence_type:
 * @self: a contact
 *
 * If this object has been set up to track
 * %TP_CONTACT_FEATURE_PRESENCE and the underlying connection supports
 * the Presence interface, return the type of the contact's presence.
 *
 * Otherwise, return %TP_CONNECTION_PRESENCE_TYPE_UNSET.
 *
 * Returns: the same presence type as the #TpContact:presence-type property
 *
 * Since: 0.7.18
 */
TpConnectionPresenceType
tp_contact_get_presence_type (TpContact *self)
{
  g_return_val_if_fail (self != NULL, TP_CONNECTION_PRESENCE_TYPE_UNSET);

  return self->priv->presence_type;
}


/**
 * tp_contact_get_presence_status:
 * @self: a contact
 *
 * Return the name of the contact's presence status, or an empty string.
 * This remains valid until the main loop is re-entered; if the caller
 * requires a string that will persist for longer than that, it must be
 * copied with g_strdup().
 *
 * Returns: the same non-%NULL status name as the #TpContact:presence-status
 *  property
 *
 * Since: 0.7.18
 */
const gchar *
tp_contact_get_presence_status (TpContact *self)
{
  g_return_val_if_fail (self != NULL, NULL);

  return (self->priv->presence_status == NULL ? "" :
      self->priv->presence_status);
}


/**
 * tp_contact_get_presence_message:
 * @self: a contact
 *
 * Return the contact's user-defined status message, or an empty string.
 * This remains valid until the main loop is re-entered; if the caller
 * requires a string that will persist for longer than that, it must be
 * copied with g_strdup().
 *
 * Returns: the same non-%NULL message as the #TpContact:presence-message
 *  property
 *
 * Since: 0.7.18
 */
const gchar *
tp_contact_get_presence_message (TpContact *self)
{
  g_return_val_if_fail (self != NULL, NULL);

  return (self->priv->presence_message == NULL ? "" :
      self->priv->presence_message);
}

/**
 * tp_contact_get_location:
 * @self: a contact
 *
 * Return the contact's user-defined location or %NULL if the location is
 * unspecified.
 * This remains valid until the main loop is re-entered; if the caller
 * requires a hash table that will persist for longer than that, it must be
 * reffed with g_hash_table_ref().
 *
 * Returns: (element-type utf8 GObject.Value) (transfer none): the same
 *  #GHashTable (or %NULL) as the #TpContact:location property
 *
 * Since: 0.11.1
 */
GHashTable *
tp_contact_get_location (TpContact *self)
{
  g_return_val_if_fail (self != NULL, NULL);

  return self->priv->location;
}

/**
 * tp_contact_dup_location:
 * @self: a contact
 *
 * Return the contact's user-defined location, or %NULL if the location is
 * unspecified.
 *
 * This function returns the same information as tp_contact_get_location(),
 * but in a different format.
 *
 * Returns: a variant of type %G_VARIANT_TYPE_VARDICT, the same as
 *  the #TpContact:location-vardict property
 *
 * Since: 0.19.10
 */
GVariant *
tp_contact_dup_location (TpContact *self)
{
  g_return_val_if_fail (self != NULL, NULL);

  if (self->priv->location == NULL)
    return NULL;

  return _tp_asv_to_vardict (self->priv->location);
}

/**
 * tp_contact_get_client_types:
 * @self: a contact
 *
 * Return the contact's client types or %NULL if the client types are
 * unspecified.
 *
 * Returns: (array zero-terminated=1) (transfer none): the same
 *  #GStrv as the #TpContact:client-types property
 *
 * Since: 0.13.1
 */
const gchar * const *
tp_contact_get_client_types (TpContact *self)
{
  g_return_val_if_fail (self != NULL, NULL);

  return (const gchar * const *) self->priv->client_types;
}

/**
 * tp_contact_get_capabilities:
 * @self: a contact
 *
 * <!-- -->
 *
 * Returns: (transfer none): the same #TpCapabilities (or %NULL) as the
 * #TpContact:capabilities property
 *
 * Since: 0.11.3
 */
TpCapabilities *
tp_contact_get_capabilities (TpContact *self)
{
  g_return_val_if_fail (self != NULL, NULL);

  return self->priv->capabilities;
}

/**
 * tp_contact_dup_contact_info:
 * @self: a #TpContact
 *
 * Returns a newly allocated #GList of contact's vCard fields. The list must be
 * freed with tp_contact_info_list_free() after used.
 *
 * Same as the #TpContact:contact-info property.
 *
 * Returns: (element-type TelepathyGLib.ContactInfoField) (transfer full):
 *  a #GList of #TpContactInfoField, or %NULL if the feature is not yet
 *  prepared.
 * Since: 0.19.9
 */
GList *
tp_contact_dup_contact_info (TpContact *self)
{
  g_return_val_if_fail (TP_IS_CONTACT (self), NULL);

  return _tp_g_list_copy_deep (self->priv->contact_info,
      (GCopyFunc) tp_contact_info_field_copy, NULL);
}

/**
 * tp_contact_get_subscribe_state:
 * @self: a #TpContact
 *
 * Return the state of the local user's subscription to this remote contact's
 * presence.
 *
 * This is set to %TP_SUBSCRIPTION_STATE_UNKNOWN until
 * %TP_CONTACT_FEATURE_SUBSCRIPTION_STATES has been prepared
 *
 * Returns: the value of #TpContact:subscribe-state.
 *
 * Since: 0.13.12
 */
TpSubscriptionState
tp_contact_get_subscribe_state (TpContact *self)
{
  g_return_val_if_fail (TP_IS_CONTACT (self), TP_SUBSCRIPTION_STATE_UNKNOWN);

  return self->priv->subscribe;
}

/**
 * tp_contact_get_publish_state:
 * @self: a #TpContact
 *
 * Return the state of this remote contact's subscription to the local user's
 * presence.
 *
 * This is set to %TP_SUBSCRIPTION_STATE_UNKNOWN until
 * %TP_CONTACT_FEATURE_SUBSCRIPTION_STATES has been prepared
 *
 * Returns: the value of #TpContact:publish-state.
 *
 * Since: 0.13.12
 */
TpSubscriptionState
tp_contact_get_publish_state (TpContact *self)
{
  g_return_val_if_fail (TP_IS_CONTACT (self), TP_SUBSCRIPTION_STATE_UNKNOWN);

  return self->priv->publish;
}

/**
 * tp_contact_get_publish_request:
 * @self: a #TpContact
 *
 * If #TpContact:publish-state is set to %TP_SUBSCRIPTION_STATE_ASK, return the
 * message that this remote contact sent when they requested permission to see
 * the local user's presence, an empty string ("") otherwise. This remains valid
 * until the main loop is re-entered; if the caller requires a string that will
 * persist for longer than that, it must be copied with g_strdup().
 *
 * This is set to %NULL until %TP_CONTACT_FEATURE_SUBSCRIPTION_STATES has been
 * prepared, and it is guaranteed to be non-%NULL afterward.

 * Returns: the value of #TpContact:publish-request.
 *
 * Since: 0.13.12
 */
const gchar *
tp_contact_get_publish_request (TpContact *self)
{
  g_return_val_if_fail (TP_IS_CONTACT (self), NULL);

  return self->priv->publish_request;
}

/**
 * tp_contact_get_contact_groups:
 * @self: a #TpContact
 *
 * Return names of groups of which a contact is a member. It is incorrect to
 * call this method before %TP_CONTACT_FEATURE_CONTACT_GROUPS has been
 * prepared. This remains valid until the main loop is re-entered; if the caller
 * requires a #GStrv that will persist for longer than that, it must be copied
 * with g_strdupv().
 *
 * Returns: (array zero-terminated=1) (transfer none): the same
 *  #GStrv as the #TpContact:contact-groups property
 *
 * Since: 0.13.14
 */
const gchar * const *
tp_contact_get_contact_groups (TpContact *self)
{
  g_return_val_if_fail (TP_IS_CONTACT (self), NULL);

  if (self->priv->contact_groups == NULL)
    return NULL;

  return (const gchar * const *) self->priv->contact_groups->pdata;
}

static void
set_contact_groups_cb (TpConnection *connection,
    const GError *error,
    gpointer user_data,
    GObject *weak_object)
{
  GSimpleAsyncResult *result = user_data;

  if (error != NULL)
    {
      DEBUG ("Failed to set contact groups: %s", error->message);
      g_simple_async_result_set_from_error (result, error);
    }

  g_simple_async_result_complete (result);
  g_object_unref (result);
}

/**
 * tp_contact_set_contact_groups_async:
 * @self: a #TpContact
 * @n_groups: the number of groups, or -1 if @groups is %NULL-terminated
 * @groups: (array length=n_groups) (element-type utf8) (allow-none): the set of
 *  groups which the contact should be in (may be %NULL if @n_groups is 0)
 * @callback: a callback to call when the request is satisfied
 * @user_data: data to pass to @callback
 *
 * Add @self to the given groups (creating new groups if necessary), and remove
 * it from all other groups. If the user is removed from a group of which they
 * were the only member, the group MAY be removed automatically. You can then
 * call tp_contact_set_contact_groups_finish() to get the result of the
 * operation.
 *
 * If the operation is successful and %TP_CONTACT_FEATURE_CONTACT_GROUPS is
 * prepared, the #TpContact:contact-groups property will be
 * updated (emitting "notify::contact-groups" signal) and
 * #TpContact::contact-groups-changed signal will be emitted before @callback
 * is called. That means you can call tp_contact_get_contact_groups() to get the
 * new contact groups inside @callback.
 *
 * Since: 0.13.14
 */
void
tp_contact_set_contact_groups_async (TpContact *self,
    gint n_groups,
    const gchar * const *groups,
    GAsyncReadyCallback callback,
    gpointer user_data)
{
  static const gchar *empty_groups[] = { NULL };
  GSimpleAsyncResult *result;
  gchar **new_groups = NULL;

  g_return_if_fail (TP_IS_CONTACT (self));
  g_return_if_fail (n_groups >= -1);
  g_return_if_fail (n_groups <= 0 || groups != NULL);

  if (groups == NULL)
    {
      groups = empty_groups;
    }
  else if (n_groups > 0)
    {
      /* Create NULL-terminated array */
      new_groups = g_new0 (gchar *, n_groups + 1);
      g_memmove (new_groups, groups, n_groups * sizeof (gchar *));
      groups = (const gchar * const *) new_groups;
    }

  result = g_simple_async_result_new (G_OBJECT (self),
      callback, user_data, tp_contact_set_contact_groups_finish);

  tp_cli_connection_interface_contact_groups1_call_set_contact_groups (
      self->priv->connection, -1, self->priv->handle, (const gchar **) groups,
      set_contact_groups_cb, result, NULL, G_OBJECT (self));

  g_free (new_groups);
}

/**
 * tp_contact_set_contact_groups_finish:
 * @self: a #TpContact
 * @result: a #GAsyncResult
 * @error: a #GError to be filled
 *
 * Finishes an async set of @self contact groups.
 *
 * Returns: %TRUE if the request call was successful, otherwise %FALSE
 *
 * Since: 0.13.14
 */
gboolean
tp_contact_set_contact_groups_finish (TpContact *self,
    GAsyncResult *result,
    GError **error)
{
  _tp_implement_finish_void (self, tp_contact_set_contact_groups_finish);
}

void
_tp_contact_connection_disposed (TpContact *contact)
{
  /* This is called from TpConnection::dispose. It is necessary to set
   * priv->connection to NULL sooner than a weak-notify would do, to prevent
   * TpContact:dispose from calling _tp_connection_remove_contact() when
   * TpConnection will unref its roster contacts. */
  g_assert (contact->priv->connection != NULL);
  contact->priv->connection = NULL;
  g_object_notify ((GObject *) contact, "connection");
}

static void
tp_contact_dispose (GObject *object)
{
  TpContact *self = TP_CONTACT (object);

  if (self->priv->connection != NULL)
    {
      _tp_connection_remove_contact (self->priv->connection,
          self->priv->handle, self);
      self->priv->connection = NULL;
    }

  tp_clear_pointer (&self->priv->location, g_hash_table_unref);
  tp_clear_object (&self->priv->capabilities);
  tp_clear_object (&self->priv->avatar_file);
  tp_clear_pointer (&self->priv->contact_groups, g_ptr_array_unref);

  ((GObjectClass *) tp_contact_parent_class)->dispose (object);
}


static void
tp_contact_finalize (GObject *object)
{
  TpContact *self = TP_CONTACT (object);

  g_free (self->priv->identifier);
  g_free (self->priv->alias);
  g_free (self->priv->avatar_token);
  g_free (self->priv->avatar_mime_type);
  g_free (self->priv->presence_status);
  g_free (self->priv->presence_message);
  g_strfreev (self->priv->client_types);
  tp_contact_info_list_free (self->priv->contact_info);
  g_free (self->priv->publish_request);

  ((GObjectClass *) tp_contact_parent_class)->finalize (object);
}


static void
tp_contact_get_property (GObject *object,
                         guint property_id,
                         GValue *value,
                         GParamSpec *pspec)
{
  TpContact *self = TP_CONTACT (object);

  switch (property_id)
    {
    case PROP_CONNECTION:
      g_value_set_object (value, self->priv->connection);
      break;

    case PROP_HANDLE:
      g_value_set_uint (value, self->priv->handle);
      break;

    case PROP_IDENTIFIER:
      g_assert (self->priv->identifier != NULL);
      g_value_set_string (value, self->priv->identifier);
      break;

    case PROP_ALIAS:
      /* tp_contact_get_alias actually has some logic, so avoid
       * duplicating it */
      g_value_set_string (value, tp_contact_get_alias (self));
      break;

    case PROP_AVATAR_TOKEN:
      g_value_set_string (value, self->priv->avatar_token);
      break;

    case PROP_AVATAR_FILE:
      g_value_set_object (value, self->priv->avatar_file);
      break;

    case PROP_AVATAR_MIME_TYPE:
      g_value_set_string (value, self->priv->avatar_mime_type);
      break;

    case PROP_PRESENCE_TYPE:
      g_value_set_uint (value, self->priv->presence_type);
      break;

    case PROP_PRESENCE_STATUS:
      g_value_set_string (value, tp_contact_get_presence_status (self));
      break;

    case PROP_PRESENCE_MESSAGE:
      g_value_set_string (value, tp_contact_get_presence_message (self));
      break;

    case PROP_LOCATION:
      g_value_set_boxed (value, tp_contact_get_location (self));
      break;

    case PROP_LOCATION_VARDICT:
      g_value_take_variant (value, tp_contact_dup_location (self));
      break;

    case PROP_CAPABILITIES:
      g_value_set_object (value, tp_contact_get_capabilities (self));
      break;

    case PROP_CONTACT_INFO:
      g_value_set_boxed (value, self->priv->contact_info);
      break;

    case PROP_CLIENT_TYPES:
      g_value_set_boxed (value, tp_contact_get_client_types (self));
      break;

    case PROP_SUBSCRIBE_STATE:
      g_value_set_uint (value, tp_contact_get_subscribe_state (self));
      break;

    case PROP_PUBLISH_STATE:
      g_value_set_uint (value, tp_contact_get_publish_state (self));
      break;

    case PROP_PUBLISH_REQUEST:
      g_value_set_string (value, tp_contact_get_publish_request (self));
      break;

    case PROP_CONTACT_GROUPS:
      g_value_set_boxed (value, tp_contact_get_contact_groups (self));
      break;

    case PROP_IS_BLOCKED:
      g_value_set_boolean (value, tp_contact_is_blocked (self));
      break;

    default:
      G_OBJECT_WARN_INVALID_PROPERTY_ID (object, property_id, pspec);
      break;
  }
}

static void
tp_contact_set_property (GObject *object,
    guint property_id,
    const GValue *value,
    GParamSpec *pspec)
{
  TpContact *self = TP_CONTACT (object);

  switch (property_id)
    {
    case PROP_CONNECTION:
      g_assert (self->priv->connection == NULL); /* construct only */
      self->priv->connection = g_value_get_object (value);
      break;
    case PROP_HANDLE:
      g_assert (self->priv->handle == 0); /* construct only */
      self->priv->handle = g_value_get_uint (value);
      break;
    case PROP_IDENTIFIER:
      g_assert (self->priv->identifier == NULL); /* construct only */
      self->priv->identifier = g_value_dup_string (value);
      break;
    default:
      G_OBJECT_WARN_INVALID_PROPERTY_ID (object, property_id, pspec);
      break;
  }
}

static void
tp_contact_constructed (GObject *object)
{
  TpContact *self = TP_CONTACT (object);

  /* Sanity checks */
  g_assert (self->priv->connection != NULL);
  g_assert (self->priv->handle != 0);
  g_assert (self->priv->identifier != NULL);

  G_OBJECT_CLASS (tp_contact_parent_class)->constructed (object);
}

static void
tp_contact_class_init (TpContactClass *klass)
{
  GObjectClass *object_class = (GObjectClass *) klass;
  GParamSpec *param_spec;

  g_type_class_add_private (klass, sizeof (TpContactPrivate));
  object_class->get_property = tp_contact_get_property;
  object_class->set_property = tp_contact_set_property;
  object_class->constructed = tp_contact_constructed;
  object_class->dispose = tp_contact_dispose;
  object_class->finalize = tp_contact_finalize;

  /**
   * TpContact:connection:
   *
   * The #TpConnection to which this contact belongs.
   */
  param_spec = g_param_spec_object ("connection", "TpConnection object",
      "Connection object that owns this channel",
      TP_TYPE_CONNECTION,
      G_PARAM_READWRITE | G_PARAM_CONSTRUCT_ONLY | G_PARAM_STATIC_STRINGS);
  g_object_class_install_property (object_class, PROP_CONNECTION, param_spec);

  /**
   * TpContact:handle:
   *
   * The contact's handle in the Telepathy D-Bus API, a handle of type
   * %TP_HANDLE_TYPE_CONTACT representing the string
   * given by #TpContact:identifier.
   *
   * This handle is referenced using the Telepathy D-Bus API and remains
   * referenced for as long as the #TpContact exists and the
   * #TpContact:connection remains valid.
   *
   * However, getting this property does not cause an additional reference
   * to the handle to be held.
   *
   * If the #TpContact:connection becomes invalid, this property is no longer
   * meaningful and will be set to 0.
   */
  param_spec = g_param_spec_uint ("handle",
      "Handle",
      "The TP_HANDLE_TYPE_CONTACT handle for this contact",
      0, G_MAXUINT32, 0,
      G_PARAM_READWRITE | G_PARAM_CONSTRUCT_ONLY | G_PARAM_STATIC_STRINGS);
  g_object_class_install_property (object_class, PROP_HANDLE, param_spec);

  /**
   * TpContact:identifier:
   *
   * The contact's identifier in the instant messaging protocol (e.g.
   * XMPP JID, SIP URI, AOL screenname or IRC nick - whatever the underlying
   * protocol uses to identify a user).
   */
  param_spec = g_param_spec_string ("identifier",
      "IM protocol identifier",
      "The contact's identifier in the instant messaging protocol (e.g. "
        "XMPP JID, SIP URI, AOL screenname or IRC nick)",
      NULL,
      G_PARAM_READWRITE | G_PARAM_CONSTRUCT_ONLY | G_PARAM_STATIC_STRINGS);
  g_object_class_install_property (object_class, PROP_IDENTIFIER, param_spec);

  /**
   * TpContact:alias:
   *
   * The contact's alias if available, falling back to their
   * #TpContact:identifier if no alias is available or if the #TpContact has
   * not been set up to track %TP_CONTACT_FEATURE_ALIAS.
   *
   * This alias may have been supplied by the contact themselves, or by the
   * local user, so it does not necessarily unambiguously identify the contact.
   * However, it is suitable for use as a main "display name" for the contact.
   */
  param_spec = g_param_spec_string ("alias",
      "Alias",
      "The contact's alias (display name)",
      NULL,
      G_PARAM_READABLE | G_PARAM_STATIC_STRINGS);
  g_object_class_install_property (object_class, PROP_ALIAS, param_spec);

  /**
   * TpContact:avatar-token:
   *
   * An opaque string representing state of the contact's avatar (depending on
   * the protocol, this might be a hash, a timestamp or something else), or
   * an empty string if there is no avatar.
   *
   * This may be %NULL if it is not known whether this contact has an avatar
   * or not (either for network protocol reasons, or because this #TpContact
   * has not been set up to track %TP_CONTACT_FEATURE_AVATAR_TOKEN).
   */
  param_spec = g_param_spec_string ("avatar-token",
      "Avatar token",
      "Opaque string representing the contact's avatar, or \"\", or NULL",
      NULL,
      G_PARAM_READABLE | G_PARAM_STATIC_STRINGS);
  g_object_class_install_property (object_class, PROP_AVATAR_TOKEN,
      param_spec);

  /**
   * TpContact:avatar-file:
   *
   * #GFile to the latest cached avatar image, or %NULL if this contact has
   * no avatar, or if the avatar data is not yet retrieved.
   *
   * When #TpContact:avatar-token changes, this property is not updated
   * immediately, but will be updated when the new avatar data is retrieved and
   * stored in cache. Until then, the file will keep its old value of the latest
   * cached avatar image.
   *
   * This is set to %NULL if %TP_CONTACT_FEATURE_AVATAR_DATA is not set on this
   * contact. Note that setting %TP_CONTACT_FEATURE_AVATAR_DATA will also
   * implicitly set %TP_CONTACT_FEATURE_AVATAR_TOKEN.
   *
   * Since: 0.11.6
   */
  param_spec = g_param_spec_object ("avatar-file",
      "Avatar file",
      "File to the latest cached avatar image, or %NULL",
      G_TYPE_FILE,
      G_PARAM_READABLE | G_PARAM_STATIC_STRINGS);
  g_object_class_install_property (object_class, PROP_AVATAR_FILE,
      param_spec);

  /**
   * TpContact:avatar-mime-type:
   *
   * MIME type of the latest cached avatar image, or %NULL if this contact has
   * no avatar, or if the avatar data is not yet retrieved.
   *
   * This is always the MIME type of the image given by #TpContact:avatar-file.
   *
   * Since: 0.11.6
   */
  param_spec = g_param_spec_string ("avatar-mime-type",
      "Avatar MIME type",
      "MIME type of the latest cached avatar image, or %NULL",
      NULL,
      G_PARAM_READABLE | G_PARAM_STATIC_STRINGS);
  g_object_class_install_property (object_class, PROP_AVATAR_MIME_TYPE,
      param_spec);

  /**
   * TpContact:presence-type:
   *
   * The #TpConnectionPresenceType representing the type of presence status
   * for this contact.
   *
   * This is provided so even unknown values for #TpContact:presence-status
   * can be classified into their fundamental types.
   *
   * This may be %TP_CONNECTION_PRESENCE_TYPE_UNSET if this #TpContact
   * has not been set up to track %TP_CONTACT_FEATURE_PRESENCE.
   */
  param_spec = g_param_spec_uint ("presence-type",
      "Presence type",
      "The TpConnectionPresenceType for this contact",
      0, G_MAXUINT32, TP_CONNECTION_PRESENCE_TYPE_UNSET,
      G_PARAM_READABLE | G_PARAM_STATIC_STRINGS);
  g_object_class_install_property (object_class, PROP_PRESENCE_TYPE,
      param_spec);

  /**
   * TpContact:presence-status:
   *
   * A string representing the presence status of this contact. This may be
   * a well-known string from the Telepathy specification, like "available",
   * or a connection-manager-specific string, like "out-to-lunch".
   *
   * This may be an empty string if this #TpContact object has not been set up
   * to track %TP_CONTACT_FEATURE_PRESENCE. It is never %NULL.
   */
  param_spec = g_param_spec_string ("presence-status",
      "Presence status",
      "Possibly connection-manager-specific string representing the "
        "contact's presence status",
      "",
      G_PARAM_READABLE | G_PARAM_STATIC_STRINGS);
  g_object_class_install_property (object_class, PROP_PRESENCE_STATUS,
      param_spec);

  /**
   * TpContact:presence-message:
   *
   * If this contact has set a user-defined status message, that message;
   * if not, an empty string (which user interfaces may replace with a
   * localized form of the #TpContact:presence-status or
   * #TpContact:presence-type).
   *
   * This may be an empty string even if the contact has set a message,
   * if this #TpContact object has not been set up to track
   * %TP_CONTACT_FEATURE_PRESENCE. It is never %NULL.
   */
  param_spec = g_param_spec_string ("presence-message",
      "Presence message",
      "User-defined status message, or an empty string",
      "",
      G_PARAM_READABLE | G_PARAM_STATIC_STRINGS);
  g_object_class_install_property (object_class, PROP_PRESENCE_MESSAGE,
      param_spec);

  /**
   * TpContact:location:
   *
   * If this contact has set a user-defined location, a string to
   * #GValue * hash table containing his location. If not, %NULL.
   * tp_asv_get_string() and similar functions can be used to access
   * the contents.
   *
   * This may be %NULL even if the contact has set a location,
   * if this #TpContact object has not been set up to track
   * %TP_CONTACT_FEATURE_LOCATION.
   *
   * Since: 0.11.1
   */
  param_spec = g_param_spec_boxed ("location",
      "Location",
      "User-defined location, or NULL",
      TP_HASH_TYPE_STRING_VARIANT_MAP,
      G_PARAM_READABLE | G_PARAM_STATIC_STRINGS);
  g_object_class_install_property (object_class, PROP_LOCATION,
      param_spec);

  /**
   * TpContact:location-vardict:
   *
   * If this contact has set a user-defined location, a string to
   * variant map containing his location. If not, %NULL.
   * tp_vardict_get_string() and similar functions can be used to access
   * the contents.
   *
   * This may be %NULL even if the contact has set a location,
   * if this #TpContact object has not been set up to track
   * %TP_CONTACT_FEATURE_LOCATION.
   *
   * This property contains the same information as #TpContact:location,
   * in a different format.
   *
   * Since: 0.19.10
   */
  param_spec = g_param_spec_variant ("location-vardict",
      "Location",
      "User-defined location, or NULL",
      G_VARIANT_TYPE_VARDICT, NULL,
      G_PARAM_READABLE | G_PARAM_STATIC_STRINGS);
  g_object_class_install_property (object_class, PROP_LOCATION_VARDICT,
      param_spec);

  /**
   * TpContact:capabilities:
   *
   * The capabilities supported by this contact. If the underlying Connection
   * doesn't support the ContactCapabilities interface, this property will
   * contain the capabilities supported by the connection.
   * Use tp_capabilities_is_specific_to_contact() to check if the capabilities
   * are specific to this #TpContact or not.
   *
   * This may be %NULL if this #TpContact object has not been set up to track
   * %TP_CONTACT_FEATURE_CAPABILITIES.
   *
   * Since: 0.11.3
   */
  param_spec = g_param_spec_object ("capabilities",
      "Capabilities",
      "Capabilities of the contact, or NULL",
      TP_TYPE_CAPABILITIES,
      G_PARAM_READABLE | G_PARAM_STATIC_STRINGS);
  g_object_class_install_property (object_class, PROP_CAPABILITIES,
      param_spec);

  /**
   * TpContact:contact-info:
   *
   * A #GList of #TpContactInfoField representing the vCard of this contact.
   *
   * This is set to %NULL if %TP_CONTACT_FEATURE_CONTACT_INFO is not set on this
   * contact.
   *
   * Since: 0.11.7
   */
  param_spec = g_param_spec_boxed ("contact-info",
      "Contact Info",
      "Information of the contact, or NULL",
      TP_TYPE_CONTACT_INFO_LIST,
      G_PARAM_READABLE | G_PARAM_STATIC_STRINGS);
  g_object_class_install_property (object_class, PROP_CONTACT_INFO,
      param_spec);

  /**
   * TpContact:client-types:
   *
   * A #GStrv containing the client types of this contact.
   *
   * This is set to %NULL if %TP_CONTACT_FEATURE_CLIENT_TYPES is not
   * set on this contact; it may also be %NULL if that feature is prepared, but
   * the contact's client types are unknown.
   *
   * Since: 0.13.1
   */
  param_spec = g_param_spec_boxed ("client-types",
      "Client types",
      "Client types of the contact, or NULL",
      G_TYPE_STRV,
      G_PARAM_READABLE | G_PARAM_STATIC_STRINGS);
  g_object_class_install_property (object_class, PROP_CLIENT_TYPES,
      param_spec);

  /**
   * TpContact:subscribe-state:
   *
   * A #TpSubscriptionState indicating the state of the local user's
   * subscription to this contact's presence.
   *
   * This is set to %TP_SUBSCRIPTION_STATE_UNKNOWN until
   * %TP_CONTACT_FEATURE_SUBSCRIPTION_STATES has been prepared
   *
   * Since: 0.13.12
   */
  param_spec = g_param_spec_uint ("subscribe-state",
      "Subscribe State",
      "Subscribe state of the contact",
      0,
      G_MAXUINT,
      TP_SUBSCRIPTION_STATE_UNKNOWN,
      G_PARAM_READABLE | G_PARAM_STATIC_STRINGS);
  g_object_class_install_property (object_class, PROP_SUBSCRIBE_STATE,
      param_spec);

  /**
   * TpContact:publish-state:
   *
   * A #TpSubscriptionState indicating the state of this contact's subscription
   * to the local user's presence.
   *
   * This is set to %TP_SUBSCRIPTION_STATE_UNKNOWN until
   * %TP_CONTACT_FEATURE_SUBSCRIPTION_STATES has been prepared
   *
   * Since: 0.13.12
   */
  param_spec = g_param_spec_uint ("publish-state",
      "Publish State",
      "Publish state of the contact",
      0,
      G_MAXUINT,
      TP_SUBSCRIPTION_STATE_UNKNOWN,
      G_PARAM_READABLE | G_PARAM_STATIC_STRINGS);
  g_object_class_install_property (object_class, PROP_PUBLISH_STATE,
      param_spec);

  /**
   * TpContact:publish-request:
   *
   * The message that contact sent when they requested permission to see the
   * local user's presence, if #TpContact:publish-state is
   * %TP_SUBSCRIPTION_STATE_ASK, an empty string ("") otherwise.
   *
   * This is set to %NULL until %TP_CONTACT_FEATURE_SUBSCRIPTION_STATES has been
   * prepared, and it is guaranteed to be non-%NULL afterward.
   *
   * Since: 0.13.12
   */
  param_spec = g_param_spec_string ("publish-request",
      "Publish Request",
      "Publish request message of the contact",
      NULL,
      G_PARAM_READABLE | G_PARAM_STATIC_STRINGS);
  g_object_class_install_property (object_class, PROP_PUBLISH_REQUEST,
      param_spec);

  /**
   * TpContact:contact-groups:
   *
   * a #GStrv with names of groups of which a contact is a member.
   *
   * This is set to %NULL if %TP_CONTACT_FEATURE_CONTACT_GROUPS is not prepared
   * on this contact, or if the connection does not implement ContactGroups
   * interface.
   *
   * Since: 0.13.14
   */
  param_spec = g_param_spec_boxed ("contact-groups",
      "Contact Groups",
      "Groups of the contact",
      G_TYPE_STRV,
      G_PARAM_READABLE | G_PARAM_STATIC_STRINGS);
  g_object_class_install_property (object_class, PROP_CONTACT_GROUPS,
      param_spec);

/**
   * TpContact:is-blocked:
   *
   * %TRUE if the contact has been blocked.
   *
   * This is set to %FALSE if %TP_CONTACT_FEATURE_CONTACT_BLOCKING is not
   * prepared on this contact, or if the connection does not implement
   * ContactBlocking interface.
   *
   * Since: 0.17.0
   */
  param_spec = g_param_spec_boolean ("is-blocked",
      "is blocked",
      "TRUE if contact is blocked",
      FALSE,
      G_PARAM_READABLE | G_PARAM_STATIC_STRINGS);
  g_object_class_install_property (object_class, PROP_IS_BLOCKED, param_spec);

  /**
   * TpContact::contact-groups-changed:
   * @contact: A #TpContact
   * @added: A #GStrv with added contact groups
   * @removed: A #GStrv with removed contact groups
   *
   * Emitted when this contact's groups changes. When this signal is emitted,
   * #TpContact:contact-groups property is already updated.
   *
   * Since: 0.13.14
   */
  signals[SIGNAL_CONTACT_GROUPS_CHANGED] = g_signal_new (
      "contact-groups-changed",
      G_TYPE_FROM_CLASS (object_class),
      G_SIGNAL_RUN_LAST,
      0,
      NULL, NULL, NULL,
      G_TYPE_NONE, 2, G_TYPE_STRV, G_TYPE_STRV);

  /**
   * TpContact::subscription-states-changed:
   * @contact: a #TpContact
   * @subscribe: the new value of #TpContact:subscribe-state
   * @publish: the new value of #TpContact:publish-state
   * @publish_request: the new value of #TpContact:publish-request
   *
   * Emitted when this contact's subscription states changes.
   *
   * Since: 0.13.12
   */
  signals[SIGNAL_SUBSCRIPTION_STATES_CHANGED] = g_signal_new (
      "subscription-states-changed",
      G_TYPE_FROM_CLASS (object_class),
      G_SIGNAL_RUN_LAST,
      0,
      NULL, NULL, NULL,
      G_TYPE_NONE, 3, G_TYPE_UINT, G_TYPE_UINT, G_TYPE_STRING);

  /**
   * TpContact::presence-changed:
   * @contact: a #TpContact
   * @type: The new value of #TpContact:presence-type
   * @status: The new value of #TpContact:presence-status
   * @message: The new value of #TpContact:presence-message
   *
   * Emitted when this contact's presence changes.
   *
   * Since: 0.11.7
   */
  signals[SIGNAL_PRESENCE_CHANGED] = g_signal_new ("presence-changed",
      G_TYPE_FROM_CLASS (object_class),
      G_SIGNAL_RUN_LAST,
      0,
      NULL, NULL, NULL,
      G_TYPE_NONE, 3, G_TYPE_UINT, G_TYPE_STRING, G_TYPE_STRING);
}

TpContact *
_tp_contact_new (TpConnection *connection,
    TpHandle handle,
    const gchar *identifier)
{
  return g_object_new (TP_TYPE_CONTACT,
      "connection", connection,
      "handle", handle,
      "identifier", identifier,
      NULL);
}

static TpContact *
tp_contact_ensure (TpConnection *connection,
                   TpHandle handle,
                   const gchar *id)
{
  TpClientFactory *factory;

  factory = tp_proxy_get_factory (connection);
  return tp_client_factory_ensure_contact (factory, connection, handle, id);
}

/**
 * tp_connection_dup_contact_if_possible:
 * @connection: a connection
 * @handle: a handle of type %TP_HANDLE_TYPE_CONTACT
 * @identifier: (transfer none): the normalized identifier (XMPP JID, etc.)
 *  corresponding to @handle, or %NULL if not known
 *
 * Try to return an existing contact object or create a new contact object
 * immediately.
 *
 * If @identifier is non-%NULL, this function always succeeds.
 *
 * If @identifier is %NULL, it might not be possible to find the
 * identifier for @handle without making asynchronous D-Bus calls, so
 * it might be necessary to delay processing of messages or other
 * events until a #TpContact can be constructed asynchronously, for
 * instance by using tp_connection_get_contacts_by_handle().
 *
 * Returns: (transfer full): a contact or %NULL
 *
 * Since: 0.13.9
 */
TpContact *
tp_connection_dup_contact_if_possible (TpConnection *connection,
    TpHandle handle,
    const gchar *identifier)
{
  TpContact *ret;

  g_return_val_if_fail (TP_IS_CONNECTION (connection), NULL);
  g_return_val_if_fail (handle != 0, NULL);

  ret = _tp_connection_lookup_contact (connection, handle);

  if (ret != NULL)
    {
      g_object_ref (ret);
    }
  else if (identifier != NULL)
    {
      ret = tp_contact_ensure (connection, handle, identifier);
    }
  else
    {
      /* we don't already have a contact, and we can't make one without
       * D-Bus calls (either because we can't rely on the handle staying
       * static, or we don't know the identifier) */
      return NULL;
    }

  g_assert (ret->priv->handle == handle);

  if (G_UNLIKELY (identifier != NULL &&
        tp_strdiff (ret->priv->identifier, identifier)))
    {
      WARNING ("Either this client, or connection manager %s, is broken: "
          "handle %u is thought to be '%s', but we already have "
          "a TpContact that thinks the identifier is '%s'",
          tp_proxy_get_bus_name (connection), handle, identifier,
          ret->priv->identifier);
      g_object_unref (ret);
      return NULL;
    }

  return ret;
}

static void
tp_contact_init (TpContact *self)
{
  self->priv = G_TYPE_INSTANCE_GET_PRIVATE (self, TP_TYPE_CONTACT,
      TpContactPrivate);

  self->priv->client_types = NULL;
}

static void
contacts_aliases_changed (TpConnection *connection,
                          GHashTable *aliases,
                          gpointer user_data G_GNUC_UNUSED,
                          GObject *weak_object G_GNUC_UNUSED)
{
  GHashTableIter iter;
  gpointer key, value;

<<<<<<< HEAD
  g_hash_table_iter_init (&iter, aliases);
  while (g_hash_table_iter_next (&iter, &key, &value))
    {
      TpHandle handle = GPOINTER_TO_UINT (key);
      const gchar *alias = value;
      TpContact *contact = _tp_connection_lookup_contact (connection, handle);

      if (contact != NULL)
        {
          contact->priv->has_features |= CONTACT_FEATURE_FLAG_ALIAS;
          DEBUG ("Contact \"%s\" alias changed from \"%s\" to \"%s\"",
              contact->priv->identifier, contact->priv->alias, alias);
          g_free (contact->priv->alias);
          contact->priv->alias = g_strdup (alias);
          g_object_notify ((GObject *) contact, "alias");
        }
    }
}
=======
typedef struct _ContactsContext ContactsContext;
typedef void (*ContactsProc) (ContactsContext *self);
typedef enum { CB_BY_HANDLE, CB_BY_ID, CB_UPGRADE } ContactsSignature;

static const gchar *
contacts_signature_to_string (ContactsSignature sig)
{
  switch (sig)
    {
      case CB_BY_HANDLE:
        return "by handle";
      case CB_BY_ID:
        return "by ID";
      case CB_UPGRADE:
        return "upgrade";
      default:
        return "???";
    }
}

struct _ContactsContext {
    gsize refcount;

    /* owned */
    TpConnection *connection;
    /* array of owned TpContact; preallocated but empty until handles have
     * been held or requested */
    GPtrArray *contacts;
    /* array of handles; empty until RequestHandles has returned, if we
     * started from IDs */
    GArray *handles;
    /* array of handles; empty until RequestHandles has returned, if we
     * started from IDs */
    GArray *invalid;

    /* strv of IDs; NULL unless we started from IDs */
    GPtrArray *request_ids;
    /* ID => GError, NULL unless we started from IDs */
    GHashTable *request_errors;

    /* features we need to get, if possible, before this request can finish */
    ContactFeatureFlags wanted;

    /* features we can expect to get from GetContactAttributes
     * (subset of wanted) */
    ContactFeatureFlags getting;

    /* callback for when we've finished, plus the usual misc */
    ContactsSignature signature;
    union {
        TpConnectionContactsByHandleCb by_handle;
        TpConnectionContactsByIdCb by_id;
        TpConnectionUpgradeContactsCb upgrade;
    } callback;
    gpointer user_data;
    GDestroyNotify destroy;
    GObject *weak_object;

    /* Whether or not our weak object died*/
    gboolean no_purpose_in_life;

    /* queue of ContactsProc */
    GQueue todo;

    /* index into handles or ids, only used when the first HoldHandles call
     * failed with InvalidHandle, or the RequestHandles call failed with
     * NotAvailable */
    guint next_index;

    /* TRUE if all contacts already have IDs */
    gboolean contacts_have_ids;
};
>>>>>>> 07e7c3d2


static void
contacts_bind_to_aliases_changed (TpConnection *connection)
{
  if (!connection->priv->tracking_aliases_changed)
    {
      connection->priv->tracking_aliases_changed = TRUE;

      tp_cli_connection_interface_aliasing1_connect_to_aliases_changed (
          connection, contacts_aliases_changed, NULL, NULL, NULL, NULL);
    }
}

static void
contact_maybe_set_presence (TpContact *contact,
                            GValueArray *presence)
{
  guint type;
  const gchar *status;
  const gchar *message;

  if (contact == NULL)
    return;

  g_return_if_fail (presence != NULL);
  contact->priv->has_features |= CONTACT_FEATURE_FLAG_PRESENCE;

<<<<<<< HEAD
  tp_value_array_unpack (presence, 3, &type, &status, &message);
=======
  DEBUG ("%p, for %u contacts, %s", c, n_contacts,
      contacts_signature_to_string (signature));

  DEBUG ("want alias: %s",
      (want_features & CONTACT_FEATURE_FLAG_ALIAS) ? "yes" : "no");
  DEBUG ("want avatar token: %s",
      (want_features & CONTACT_FEATURE_FLAG_AVATAR_TOKEN) ? "yes" : "no");
  DEBUG ("want presence: %s",
      (want_features & CONTACT_FEATURE_FLAG_PRESENCE) ? "yes" : "no");
  DEBUG ("want location: %s",
      (want_features & CONTACT_FEATURE_FLAG_LOCATION) ? "yes" : "no");
  DEBUG ("want caps: %s",
      (want_features & CONTACT_FEATURE_FLAG_CAPABILITIES) ? "yes" : "no");
  DEBUG ("want avatar data: %s",
      (want_features & CONTACT_FEATURE_FLAG_AVATAR_DATA) ? "yes" : "no");
  DEBUG ("want contact info: %s",
      (want_features & CONTACT_FEATURE_FLAG_CONTACT_INFO) ? "yes" : "no");
  DEBUG ("want client types: %s",
      (want_features & CONTACT_FEATURE_FLAG_CLIENT_TYPES) ? "yes" : "no");
  DEBUG ("want states: %s",
      (want_features & CONTACT_FEATURE_FLAG_STATES) ? "yes" : "no");
  DEBUG ("want contact groups: %s",
      (want_features & CONTACT_FEATURE_FLAG_CONTACT_GROUPS) ? "yes" : "no");
  DEBUG ("want contact blocking: %s",
      (want_features & CONTACT_FEATURE_FLAG_CONTACT_BLOCKING) ? "yes" : "no");

  c->refcount = 1;
  c->connection = g_object_ref (connection);
  c->contacts = g_ptr_array_sized_new (n_contacts);
  c->handles = g_array_sized_new (FALSE, FALSE, sizeof (TpHandle), n_contacts);
  c->invalid = g_array_sized_new (FALSE, FALSE, sizeof (TpHandle), n_contacts);
>>>>>>> 07e7c3d2

  contact->priv->presence_type = type;

  g_free (contact->priv->presence_status);
  contact->priv->presence_status = g_strdup (status);

  g_free (contact->priv->presence_message);
  contact->priv->presence_message = g_strdup (message);

  g_object_notify ((GObject *) contact, "presence-type");
  g_object_notify ((GObject *) contact, "presence-status");
  g_object_notify ((GObject *) contact, "presence-message");

  g_signal_emit (contact, signals[SIGNAL_PRESENCE_CHANGED], 0,
      contact->priv->presence_type,
      contact->priv->presence_status,
      contact->priv->presence_message);
}

static void
contact_maybe_set_location (TpContact *self,
    GHashTable *location)
{
  if (self == NULL)
    return;

<<<<<<< HEAD
  if (self->priv->location != NULL)
    g_hash_table_unref (self->priv->location);
=======
  DEBUG ("last-unref (%p)", c);

  g_assert (c->connection != NULL);
  tp_clear_object (&c->connection);

  g_queue_clear (&c->todo);

  g_assert (c->contacts != NULL);
  g_ptr_array_foreach (c->contacts, (GFunc) g_object_unref, NULL);
  g_ptr_array_unref (c->contacts);
  c->contacts = NULL;

  g_assert (c->handles != NULL);
  g_array_unref (c->handles);
  c->handles = NULL;

  g_assert (c->invalid != NULL);
  g_array_unref (c->invalid);
  c->invalid = NULL;
>>>>>>> 07e7c3d2

  /* We guarantee that, if we've fetched a location for a contact, the
   * :location property is non-NULL. This is mainly because Empathy assumed
   * this and would crash if not.
   */
  if (location == NULL)
    location = tp_asv_new (NULL, NULL);
  else
    g_hash_table_ref (location);

  self->priv->has_features |= CONTACT_FEATURE_FLAG_LOCATION;
  self->priv->location = location;
  g_object_notify ((GObject *) self, "location");
  g_object_notify ((GObject *) self, "location-vardict");
}

static void
contact_set_capabilities (TpContact *self,
    TpCapabilities *capabilities)
{
  tp_clear_object (&self->priv->capabilities);

  self->priv->has_features |= CONTACT_FEATURE_FLAG_CAPABILITIES;
  self->priv->capabilities = g_object_ref (capabilities);
  g_object_notify ((GObject *) self, "capabilities");
}

static void
contact_maybe_set_capabilities (TpContact *self,
    GPtrArray *arr)
{
  TpCapabilities *capabilities;

  if (self == NULL || arr == NULL)
    return;

  capabilities = _tp_capabilities_new (arr, TRUE);
  contact_set_capabilities (self, capabilities);
  g_object_unref (capabilities);
}


static void
contacts_presences_changed (TpConnection *connection,
                            GHashTable *presences,
                            gpointer user_data G_GNUC_UNUSED,
                            GObject *weak_object G_GNUC_UNUSED)
{
  GHashTableIter iter;
  gpointer key, value;

  g_hash_table_iter_init (&iter, presences);

  while (g_hash_table_iter_next (&iter, &key, &value))
    {
      TpContact *contact = _tp_connection_lookup_contact (connection,
          GPOINTER_TO_UINT (key));

      contact_maybe_set_presence (contact, value);
    }
}


static void
contacts_bind_to_presences_changed (TpConnection *connection)
{
<<<<<<< HEAD
  if (!connection->priv->tracking_presences_changed)
=======
  if (c->no_purpose_in_life)
    {
      DEBUG ("%p: no purpose in life", c);
      return;
    }

  if (g_queue_is_empty (&c->todo))
    {
      /* do some final sanity checking then hand over the contacts to the
       * library user */
      guint i;

      DEBUG ("%p: nothing more to do", c);

      g_assert (c->contacts != NULL);
      g_assert (c->invalid != NULL);

      for (i = 0; i < c->contacts->len; i++)
        {
          TpContact *contact = TP_CONTACT (g_ptr_array_index (c->contacts, i));

          g_assert (contact->priv->identifier != NULL);
          g_assert (contact->priv->handle != 0);
        }

      switch (c->signature)
        {
        case CB_BY_HANDLE:
          c->callback.by_handle (c->connection,
              c->contacts->len, (TpContact * const *) c->contacts->pdata,
              c->invalid->len, (const TpHandle *) c->invalid->data,
              NULL, c->user_data, c->weak_object);
          break;
        case CB_BY_ID:
          c->callback.by_id (c->connection,
              c->contacts->len, (TpContact * const *) c->contacts->pdata,
              (const gchar * const *) c->request_ids->pdata,
              c->request_errors, NULL, c->user_data, c->weak_object);
          break;
        case CB_UPGRADE:
          c->callback.upgrade (c->connection,
              c->contacts->len, (TpContact * const *) c->contacts->pdata,
              NULL, c->user_data, c->weak_object);
          break;
        default:
          g_assert_not_reached ();
        }
    }
  else
>>>>>>> 07e7c3d2
    {
      connection->priv->tracking_presences_changed = TRUE;

<<<<<<< HEAD
      tp_cli_connection_interface_presence1_connect_to_presences_changed
        (connection, contacts_presences_changed, NULL, NULL, NULL, NULL);
=======
      if (G_UNLIKELY (tp_proxy_get_invalidated (c->connection) != NULL))
        {
          DEBUG ("%p: failing due to connection having been invalidated: %s",
              c, tp_proxy_get_invalidated (c->connection)->message);
          contacts_context_fail (c, tp_proxy_get_invalidated (c->connection));
        }
      else
        {
          DEBUG ("%p: on to the next thing", c);
          next (c);
        }
>>>>>>> 07e7c3d2
    }
}

static void
contacts_location_updated (TpConnection *connection,
    guint handle,
    GHashTable *location,
    gpointer user_data G_GNUC_UNUSED,
    GObject *weak_object G_GNUC_UNUSED)
{
  TpContact *contact = _tp_connection_lookup_contact (connection,
          GPOINTER_TO_UINT (handle));

  contact_maybe_set_location (contact, location);
}

static void
contacts_bind_to_location_updated (TpConnection *connection)
{
  if (!connection->priv->tracking_location_changed)
    {
      connection->priv->tracking_location_changed = TRUE;

      tp_cli_connection_interface_location1_connect_to_location_updated
        (connection, contacts_location_updated, NULL, NULL, NULL, NULL);

      tp_connection_add_client_interest (connection,
          TP_IFACE_CONNECTION_INTERFACE_LOCATION1);
    }
}

static void
contact_maybe_set_client_types (TpContact *self,
    const gchar * const *types)
{
  if (self == NULL)
    return;

  if (self->priv->client_types != NULL)
    g_strfreev (self->priv->client_types);

  self->priv->has_features |= CONTACT_FEATURE_FLAG_CLIENT_TYPES;
  self->priv->client_types = g_strdupv ((gchar **) types);
  g_object_notify ((GObject *) self, "client-types");
}

static void
contacts_client_types_updated (TpConnection *connection,
    guint handle,
    const gchar **types,
    gpointer user_data G_GNUC_UNUSED,
    GObject *weak_object G_GNUC_UNUSED)
{
  TpContact *contact = _tp_connection_lookup_contact (connection,
          GPOINTER_TO_UINT (handle));

  contact_maybe_set_client_types (contact, types);
}

static void
contacts_bind_to_client_types_updated (TpConnection *connection)
{
  if (!connection->priv->tracking_client_types_updated)
    {
      connection->priv->tracking_client_types_updated = TRUE;

      tp_cli_connection_interface_client_types1_connect_to_client_types_updated
        (connection, contacts_client_types_updated, NULL, NULL, NULL, NULL);
    }
}

static void
contacts_capabilities_updated (TpConnection *connection,
    GHashTable *capabilities,
    gpointer user_data G_GNUC_UNUSED,
    GObject *weak_object G_GNUC_UNUSED)
{
  GHashTableIter iter;
  gpointer handle, value;

  g_hash_table_iter_init (&iter, capabilities);
  while (g_hash_table_iter_next (&iter, &handle, &value))
    {
      TpContact *contact = _tp_connection_lookup_contact (connection,
              GPOINTER_TO_UINT (handle));

      contact_maybe_set_capabilities (contact, value);
    }
}

static void
contacts_bind_to_capabilities_updated (TpConnection *connection)
{
  if (!connection->priv->tracking_contact_caps_changed)
    {
<<<<<<< HEAD
      connection->priv->tracking_contact_caps_changed = TRUE;

      tp_cli_connection_interface_contact_capabilities1_connect_to_contact_capabilities_changed
        (connection, contacts_capabilities_updated, NULL, NULL, NULL, NULL);
=======
      guint i;

      DEBUG ("%p: inspected %u handles", c, c->contacts->len);

      for (i = 0; i < c->contacts->len; i++)
        {
          TpContact *contact = g_ptr_array_index (c->contacts, i);

          g_assert (ids[i] != NULL);

          DEBUG ("- #%u: \"%s\"", contact->priv->handle, ids[i]);

          if (contact->priv->identifier == NULL)
            {
              contact->priv->identifier = g_strdup (ids[i]);
            }
          else if (tp_strdiff (contact->priv->identifier, ids[i]))
            {
              GError *e = g_error_new (TP_DBUS_ERRORS,
                  TP_DBUS_ERROR_INCONSISTENT,
                  "Connection manager %s is broken: contact handle %u "
                  "identifier changed from %s to %s",
                  tp_proxy_get_bus_name (connection), contact->priv->handle,
                  contact->priv->identifier, ids[i]);

              WARNING ("%s", e->message);
              contacts_context_fail (c, e);
              g_error_free (e);
              return;
            }
        }
>>>>>>> 07e7c3d2
    }
}

static gboolean
build_avatar_filename (TpConnection *connection,
    const gchar *avatar_token,
    gboolean create_dir,
    gchar **ret_filename,
    gchar **ret_mime_filename)
{
  gchar *dir;
  gchar *token_escaped;
  gboolean success = TRUE;

  token_escaped = tp_escape_as_identifier (avatar_token);
  dir = g_build_filename (g_get_user_cache_dir (),
      "telepathy", "avatars",
      tp_connection_get_cm_name (connection),
      tp_connection_get_protocol_name (connection),
      NULL);

  if (create_dir)
    {
      if (g_mkdir_with_parents (dir, 0700) == -1)
        {
          DEBUG ("Error creating avatar cache dir: %s", g_strerror (errno));
          success = FALSE;
          goto out;
        }
    }

  if (ret_filename != NULL)
    *ret_filename = g_strconcat (dir, G_DIR_SEPARATOR_S, token_escaped, NULL);

  if (ret_mime_filename != NULL)
    *ret_mime_filename = g_strconcat (dir, G_DIR_SEPARATOR_S, token_escaped,
        ".mime", NULL);

out:

  g_free (dir);
  g_free (token_escaped);

  return success;
}

static void contact_set_avatar_token (TpContact *self, const gchar *new_token,
    gboolean request);

typedef struct {
    GWeakRef contact;
    TpConnection *connection;
    gchar *token;
    GFile *file;
    GBytes *data;
    GFile *mime_file;
    gchar *mime_type;
} WriteAvatarData;

static void
write_avatar_data_free (WriteAvatarData *avatar_data)
{
  g_weak_ref_clear (&avatar_data->contact);
  g_clear_object (&avatar_data->connection);
  tp_clear_pointer (&avatar_data->token, g_free);
  g_clear_object (&avatar_data->file);
  tp_clear_pointer (&avatar_data->data, g_bytes_unref);
  g_clear_object (&avatar_data->mime_file);
  tp_clear_pointer (&avatar_data->mime_type, g_free);

  g_slice_free (WriteAvatarData, avatar_data);
}

static void
mime_file_written (GObject *source_object,
    GAsyncResult *res,
    gpointer user_data)
{
  GError *error = NULL;
  WriteAvatarData *avatar_data = user_data;
  GFile *file = G_FILE (source_object);
  TpContact *self;

  g_assert (file == avatar_data->mime_file);

  if (!g_file_replace_contents_finish (file, res, NULL, &error))
    {
      DEBUG ("Failed to store MIME type in cache (%s): %s",
          g_file_get_path (file), error->message);
      g_clear_error (&error);
    }
  else
    {
      DEBUG ("Contact avatar MIME type stored in cache: %s",
          g_file_get_path (file));
    }

  self = g_weak_ref_get (&avatar_data->contact);

  if (self == NULL)
    {
      DEBUG ("No relevant TpContact");
    }
  else if (tp_strdiff (avatar_data->token, self->priv->avatar_token))
    {
      DEBUG ("Contact's avatar token has changed from %s to %s, "
          "this avatar is no longer relevant",
          avatar_data->token, nonnull (self->priv->avatar_token));
    }
  else
    {
      DEBUG ("Saved avatar '%s' of MIME type '%s' still used by '%s' to '%s'",
          avatar_data->token, avatar_data->mime_type,
          self->priv->identifier,
          g_file_get_path (avatar_data->file));
      g_clear_object (&self->priv->avatar_file);
      self->priv->avatar_file = g_object_ref (avatar_data->file);

      g_free (self->priv->avatar_mime_type);
      self->priv->avatar_mime_type = g_strdup (avatar_data->mime_type);

      /* Notify both property changes together once both files have been
       * written */
      g_object_notify ((GObject *) self, "avatar-mime-type");
      g_object_notify ((GObject *) self, "avatar-file");

      g_object_unref (self);
    }

  write_avatar_data_free (avatar_data);
}

static void
avatar_file_written (GObject *source_object,
    GAsyncResult *res,
    gpointer user_data)
{
  GError *error = NULL;
  WriteAvatarData *avatar_data = user_data;
  GFile *file = G_FILE (source_object);

  g_assert (file == avatar_data->file);

  if (!g_file_replace_contents_finish (file, res, NULL, &error))
    {
      DEBUG ("Failed to store avatar in cache (%s): %s",
          g_file_get_path (file), error->message);
      DEBUG ("Storing the MIME type anyway");
      g_clear_error (&error);
    }
  else
    {
      DEBUG ("Contact avatar stored in cache: %s",
          g_file_get_path (file));
    }

  g_file_replace_contents_async (avatar_data->mime_file,
      avatar_data->mime_type, strlen (avatar_data->mime_type),
      NULL, FALSE, G_FILE_CREATE_PRIVATE|G_FILE_CREATE_REPLACE_DESTINATION,
      NULL, mime_file_written, avatar_data);
}

static void
contact_avatar_retrieved (TpConnection *connection,
    guint handle,
    const gchar *token,
    const GArray *avatar,
    const gchar *mime_type,
    gpointer user_data G_GNUC_UNUSED,
    GObject *weak_object G_GNUC_UNUSED)
{
  TpContact *self = _tp_connection_lookup_contact (connection, handle);
  gchar *filename;
  gchar *mime_filename;
  WriteAvatarData *avatar_data;

  if (self != NULL)
    {
      /* Update the avatar token if a newer one is given
       * (this emits notify::avatar-token if needed) */
      contact_set_avatar_token (self, token, FALSE);
    }

  if (!build_avatar_filename (connection, token, TRUE, &filename,
      &mime_filename))
    return;

  /* Save avatar in cache, even if the contact is unknown, to avoid as much as
   * possible future avatar requests */
  avatar_data = g_slice_new0 (WriteAvatarData);
  avatar_data->connection = g_object_ref (connection);
  g_weak_ref_set (&avatar_data->contact, self);
  avatar_data->token = g_strdup (token);
  avatar_data->file = g_file_new_for_path (filename);
  /* g_file_replace_contents_async() doesn't copy its argument, see
   * <https://bugzilla.gnome.org/show_bug.cgi?id=690525>, so we have
   * to keep a copy around */
  avatar_data->data = g_bytes_new (avatar->data, avatar->len);
  avatar_data->mime_file = g_file_new_for_path (mime_filename);
  avatar_data->mime_type = g_strdup (mime_type);

  g_file_replace_contents_async (avatar_data->file,
      g_bytes_get_data (avatar_data->data, NULL), avatar->len,
      NULL, FALSE, G_FILE_CREATE_PRIVATE|G_FILE_CREATE_REPLACE_DESTINATION,
      NULL, avatar_file_written, avatar_data);

  g_free (filename);
  g_free (mime_filename);
}

static gboolean
connection_avatar_request_idle_cb (gpointer user_data)
{
  TpConnection *connection = user_data;

  DEBUG ("Request %d avatars", connection->priv->avatar_request_queue->len);

  tp_cli_connection_interface_avatars1_call_request_avatars (connection, -1,
      connection->priv->avatar_request_queue, NULL, NULL, NULL, NULL);

  g_array_unref (connection->priv->avatar_request_queue);
  connection->priv->avatar_request_queue = NULL;
  connection->priv->avatar_request_idle_id = 0;

  return FALSE;
}

static void
contact_update_avatar_data (TpContact *self)
{
  TpConnection *connection;
  gchar *filename = NULL;
  gchar *mime_filename = NULL;

  /* If token is NULL, it means that CM doesn't know the token. In that case we
   * have to request the avatar data to get the token. This happens with XMPP
   * for offline contacts. We don't want to bypass the avatar cache, so we won't
   * update avatar. */
  if (self->priv->avatar_token == NULL)
    return;

   /* If token is empty (""), it means the contact has no avatar. */
  if (tp_str_empty (self->priv->avatar_token))
    {
      tp_clear_object (&self->priv->avatar_file);

      g_free (self->priv->avatar_mime_type);
      self->priv->avatar_mime_type = NULL;

      DEBUG ("contact#%u has no avatar", self->priv->handle);

      g_object_notify ((GObject *) self, "avatar-file");
      g_object_notify ((GObject *) self, "avatar-mime-type");

      return;
    }

  /* We have a token, search in cache... */
  if (build_avatar_filename (self->priv->connection, self->priv->avatar_token,
          FALSE, &filename, &mime_filename))
    {
      if (g_file_test (filename, G_FILE_TEST_EXISTS))
        {
          GError *error = NULL;

          tp_clear_object (&self->priv->avatar_file);
          self->priv->avatar_file = g_file_new_for_path (filename);

          g_free (self->priv->avatar_mime_type);
          if (!g_file_get_contents (mime_filename, &self->priv->avatar_mime_type,
              NULL, &error))
            {
              DEBUG ("Error reading avatar MIME type (%s): %s", mime_filename,
                  error ? error->message : "No error message");
              self->priv->avatar_mime_type = NULL;
              g_clear_error (&error);
            }

          DEBUG ("contact#%u avatar found in cache: %s, %s",
              self->priv->handle, filename, self->priv->avatar_mime_type);

          g_object_notify ((GObject *) self, "avatar-file");
          g_object_notify ((GObject *) self, "avatar-mime_type");

          goto out;
        }
    }

  /* Not found in cache, queue this contact. We do this to group contacts
   * for the AvatarRequest call */
  connection = self->priv->connection;
  if (connection->priv->avatar_request_queue == NULL)
    connection->priv->avatar_request_queue = g_array_new (FALSE, FALSE,
        sizeof (TpHandle));

  g_array_append_val (connection->priv->avatar_request_queue,
      self->priv->handle);

  if (connection->priv->avatar_request_idle_id == 0)
    connection->priv->avatar_request_idle_id = g_idle_add (
        connection_avatar_request_idle_cb, connection);

out:

  g_free (filename);
  g_free (mime_filename);
}

static void
contact_maybe_update_avatar_data (TpContact *self)
{
  if ((self->priv->has_features & CONTACT_FEATURE_FLAG_AVATAR_DATA) == 0 &&
      (self->priv->has_features & CONTACT_FEATURE_FLAG_AVATAR_TOKEN) != 0)
    {
      self->priv->has_features |= CONTACT_FEATURE_FLAG_AVATAR_DATA;
      contact_update_avatar_data (self);
    }
}

static void
contacts_bind_to_avatar_retrieved (TpConnection *connection)
{
  if (!connection->priv->tracking_avatar_retrieved)
    {
      connection->priv->tracking_avatar_retrieved = TRUE;

      tp_cli_connection_interface_avatars1_connect_to_avatar_retrieved
        (connection, contact_avatar_retrieved, NULL, NULL, NULL, NULL);
    }
}

static void
contact_set_avatar_token (TpContact *self, const gchar *new_token,
    gboolean request)
{
  /* A no-op change (specifically from NULL to NULL) is still interesting if we
   * don't have the AVATAR_TOKEN feature yet: it indicates that we've
   * discovered it.
   */
  if ((self->priv->has_features & CONTACT_FEATURE_FLAG_AVATAR_TOKEN) &&
      !tp_strdiff (self->priv->avatar_token, new_token))
    return;

  DEBUG ("contact#%u token is %s", self->priv->handle, new_token);

  self->priv->has_features |= CONTACT_FEATURE_FLAG_AVATAR_TOKEN;
  g_free (self->priv->avatar_token);
  self->priv->avatar_token = g_strdup (new_token);
  g_object_notify ((GObject *) self, "avatar-token");

  if (request && tp_contact_has_feature (self, TP_CONTACT_FEATURE_AVATAR_DATA))
    contact_update_avatar_data (self);
}

static void
contacts_avatar_updated (TpConnection *connection,
                         TpHandle handle,
                         const gchar *new_token,
                         gpointer user_data G_GNUC_UNUSED,
                         GObject *weak_object G_GNUC_UNUSED)
{
  TpContact *contact = _tp_connection_lookup_contact (connection, handle);

  if (contact != NULL)
    contact_set_avatar_token (contact, new_token, TRUE);
}


static void
contacts_bind_to_avatar_updated (TpConnection *connection)
{
  if (!connection->priv->tracking_avatar_updated)
    {
      connection->priv->tracking_avatar_updated = TRUE;

      tp_cli_connection_interface_avatars1_connect_to_avatar_updated
        (connection, contacts_avatar_updated, NULL, NULL, NULL, NULL);
    }
}

static void
contact_maybe_set_info (TpContact *self,
    const GPtrArray *contact_info)
{
  guint i;

  if (self == NULL)
    return;

  tp_contact_info_list_free (self->priv->contact_info);
  self->priv->contact_info = NULL;

  self->priv->has_features |= CONTACT_FEATURE_FLAG_CONTACT_INFO;

  if (contact_info != NULL)
    {
      for (i = contact_info->len; i > 0; i--)
        {
          GValueArray *va = g_ptr_array_index (contact_info, i - 1);
          const gchar *field_name;
          GStrv parameters;
          GStrv field_value;

          tp_value_array_unpack (va, 3, &field_name, &parameters, &field_value);
          self->priv->contact_info = g_list_prepend (self->priv->contact_info,
              tp_contact_info_field_new (field_name, parameters, field_value));
        }
    }
  /* else we don't know, but an empty list is perfectly valid. */

  g_object_notify ((GObject *) self, "contact-info");
}

static void
contact_info_changed (TpConnection *connection,
    guint handle,
    const GPtrArray *contact_info,
    gpointer user_data G_GNUC_UNUSED,
    GObject *weak_object G_GNUC_UNUSED)
{
  TpContact *self = _tp_connection_lookup_contact (connection, handle);

  contact_maybe_set_info (self, contact_info);
}


static void
contacts_bind_to_contact_info_changed (TpConnection *connection)
{
  if (!connection->priv->tracking_contact_info_changed)
    {
      connection->priv->tracking_contact_info_changed = TRUE;

      tp_cli_connection_interface_contact_info1_connect_to_contact_info_changed (
          connection, contact_info_changed, NULL, NULL, NULL, NULL);
    }
}

typedef struct
{
  TpContact *contact;
  GSimpleAsyncResult *result;
  TpProxyPendingCall *call;
  GCancellable *cancellable;
  gulong cancelled_id;
} ContactInfoRequestData;

static void
contact_info_request_data_free (ContactInfoRequestData *data)
{
  if (data != NULL)
    {
      g_object_unref (data->result);

      if (data->cancellable != NULL)
        g_object_unref (data->cancellable);

      g_slice_free (ContactInfoRequestData, data);
    }
}

static void
contact_info_request_cb (TpConnection *connection,
    const GPtrArray *contact_info,
    const GError *error,
    gpointer user_data,
    GObject *weak_object)
{
  ContactInfoRequestData *data = user_data;
  TpContact *self = data->contact;

  if (data->cancellable != NULL)
    {
      /* At this point it's too late to cancel the operation. This will block
       * until the signal handler has finished if it's already running, so
       * we're guaranteed to never be in a partially-cancelled state after
       * this call. */
      g_cancellable_disconnect (data->cancellable, data->cancelled_id);

      /* If this is true, the cancelled callback has already run and completed the
       * async result, so just bail. */
      if (data->cancelled_id == 0)
        return;

      data->cancelled_id = 0;
    }

  if (error != NULL)
    {
      DEBUG ("Failed to request ContactInfo: %s", error->message);
      g_simple_async_result_set_from_error (data->result, error);
    }
  else
    {
      contact_maybe_set_info (self, contact_info);
    }

  g_simple_async_result_complete_in_idle (data->result);
  data->call = NULL;
}

static void
contact_info_request_cancelled_cb (GCancellable *cancellable,
    ContactInfoRequestData *data)
{
  GError *error = NULL;
<<<<<<< HEAD
  gboolean was_cancelled;
=======
  WriteAvatarData *avatar_data = user_data;
  GFile *file = G_FILE (source_object);

  g_assert (file == avatar_data->file);

  if (!g_file_replace_contents_finish (file, res, NULL, &error))
    {
      DEBUG ("Failed to store avatar in cache (%s): %s",
          g_file_get_path (file), error->message);
      DEBUG ("Storing the MIME type anyway");
      g_clear_error (&error);
    }
  else
    {
      DEBUG ("Contact avatar stored in cache: %s",
          g_file_get_path (file));
    }

  g_file_replace_contents_async (avatar_data->mime_file,
      avatar_data->mime_type, strlen (avatar_data->mime_type),
      NULL, FALSE, G_FILE_CREATE_PRIVATE|G_FILE_CREATE_REPLACE_DESTINATION,
      NULL, mime_file_written, avatar_data);
}

static void
contact_avatar_retrieved (TpConnection *connection,
    guint handle,
    const gchar *token,
    const GArray *avatar,
    const gchar *mime_type,
    gpointer user_data G_GNUC_UNUSED,
    GObject *weak_object G_GNUC_UNUSED)
{
  TpContact *self = _tp_connection_lookup_contact (connection, handle);
  gchar *filename;
  gchar *mime_filename;
  WriteAvatarData *avatar_data;

  DEBUG ("token '%s', %u bytes, MIME type '%s'",
      token, avatar->len, mime_type);

  if (self == NULL)
    DEBUG ("handle #%u is not associated with any TpContact", handle);
  else
    DEBUG ("used by contact #%u '%s'", handle,
        tp_contact_get_identifier (self));

  if (self != NULL)
    {
      /* Update the avatar token if a newer one is given
       * (this emits notify::avatar-token if needed) */
      contact_set_avatar_token (self, token, FALSE);
    }

  if (!build_avatar_filename (connection, token, TRUE, &filename,
      &mime_filename))
    {
      DEBUG ("failed to set up cache");
      return;
    }

  /* Save avatar in cache, even if the contact is unknown, to avoid as much as
   * possible future avatar requests */
  avatar_data = g_slice_new0 (WriteAvatarData);
  avatar_data->connection = g_object_ref (connection);
  g_weak_ref_set (&avatar_data->contact, self);
  avatar_data->token = g_strdup (token);
  avatar_data->file = g_file_new_for_path (filename);
  /* g_file_replace_contents_async() doesn't copy its argument, see
   * <https://bugzilla.gnome.org/show_bug.cgi?id=690525>, so we have
   * to keep a copy around */
  avatar_data->data = g_bytes_new (avatar->data, avatar->len);
  avatar_data->mime_file = g_file_new_for_path (mime_filename);
  avatar_data->mime_type = g_strdup (mime_type);

  g_file_replace_contents_async (avatar_data->file,
      g_bytes_get_data (avatar_data->data, NULL), avatar->len,
      NULL, FALSE, G_FILE_CREATE_PRIVATE|G_FILE_CREATE_REPLACE_DESTINATION,
      NULL, avatar_file_written, avatar_data);

  g_free (filename);
  g_free (mime_filename);
}
>>>>>>> 07e7c3d2

  /* We disconnect from the signal manually; since we're in the cancelled
   * callback, we hold the cancellable's lock so calling this instead of
   * g_cancellable_disconnect() is fine. We do this here so that
   * g_cancellable_disconnect() isn't called by contact_info_request_data_free()
   * which is called by tp_proxy_pending_call_cancel().
   * cancelled_id might already be 0 if the cancellable was cancelled before
   * we connected to it. */
  if (data->cancelled_id != 0)
    g_signal_handler_disconnect (data->cancellable, data->cancelled_id);
  data->cancelled_id = 0;

  was_cancelled = g_cancellable_set_error_if_cancelled (data->cancellable,
      &error);
  g_assert (was_cancelled);

  DEBUG ("Request ContactInfo cancelled");

  g_simple_async_result_set_from_error (data->result, error);
  g_simple_async_result_complete_in_idle (data->result);
  g_clear_error (&error);

  if (data->call != NULL)
    tp_proxy_pending_call_cancel (data->call);
}

<<<<<<< HEAD
=======
static void
contact_update_avatar_data (TpContact *self)
{
  TpConnection *connection;
  gchar *filename = NULL;
  gchar *mime_filename = NULL;

  /* If token is NULL, it means that CM doesn't know the token. In that case we
   * have to request the avatar data to get the token. This happens with XMPP
   * for offline contacts. We don't want to bypass the avatar cache, so we won't
   * update avatar. */
  if (self->priv->avatar_token == NULL)
    return;

   /* If token is empty (""), it means the contact has no avatar. */
  if (tp_str_empty (self->priv->avatar_token))
    {
      tp_clear_object (&self->priv->avatar_file);

      g_free (self->priv->avatar_mime_type);
      self->priv->avatar_mime_type = NULL;

      DEBUG ("contact#%u has no avatar", self->priv->handle);

      g_object_notify ((GObject *) self, "avatar-file");
      g_object_notify ((GObject *) self, "avatar-mime-type");

      return;
    }

  /* We have a token, search in cache... */
  if (build_avatar_filename (self->priv->connection, self->priv->avatar_token,
          FALSE, &filename, &mime_filename))
    {
      if (g_file_test (filename, G_FILE_TEST_EXISTS))
        {
          GError *error = NULL;

          tp_clear_object (&self->priv->avatar_file);
          self->priv->avatar_file = g_file_new_for_path (filename);

          g_free (self->priv->avatar_mime_type);
          if (!g_file_get_contents (mime_filename, &self->priv->avatar_mime_type,
              NULL, &error))
            {
              DEBUG ("Error reading avatar MIME type (%s): %s", mime_filename,
                  error ? error->message : "No error message");
              self->priv->avatar_mime_type = NULL;
              g_clear_error (&error);
            }

          DEBUG ("contact#%u avatar found in cache: %s, %s",
              self->priv->handle, filename, self->priv->avatar_mime_type);

          g_object_notify ((GObject *) self, "avatar-file");
          g_object_notify ((GObject *) self, "avatar-mime_type");

          goto out;
        }
    }

  /* Not found in cache, queue this contact. We do this to group contacts
   * for the AvatarRequest call */
  connection = self->priv->connection;
  if (connection->priv->avatar_request_queue == NULL)
    connection->priv->avatar_request_queue = g_array_new (FALSE, FALSE,
        sizeof (TpHandle));

  g_array_append_val (connection->priv->avatar_request_queue,
      self->priv->handle);

  if (connection->priv->avatar_request_idle_id == 0)
    connection->priv->avatar_request_idle_id = g_idle_add (
        connection_avatar_request_idle_cb, connection);

out:

  g_free (filename);
  g_free (mime_filename);
}

static void
contact_maybe_update_avatar_data (TpContact *self)
{
  if ((self->priv->has_features & CONTACT_FEATURE_FLAG_AVATAR_DATA) == 0 &&
      (self->priv->has_features & CONTACT_FEATURE_FLAG_AVATAR_TOKEN) != 0)
    {
      self->priv->has_features |= CONTACT_FEATURE_FLAG_AVATAR_DATA;
      contact_update_avatar_data (self);
    }
}

static void
contacts_bind_to_avatar_retrieved (TpConnection *connection)
{
  if (!connection->priv->tracking_avatar_retrieved)
    {
      connection->priv->tracking_avatar_retrieved = TRUE;

      tp_cli_connection_interface_avatars_connect_to_avatar_retrieved
        (connection, contact_avatar_retrieved, NULL, NULL, NULL, NULL);
    }
}

static void
contacts_get_avatar_data (ContactsContext *c)
{
  guint i;

  g_assert (c->handles->len == c->contacts->len);

  contacts_bind_to_avatar_retrieved (c->connection);

  for (i = 0; i < c->contacts->len; i++)
    contact_maybe_update_avatar_data (g_ptr_array_index (c->contacts, i));

  contacts_context_continue (c);
}

static void
contact_set_avatar_token (TpContact *self, const gchar *new_token,
    gboolean request)
{
  /* A no-op change (specifically from NULL to NULL) is still interesting if we
   * don't have the AVATAR_TOKEN feature yet: it indicates that we've
   * discovered it.
   */
  if ((self->priv->has_features & CONTACT_FEATURE_FLAG_AVATAR_TOKEN) &&
      !tp_strdiff (self->priv->avatar_token, new_token))
    return;

  DEBUG ("contact#%u token is %s", self->priv->handle, new_token);

  self->priv->has_features |= CONTACT_FEATURE_FLAG_AVATAR_TOKEN;
  g_free (self->priv->avatar_token);
  self->priv->avatar_token = g_strdup (new_token);
  g_object_notify ((GObject *) self, "avatar-token");

  if (request && tp_contact_has_feature (self, TP_CONTACT_FEATURE_AVATAR_DATA))
    contact_update_avatar_data (self);
}

static void
contacts_avatar_updated (TpConnection *connection,
                         TpHandle handle,
                         const gchar *new_token,
                         gpointer user_data G_GNUC_UNUSED,
                         GObject *weak_object G_GNUC_UNUSED)
{
  TpContact *contact = _tp_connection_lookup_contact (connection, handle);

  if (contact != NULL)
    contact_set_avatar_token (contact, new_token, TRUE);
}


static void
contacts_got_known_avatar_tokens (TpConnection *connection,
                                  GHashTable *handle_to_token,
                                  const GError *error,
                                  gpointer user_data,
                                  GObject *weak_object)
{
  ContactsContext *c = user_data;
  GHashTableIter iter;
  gpointer key, value;

  if (error == NULL)
    {
      g_hash_table_iter_init (&iter, handle_to_token);

      while (g_hash_table_iter_next (&iter, &key, &value))
        {
          contacts_avatar_updated (connection, GPOINTER_TO_UINT (key), value,
              NULL, NULL);
        }

    }
  /* FIXME: perhaps we could fall back to GetAvatarTokens (which should have
   * been called RequestAvatarTokens, because it blocks on network traffic)
   * if GetKnownAvatarTokens doesn't work? */
  else
    {
      /* never mind, we can live without avatar tokens */
      DEBUG ("GetKnownAvatarTokens failed with %s %u: %s",
          g_quark_to_string (error->domain), error->code, error->message);
    }

  contacts_context_continue (c);
}


static void
contacts_bind_to_avatar_updated (TpConnection *connection)
{
  if (!connection->priv->tracking_avatar_updated)
    {
      connection->priv->tracking_avatar_updated = TRUE;

      tp_cli_connection_interface_avatars_connect_to_avatar_updated
        (connection, contacts_avatar_updated, NULL, NULL, NULL, NULL);
    }
}


static void
contacts_get_avatar_tokens (ContactsContext *c)
{
  guint i;

  g_assert (c->handles->len == c->contacts->len);

  contacts_bind_to_avatar_updated (c->connection);

  for (i = 0; i < c->contacts->len; i++)
    {
      TpContact *contact = g_ptr_array_index (c->contacts, i);

      if ((contact->priv->has_features & CONTACT_FEATURE_FLAG_AVATAR_TOKEN)
          == 0)
        {
          c->refcount++;
          tp_cli_connection_interface_avatars_call_get_known_avatar_tokens (
              c->connection, -1,
              c->handles, contacts_got_known_avatar_tokens,
              c, contacts_context_unref, c->weak_object);
          return;
        }
    }

  contacts_context_continue (c);
}

static void
contact_maybe_set_info (TpContact *self,
    const GPtrArray *contact_info)
{
  guint i;

  if (self == NULL)
    return;

  tp_contact_info_list_free (self->priv->contact_info);
  self->priv->contact_info = NULL;

  self->priv->has_features |= CONTACT_FEATURE_FLAG_CONTACT_INFO;

  if (contact_info != NULL)
    {
      for (i = contact_info->len; i > 0; i--)
        {
          GValueArray *va = g_ptr_array_index (contact_info, i - 1);
          const gchar *field_name;
          GStrv parameters;
          GStrv field_value;

          tp_value_array_unpack (va, 3, &field_name, &parameters, &field_value);
          self->priv->contact_info = g_list_prepend (self->priv->contact_info,
              tp_contact_info_field_new (field_name, parameters, field_value));
        }
    }
  /* else we don't know, but an empty list is perfectly valid. */

  g_object_notify ((GObject *) self, "contact-info");
}

static void
contact_info_changed (TpConnection *connection,
    guint handle,
    const GPtrArray *contact_info,
    gpointer user_data G_GNUC_UNUSED,
    GObject *weak_object G_GNUC_UNUSED)
{
  TpContact *self = _tp_connection_lookup_contact (connection, handle);

  contact_maybe_set_info (self, contact_info);
}

static void
contacts_got_contact_info (TpConnection *connection,
    GHashTable *info,
    const GError *error,
    gpointer user_data,
    GObject *weak_object)
{
  ContactsContext *c = user_data;

  if (error != NULL)
    {
      DEBUG ("GetContactInfo failed with %s %u: %s",
          g_quark_to_string (error->domain), error->code, error->message);
    }
  else
    {
      GHashTableIter iter;
      gpointer key, value;

      g_hash_table_iter_init (&iter, info);
      while (g_hash_table_iter_next (&iter, &key, &value))
        {
          contact_info_changed (connection, GPOINTER_TO_UINT (key),
              value, NULL, NULL);
        }
    }

  contacts_context_continue (c);
}

static void
contacts_bind_to_contact_info_changed (TpConnection *connection)
{
  if (!connection->priv->tracking_contact_info_changed)
    {
      connection->priv->tracking_contact_info_changed = TRUE;

      tp_cli_connection_interface_contact_info_connect_to_contact_info_changed (
          connection, contact_info_changed, NULL, NULL, NULL, NULL);
    }
}

static void
contacts_get_contact_info (ContactsContext *c)
{
  guint i;

  g_assert (c->handles->len == c->contacts->len);

  contacts_bind_to_contact_info_changed (c->connection);

  for (i = 0; i < c->contacts->len; i++)
    {
      TpContact *contact = g_ptr_array_index (c->contacts, i);

      if ((contact->priv->has_features & CONTACT_FEATURE_FLAG_CONTACT_INFO) == 0)
        {
          c->refcount++;
          tp_cli_connection_interface_contact_info_call_get_contact_info (
              c->connection, -1, c->handles, contacts_got_contact_info,
              c, contacts_context_unref, c->weak_object);
          return;
        }
    }

  contacts_context_continue (c);
}

typedef struct
{
  TpContact *contact;
  GSimpleAsyncResult *result;
  TpProxyPendingCall *call;
  GCancellable *cancellable;
  gulong cancelled_id;
} ContactInfoRequestData;

static void
contact_info_request_data_free (ContactInfoRequestData *data)
{
  if (data != NULL)
    {
      g_object_unref (data->result);

      if (data->cancellable != NULL)
        g_object_unref (data->cancellable);

      g_slice_free (ContactInfoRequestData, data);
    }
}

static void
contact_info_request_cb (TpConnection *connection,
    const GPtrArray *contact_info,
    const GError *error,
    gpointer user_data,
    GObject *weak_object)
{
  ContactInfoRequestData *data = user_data;
  TpContact *self = data->contact;

  if (data->cancellable != NULL)
    {
      /* At this point it's too late to cancel the operation. This will block
       * until the signal handler has finished if it's already running, so
       * we're guaranteed to never be in a partially-cancelled state after
       * this call. */
      g_cancellable_disconnect (data->cancellable, data->cancelled_id);

      /* If this is true, the cancelled callback has already run and completed the
       * async result, so just bail. */
      if (data->cancelled_id == 0)
        return;

      data->cancelled_id = 0;
    }

  if (error != NULL)
    {
      DEBUG ("Failed to request ContactInfo: %s", error->message);
      g_simple_async_result_set_from_error (data->result, error);
    }
  else
    {
      contact_maybe_set_info (self, contact_info);
    }

  g_simple_async_result_complete_in_idle (data->result);
  data->call = NULL;
}

static void
contact_info_request_cancelled_cb (GCancellable *cancellable,
    ContactInfoRequestData *data)
{
  GError *error = NULL;
  gboolean was_cancelled;

  /* We disconnect from the signal manually; since we're in the cancelled
   * callback, we hold the cancellable's lock so calling this instead of
   * g_cancellable_disconnect() is fine. We do this here so that
   * g_cancellable_disconnect() isn't called by contact_info_request_data_free()
   * which is called by tp_proxy_pending_call_cancel().
   * cancelled_id might already be 0 if the cancellable was cancelled before
   * we connected to it. */
  if (data->cancelled_id != 0)
    g_signal_handler_disconnect (data->cancellable, data->cancelled_id);
  data->cancelled_id = 0;

  was_cancelled = g_cancellable_set_error_if_cancelled (data->cancellable,
      &error);
  g_assert (was_cancelled);

  DEBUG ("Request ContactInfo cancelled");

  g_simple_async_result_set_from_error (data->result, error);
  g_simple_async_result_complete_in_idle (data->result);
  g_clear_error (&error);

  if (data->call != NULL)
    tp_proxy_pending_call_cancel (data->call);
}

>>>>>>> 07e7c3d2
/**
 * tp_contact_request_contact_info_async:
 * @self: a #TpContact
 * @cancellable: optional #GCancellable object, %NULL to ignore.
 * @callback: a callback to call when the request is satisfied
 * @user_data: data to pass to @callback
 *
 * Requests an asynchronous request of the contact info of @self. When
 * the operation is finished, @callback will be called. You can then call
 * tp_contact_request_contact_info_finish() to get the result of the operation.
 *
 * If the operation is successful, the #TpContact:contact-info property will be
 * updated (emitting "notify::contact-info" signal) before @callback is called.
 * That means you can call tp_contact_get_contact_info() to get the new vCard
 * inside @callback.
 *
 * Note that requesting the vCard from the network can take significant time, so
 * a bigger timeout is set on the underlying D-Bus call. @cancellable can be
 * cancelled to free resources used in the D-Bus call if the caller is no longer
 * interested in the vCard.
 *
 * If %TP_CONTACT_FEATURE_CONTACT_INFO is not yet set on @self, it will be
 * set before its property gets updated and @callback is called.
 *
 * Since: 0.11.7
 */
void
tp_contact_request_contact_info_async (TpContact *self,
    GCancellable *cancellable,
    GAsyncReadyCallback callback,
    gpointer user_data)
{
  ContactInfoRequestData *data;
<<<<<<< HEAD
=======

  g_return_if_fail (TP_IS_CONTACT (self));

  contacts_bind_to_contact_info_changed (self->priv->connection);

  data = g_slice_new0 (ContactInfoRequestData);

  data->contact = self;
  data->result = g_simple_async_result_new (G_OBJECT (self), callback,
      user_data, tp_contact_request_contact_info_finish);

  if (cancellable != NULL)
    {
      data->cancellable = g_object_ref (cancellable);
      data->cancelled_id = g_cancellable_connect (data->cancellable,
          G_CALLBACK (contact_info_request_cancelled_cb), data, NULL);

      /* Return early if the cancellable has already been cancelled */
      if (data->cancelled_id == 0)
        return;
    }

  data->call = tp_cli_connection_interface_contact_info_call_request_contact_info (
      self->priv->connection, 60*60*1000, self->priv->handle,
      contact_info_request_cb,
      data, (GDestroyNotify) contact_info_request_data_free,
      NULL);
}

/**
 * tp_contact_request_contact_info_finish:
 * @self: a #TpContact
 * @result: a #GAsyncResult
 * @error: a #GError to be filled
 *
 * Finishes an async request of @self info. If the operation was successful,
 * the contact's vCard can be accessed using tp_contact_get_contact_info().
 *
 * Returns: %TRUE if the request call was successful, otherwise %FALSE
 *
 * Since: 0.11.7
 */
gboolean
tp_contact_request_contact_info_finish (TpContact *self,
    GAsyncResult *result,
    GError **error)
{
  _tp_implement_finish_void (self, tp_contact_request_contact_info_finish);
}

/**
 * tp_connection_refresh_contact_info:
 * @self: a #TpConnection
 * @n_contacts: The number of contacts in @contacts (must be at least 1)
 * @contacts: (array length=n_contacts): An array of #TpContact objects
 *  associated with @self
 *
 * Requests to refresh the #TpContact:contact-info property on each contact from
 * @contacts, requesting it from the network if an up-to-date version is not
 * cached locally. "notify::contact-info" will be emitted when the contact's
 * information are updated.
 *
 * If %TP_CONTACT_FEATURE_CONTACT_INFO is not yet set on a contact, it will be
 * set before its property gets updated.
 *
 * Since: 0.11.7
 */
void
tp_connection_refresh_contact_info (TpConnection *self,
    guint n_contacts,
    TpContact * const *contacts)
{
  GArray *handles;
  guint i;

  g_return_if_fail (TP_IS_CONNECTION (self));
  g_return_if_fail (n_contacts >= 1);
  g_return_if_fail (contacts != NULL);

  for (i = 0; i < n_contacts; i++)
    {
      g_return_if_fail (TP_IS_CONTACT (contacts[i]));
      g_return_if_fail (contacts[i]->priv->connection == self);
    }

  contacts_bind_to_contact_info_changed (self);

  handles = g_array_sized_new (FALSE, FALSE, sizeof (TpHandle), n_contacts);
  for (i = 0; i < n_contacts; i++)
    g_array_append_val (handles, contacts[i]->priv->handle);

  tp_cli_connection_interface_contact_info_call_refresh_contact_info (self, -1,
      handles, NULL, NULL, NULL, NULL);

  g_array_unref (handles);
}

static void
contact_set_subscription_states (TpContact *self,
    TpSubscriptionState subscribe,
    TpSubscriptionState publish,
    const gchar *publish_request)
{
  if (publish_request == NULL)
    publish_request = "";

  DEBUG ("contact#%u state changed: subscribe=%c publish=%c '%s'",
      self->priv->handle,
      _tp_base_contact_list_presence_state_to_letter (subscribe),
      _tp_base_contact_list_presence_state_to_letter (publish),
      publish_request);

  self->priv->has_features |= CONTACT_FEATURE_FLAG_STATES;

  g_free (self->priv->publish_request);

  self->priv->subscribe = subscribe;
  self->priv->publish = publish;
  self->priv->publish_request = g_strdup (publish_request);

  g_object_notify ((GObject *) self, "subscribe-state");
  g_object_notify ((GObject *) self, "publish-state");
  g_object_notify ((GObject *) self, "publish-request");

  g_signal_emit (self, signals[SIGNAL_SUBSCRIPTION_STATES_CHANGED], 0,
      self->priv->subscribe, self->priv->publish, self->priv->publish_request);
}

void
_tp_contact_set_subscription_states (TpContact *self,
    GValueArray *value_array)
{
  TpSubscriptionState subscribe;
  TpSubscriptionState publish;
  const gchar *publish_request;

  tp_value_array_unpack (value_array, 3,
      &subscribe, &publish, &publish_request);

  contact_set_subscription_states (self, subscribe, publish, publish_request);
}

static void
contacts_changed_cb (TpConnection *connection,
    GHashTable *changes,
    const GArray *removals,
    gpointer user_data,
    GObject *weak_object)
{
  GHashTableIter iter;
  gpointer key, value;
  guint i;

  g_hash_table_iter_init (&iter, changes);
  while (g_hash_table_iter_next (&iter, &key, &value))
    {
      TpHandle handle = GPOINTER_TO_UINT (key);
      TpContact *contact = _tp_connection_lookup_contact (connection, handle);

      if (contact != NULL)
        _tp_contact_set_subscription_states (contact, value);
    }

  for (i = 0; i < removals->len; i++)
    {
      TpHandle handle = g_array_index (removals, TpHandle, i);
      TpContact *contact = _tp_connection_lookup_contact (connection, handle);

      if (contact == NULL)
        continue;

      contact_set_subscription_states (contact, TP_SUBSCRIPTION_STATE_NO,
          TP_SUBSCRIPTION_STATE_NO, NULL);
    }
}

static void
contacts_bind_to_contacts_changed (TpConnection *connection)
{
  if (!connection->priv->tracking_contacts_changed)
    {
      connection->priv->tracking_contacts_changed = TRUE;

      tp_cli_connection_interface_contact_list_connect_to_contacts_changed
        (connection, contacts_changed_cb, NULL, NULL, NULL, NULL);
    }
}

static void
contact_maybe_set_contact_groups (TpContact *self,
    GStrv contact_groups)
{
  gchar **iter;

  if (self == NULL || contact_groups == NULL)
    return;

  self->priv->has_features |= CONTACT_FEATURE_FLAG_CONTACT_GROUPS;

  tp_clear_pointer (&self->priv->contact_groups, g_ptr_array_unref);
  self->priv->contact_groups = g_ptr_array_new_full (
      g_strv_length (contact_groups) + 1, g_free);

  for (iter = contact_groups; *iter != NULL; iter++)
    g_ptr_array_add (self->priv->contact_groups, g_strdup (*iter));
  g_ptr_array_add (self->priv->contact_groups, NULL);

  g_object_notify ((GObject *) self, "contact-groups");
}

static void
contact_groups_changed_cb (TpConnection *connection,
    const GArray *contacts,
    const gchar **added,
    const gchar **removed,
    gpointer user_data,
    GObject *weak_object)
{
  guint i;

  for (i = 0; i < contacts->len; i++)
    {
      TpHandle handle = g_array_index (contacts, TpHandle, i);
      TpContact *contact = _tp_connection_lookup_contact (connection, handle);
      const gchar **iter;
      guint j;

      if (contact == NULL || contact->priv->contact_groups == NULL)
        continue;

      /* Remove the ending NULL */
      g_ptr_array_remove_index_fast (contact->priv->contact_groups,
          contact->priv->contact_groups->len - 1);

      /* Remove old groups */
      for (iter = removed; *iter != NULL; iter++)
        {
          for (j = 0; j < contact->priv->contact_groups->len; j++)
            {
              const gchar *str;

              str = g_ptr_array_index (contact->priv->contact_groups, j);
              if (!tp_strdiff (str, *iter))
                {
                  g_ptr_array_remove_index_fast (contact->priv->contact_groups, j);
                  break;
                }
            }
        }

      /* Add new groups */
      for (iter = added; *iter != NULL; iter++)
        g_ptr_array_add (contact->priv->contact_groups, g_strdup (*iter));

      /* Add back the ending NULL */
      g_ptr_array_add (contact->priv->contact_groups, NULL);

      g_object_notify ((GObject *) contact, "contact-groups");
      g_signal_emit (contact, signals[SIGNAL_CONTACT_GROUPS_CHANGED], 0,
          added, removed);
    }
}

static void
contacts_bind_to_contact_groups_changed (TpConnection *connection)
{
  if (!connection->priv->tracking_contact_groups_changed)
    {
      connection->priv->tracking_contact_groups_changed = TRUE;

      tp_cli_connection_interface_contact_groups_connect_to_groups_changed
        (connection, contact_groups_changed_cb, NULL, NULL, NULL, NULL);
    }
}

static gboolean
contacts_context_supports_iface (ContactsContext *context,
    GQuark iface)
{
  GArray *contact_attribute_interfaces =
      context->connection->priv->contact_attribute_interfaces;
  guint i;

  if (!tp_proxy_has_interface_by_id (context->connection,
        TP_IFACE_QUARK_CONNECTION_INTERFACE_CONTACTS))
    return FALSE;

  if (contact_attribute_interfaces == NULL)
    return FALSE;

  for (i = 0; i < contact_attribute_interfaces->len; i++)
    {
      GQuark q = g_array_index (contact_attribute_interfaces, GQuark, i);

      if (q == iface)
        return TRUE;
    }

  return FALSE;
}

static void
contacts_context_queue_features (ContactsContext *context)
{
  ContactFeatureFlags feature_flags = context->wanted;

  /* Start slow path for requested features that are not in
   * ContactAttributeInterfaces */

  if ((feature_flags & CONTACT_FEATURE_FLAG_ALIAS) != 0 &&
      !contacts_context_supports_iface (context,
        TP_IFACE_QUARK_CONNECTION_INTERFACE_ALIASING) &&
      tp_proxy_has_interface_by_id (context->connection,
        TP_IFACE_QUARK_CONNECTION_INTERFACE_ALIASING))
    {
      g_queue_push_tail (&context->todo, contacts_get_aliases);
    }

  if ((feature_flags & CONTACT_FEATURE_FLAG_PRESENCE) != 0 &&
      !contacts_context_supports_iface (context,
        TP_IFACE_QUARK_CONNECTION_INTERFACE_SIMPLE_PRESENCE))
    {
      if (tp_proxy_has_interface_by_id (context->connection,
            TP_IFACE_QUARK_CONNECTION_INTERFACE_SIMPLE_PRESENCE))
        {
          g_queue_push_tail (&context->todo, contacts_get_simple_presence);
        }
#if 0
      /* FIXME: Before doing this for the first time, we'd need to download
       * from the CM the definition of what each status actually *means* */
      else if (tp_proxy_has_interface_by_id (context->connection,
            TP_IFACE_QUARK_CONNECTION_INTERFACE_PRESENCE))
        {
          g_queue_push_tail (&context->todo, contacts_get_complex_presence);
        }
#endif
    }

  if ((feature_flags & CONTACT_FEATURE_FLAG_AVATAR_TOKEN) != 0 &&
      !contacts_context_supports_iface (context,
        TP_IFACE_QUARK_CONNECTION_INTERFACE_AVATARS) &&
      tp_proxy_has_interface_by_id (context->connection,
        TP_IFACE_QUARK_CONNECTION_INTERFACE_AVATARS))
    {
      g_queue_push_tail (&context->todo, contacts_get_avatar_tokens);
    }

  /* There is no contact attribute for avatar data, always use slow path */
  if ((feature_flags & CONTACT_FEATURE_FLAG_AVATAR_DATA) != 0 &&
      tp_proxy_has_interface_by_id (context->connection,
        TP_IFACE_QUARK_CONNECTION_INTERFACE_AVATARS))
    {
      g_queue_push_tail (&context->todo, contacts_get_avatar_data);
    }

  if ((feature_flags & CONTACT_FEATURE_FLAG_LOCATION) != 0 &&
      !contacts_context_supports_iface (context,
        TP_IFACE_QUARK_CONNECTION_INTERFACE_LOCATION) &&
      tp_proxy_has_interface_by_id (context->connection,
        TP_IFACE_QUARK_CONNECTION_INTERFACE_LOCATION))
    {
      WARNING ("%s supports Location but not Contacts! Where did you find "
          "this CM? TP_CONTACT_FEATURE_LOCATION is not gonna work",
          tp_proxy_get_object_path (context->connection));
    }

  /* Don't implement slow path for ContactCapabilities as Contacts is now
   * mandatory so any CM supporting ContactCapabilities will implement
   * Contacts as well.
   *
   * But if ContactCapabilities is NOT supported, we fallback to connection
   * capabilities.
   * */

  if ((feature_flags & CONTACT_FEATURE_FLAG_CAPABILITIES) != 0 &&
      !tp_proxy_has_interface_by_id (context->connection,
        TP_IFACE_QUARK_CONNECTION_INTERFACE_CONTACT_CAPABILITIES))
    {
      DEBUG ("Connection doesn't support ContactCapabilities; fallback to "
          "connection capabilities");

      g_queue_push_tail (&context->todo, contacts_get_conn_capabilities);
    }

  if ((feature_flags & CONTACT_FEATURE_FLAG_CONTACT_INFO) != 0 &&
      !contacts_context_supports_iface (context,
        TP_IFACE_QUARK_CONNECTION_INTERFACE_CONTACT_INFO) &&
      tp_proxy_has_interface_by_id (context->connection,
        TP_IFACE_QUARK_CONNECTION_INTERFACE_CONTACT_INFO))
    {
      g_queue_push_tail (&context->todo, contacts_get_contact_info);
    }
}

static gboolean
tp_contact_set_attributes (TpContact *contact,
    GHashTable *asv,
    ContactFeatureFlags wanted,
    ContactFeatureFlags getting,
    GError **error)
{
  TpConnection *connection = tp_contact_get_connection (contact);
  const gchar *s;
  gpointer boxed;

  /* Identifier */
  s = tp_asv_get_string (asv, TP_TOKEN_CONNECTION_CONTACT_ID);

  if (s == NULL)
    {
       g_set_error (error, TP_DBUS_ERRORS, TP_DBUS_ERROR_INCONSISTENT,
          "Connection manager %s is broken: contact #%u in the "
          "GetContactAttributes result has no contact-id",
          tp_proxy_get_bus_name (connection), contact->priv->handle);

      return FALSE;
    }

  DEBUG ("#%u: \"%s\"", contact->priv->handle, s);

  {
    GHashTableIter iter;
    gpointer k, v;

    g_hash_table_iter_init (&iter, asv);

    while (g_hash_table_iter_next (&iter, &k, &v))
      {
        gchar *str = g_strdup_value_contents (v);

        DEBUG ("- %s => %s", (const gchar *) k, str);
        g_free (str);
      }
  }

  if (contact->priv->identifier == NULL)
    {
      contact->priv->identifier = g_strdup (s);
    }
  else if (tp_strdiff (contact->priv->identifier, s))
    {
      g_set_error (error, TP_DBUS_ERRORS, TP_DBUS_ERROR_INCONSISTENT,
          "Connection manager %s is broken: contact #%u identifier "
          "changed from %s to %s",
          tp_proxy_get_bus_name (connection), contact->priv->handle,
          contact->priv->identifier, s);

      return FALSE;
    }

  /* Alias */
  if (wanted & CONTACT_FEATURE_FLAG_ALIAS)
    {
      s = tp_asv_get_string (asv,
          TP_TOKEN_CONNECTION_INTERFACE_ALIASING_ALIAS);

      if (s == NULL)
        {
          if (getting & CONTACT_FEATURE_FLAG_ALIAS)
            {
              WARNING ("%s supposedly implements Contacts and Aliasing, but "
                  "omitted " TP_TOKEN_CONNECTION_INTERFACE_ALIASING_ALIAS,
                  tp_proxy_get_object_path (connection));
            }
        }
      else
        {
          contact->priv->has_features |= CONTACT_FEATURE_FLAG_ALIAS;
          g_free (contact->priv->alias);
          contact->priv->alias = g_strdup (s);
          g_object_notify ((GObject *) contact, "alias");
        }
    }

  /* Avatar */
  if (wanted & CONTACT_FEATURE_FLAG_AVATAR_TOKEN)
    {
      s = tp_asv_get_string (asv,
          TP_TOKEN_CONNECTION_INTERFACE_AVATARS_TOKEN);
      contact_set_avatar_token (contact, s, TRUE);
    }

  if (wanted & CONTACT_FEATURE_FLAG_AVATAR_DATA)
    {
      /* There is no attribute for the avatar data, this will set the avatar
       * from cache or start the avatar request if its missing from cache. */
      contact_maybe_update_avatar_data (contact);
    }

  /* Presence */
  if (wanted & CONTACT_FEATURE_FLAG_PRESENCE)
    {
      boxed = tp_asv_get_boxed (asv,
          TP_TOKEN_CONNECTION_INTERFACE_SIMPLE_PRESENCE_PRESENCE,
          TP_STRUCT_TYPE_SIMPLE_PRESENCE);

      if (boxed == NULL)
        {
          if (getting & CONTACT_FEATURE_FLAG_PRESENCE)
            {
              WARNING ("%s supposedly implements Contacts and SimplePresence, "
                  "but omitted the mandatory "
                  TP_TOKEN_CONNECTION_INTERFACE_SIMPLE_PRESENCE_PRESENCE
                  " attribute",
                  tp_proxy_get_object_path (connection));
            }
        }
      else
        {
          contact_maybe_set_simple_presence (contact, boxed);
        }
    }

  /* Location */
  if (wanted & CONTACT_FEATURE_FLAG_LOCATION)
    {
      boxed = tp_asv_get_boxed (asv,
          TP_TOKEN_CONNECTION_INTERFACE_LOCATION_LOCATION,
          TP_HASH_TYPE_LOCATION);
      contact_maybe_set_location (contact, boxed);
    }

  /* Capabilities */
  if (wanted & CONTACT_FEATURE_FLAG_CAPABILITIES)
    {
      boxed = tp_asv_get_boxed (asv,
          TP_TOKEN_CONNECTION_INTERFACE_CONTACT_CAPABILITIES_CAPABILITIES,
          TP_ARRAY_TYPE_REQUESTABLE_CHANNEL_CLASS_LIST);
      contact_maybe_set_capabilities (contact, boxed);
    }

  /* ContactInfo */
  if (wanted & CONTACT_FEATURE_FLAG_CONTACT_INFO)
    {
      boxed = tp_asv_get_boxed (asv,
          TP_TOKEN_CONNECTION_INTERFACE_CONTACT_INFO_INFO,
          TP_ARRAY_TYPE_CONTACT_INFO_FIELD_LIST);
      contact_maybe_set_info (contact, boxed);
    }

  /* ClientTypes */
  if (wanted & CONTACT_FEATURE_FLAG_CLIENT_TYPES)
    {
      boxed = tp_asv_get_boxed (asv,
          TP_TOKEN_CONNECTION_INTERFACE_CLIENT_TYPES_CLIENT_TYPES,
          G_TYPE_STRV);
      contact_maybe_set_client_types (contact, boxed);
    }
>>>>>>> 07e7c3d2

  g_return_if_fail (TP_IS_CONTACT (self));

  contacts_bind_to_contact_info_changed (self->priv->connection);

  data = g_slice_new0 (ContactInfoRequestData);

  data->contact = self;
  data->result = g_simple_async_result_new (G_OBJECT (self), callback,
      user_data, tp_contact_request_contact_info_finish);

  if (cancellable != NULL)
    {
      data->cancellable = g_object_ref (cancellable);
      data->cancelled_id = g_cancellable_connect (data->cancellable,
          G_CALLBACK (contact_info_request_cancelled_cb), data, NULL);

      /* Return early if the cancellable has already been cancelled */
      if (data->cancelled_id == 0)
        return;
    }

  data->call = tp_cli_connection_interface_contact_info1_call_request_contact_info (
      self->priv->connection, 60*60*1000, self->priv->handle,
      contact_info_request_cb,
      data, (GDestroyNotify) contact_info_request_data_free,
      NULL);
}

/**
 * tp_contact_request_contact_info_finish:
 * @self: a #TpContact
 * @result: a #GAsyncResult
 * @error: a #GError to be filled
 *
 * Finishes an async request of @self info. If the operation was successful,
 * the contact's vCard can be accessed using tp_contact_get_contact_info().
 *
 * Returns: %TRUE if the request call was successful, otherwise %FALSE
 *
 * Since: 0.11.7
 */
gboolean
tp_contact_request_contact_info_finish (TpContact *self,
    GAsyncResult *result,
    GError **error)
{
<<<<<<< HEAD
  _tp_implement_finish_void (self, tp_contact_request_contact_info_finish);
=======
  ContactFeatureFlags feature_flags = 0;

  if (!get_feature_flags (n_features, features, &feature_flags))
    return FALSE;

  return tp_contact_set_attributes (contact, asv, feature_flags,
      0 /* can't know what we expected to get */, error);
>>>>>>> 07e7c3d2
}

/**
 * tp_connection_refresh_contact_info:
 * @self: a #TpConnection
 * @n_contacts: The number of contacts in @contacts (must be at least 1)
 * @contacts: (array length=n_contacts): An array of #TpContact objects
 *  associated with @self
 *
 * Requests to refresh the #TpContact:contact-info property on each contact from
 * @contacts, requesting it from the network if an up-to-date version is not
 * cached locally. "notify::contact-info" will be emitted when the contact's
 * information are updated.
 *
 * If %TP_CONTACT_FEATURE_CONTACT_INFO is not yet set on a contact, it will be
 * set before its property gets updated.
 *
 * Since: 0.11.7
 */
void
tp_connection_refresh_contact_info (TpConnection *self,
    guint n_contacts,
    TpContact * const *contacts)
{
  GArray *handles;
  guint i;

<<<<<<< HEAD
  g_return_if_fail (TP_IS_CONNECTION (self));
  g_return_if_fail (n_contacts >= 1);
  g_return_if_fail (contacts != NULL);
=======
  DEBUG ("%p: reply from GetContactAttributes: %s",
      c, (error == NULL ? "OK" : error->message));

  if (error != NULL)
    {
      contacts_context_fail (c, error);
      return;
    }

  i = 0;
>>>>>>> 07e7c3d2

  for (i = 0; i < n_contacts; i++)
    {
      g_return_if_fail (TP_IS_CONTACT (contacts[i]));
      g_return_if_fail (contacts[i]->priv->connection == self);
    }

  contacts_bind_to_contact_info_changed (self);

<<<<<<< HEAD
  handles = g_array_sized_new (FALSE, FALSE, sizeof (TpHandle), n_contacts);
  for (i = 0; i < n_contacts; i++)
    g_array_append_val (handles, contacts[i]->priv->handle);
=======
      if (asv == NULL)
        {
          g_set_error (&e, TP_DBUS_ERRORS, TP_DBUS_ERROR_INCONSISTENT,
              "We hold a ref to handle #%u but it appears to be invalid",
              contact->priv->handle);
        }
      else
        {
          /* set up the contact with its attributes */
          tp_contact_set_attributes (contact, asv, c->wanted, c->getting, &e);
        }
>>>>>>> 07e7c3d2

  tp_cli_connection_interface_contact_info1_call_refresh_contact_info (self, -1,
      handles, NULL, NULL, NULL, NULL);

  g_array_unref (handles);
}

<<<<<<< HEAD
static void
contact_set_subscription_states (TpContact *self,
    TpSubscriptionState subscribe,
    TpSubscriptionState publish,
    const gchar *publish_request)
{
  if (publish_request == NULL)
    publish_request = "";
=======
static const gchar **
contacts_bind_to_signals (TpConnection *connection,
    ContactFeatureFlags wanted,
    ContactFeatureFlags *getting)
{
  GArray *contact_attribute_interfaces =
      connection->priv->contact_attribute_interfaces;
  GPtrArray *array;
  guint i;
  guint len = 0;

  if (getting != NULL)
    *getting = 0;

  if (contact_attribute_interfaces != NULL)
      len = contact_attribute_interfaces->len;

  g_assert (tp_proxy_has_interface_by_id (connection,
        TP_IFACE_QUARK_CONNECTION_INTERFACE_CONTACTS));

  array = g_ptr_array_sized_new (len);
>>>>>>> 07e7c3d2

  DEBUG ("contact#%u state changed: subscribe=%c publish=%c '%s'",
      self->priv->handle,
      _tp_base_contact_list_presence_state_to_letter (subscribe),
      _tp_base_contact_list_presence_state_to_letter (publish),
      publish_request);

<<<<<<< HEAD
  self->priv->has_features |= CONTACT_FEATURE_FLAG_STATES;

  g_free (self->priv->publish_request);
=======
      if (q == TP_IFACE_QUARK_CONNECTION_INTERFACE_ALIASING)
        {
          if ((wanted & CONTACT_FEATURE_FLAG_ALIAS) != 0)
            {
              g_ptr_array_add (array,
                  TP_IFACE_CONNECTION_INTERFACE_ALIASING);
              contacts_bind_to_aliases_changed (connection);

              if (getting != NULL)
                *getting |= CONTACT_FEATURE_FLAG_ALIAS;
            }
        }
      else if (q == TP_IFACE_QUARK_CONNECTION_INTERFACE_AVATARS)
        {
          if ((wanted & CONTACT_FEATURE_FLAG_AVATAR_TOKEN) != 0)
            {
              g_ptr_array_add (array,
                  TP_IFACE_CONNECTION_INTERFACE_AVATARS);
              contacts_bind_to_avatar_updated (connection);

              if (getting != NULL)
                *getting |= CONTACT_FEATURE_FLAG_AVATAR_TOKEN;
            }

          if ((wanted & CONTACT_FEATURE_FLAG_AVATAR_DATA) != 0)
            {
              contacts_bind_to_avatar_retrieved (connection);
            }
        }
      else if (q == TP_IFACE_QUARK_CONNECTION_INTERFACE_SIMPLE_PRESENCE)
        {
          if ((wanted & CONTACT_FEATURE_FLAG_PRESENCE) != 0)
            {
              g_ptr_array_add (array,
                  TP_IFACE_CONNECTION_INTERFACE_SIMPLE_PRESENCE);
              contacts_bind_to_presences_changed (connection);

              if (getting != NULL)
                *getting |= CONTACT_FEATURE_FLAG_PRESENCE;
            }
        }
      else if (q == TP_IFACE_QUARK_CONNECTION_INTERFACE_LOCATION)
        {
          if ((wanted & CONTACT_FEATURE_FLAG_LOCATION) != 0)
            {
              g_ptr_array_add (array,
                  TP_IFACE_CONNECTION_INTERFACE_LOCATION);
              contacts_bind_to_location_updated (connection);

              if (getting != NULL)
                *getting |= CONTACT_FEATURE_FLAG_LOCATION;
            }
        }
      else if (q == TP_IFACE_QUARK_CONNECTION_INTERFACE_CONTACT_CAPABILITIES)
        {
          if ((wanted & CONTACT_FEATURE_FLAG_CAPABILITIES) != 0)
            {
              g_ptr_array_add (array,
                  TP_IFACE_CONNECTION_INTERFACE_CONTACT_CAPABILITIES);
              contacts_bind_to_capabilities_updated (connection);

              if (getting != NULL)
                *getting |= CONTACT_FEATURE_FLAG_CAPABILITIES;
            }
        }
      else if (q == TP_IFACE_QUARK_CONNECTION_INTERFACE_CONTACT_INFO)
        {
          if ((wanted & CONTACT_FEATURE_FLAG_CONTACT_INFO) != 0)
            {
              g_ptr_array_add (array,
                  TP_IFACE_CONNECTION_INTERFACE_CONTACT_INFO);
              contacts_bind_to_contact_info_changed (connection);

              if (getting != NULL)
                *getting |= CONTACT_FEATURE_FLAG_CONTACT_INFO;
            }
        }
      else if (q == TP_IFACE_QUARK_CONNECTION_INTERFACE_CLIENT_TYPES)
        {
          if ((wanted & CONTACT_FEATURE_FLAG_CLIENT_TYPES) != 0)
            {
              g_ptr_array_add (array,
                  TP_IFACE_CONNECTION_INTERFACE_CLIENT_TYPES);
              contacts_bind_to_client_types_updated (connection);

              if (getting != NULL)
                *getting |= CONTACT_FEATURE_FLAG_CLIENT_TYPES;
            }
        }
      else if (q == TP_IFACE_QUARK_CONNECTION_INTERFACE_CONTACT_LIST)
        {
          if ((wanted & CONTACT_FEATURE_FLAG_STATES) != 0)
            {
              g_ptr_array_add (array,
                  TP_IFACE_CONNECTION_INTERFACE_CONTACT_LIST);
              contacts_bind_to_contacts_changed (connection);

              if (getting != NULL)
                *getting |= CONTACT_FEATURE_FLAG_STATES;
            }
        }
      else if (q == TP_IFACE_QUARK_CONNECTION_INTERFACE_CONTACT_GROUPS)
        {
          if ((wanted & CONTACT_FEATURE_FLAG_CONTACT_GROUPS) != 0)
            {
              g_ptr_array_add (array,
                  TP_IFACE_CONNECTION_INTERFACE_CONTACT_GROUPS);
              contacts_bind_to_contact_groups_changed (connection);

              if (getting != NULL)
                *getting |= CONTACT_FEATURE_FLAG_CONTACT_GROUPS;
            }
        }
      else if (q == TP_IFACE_QUARK_CONNECTION_INTERFACE_CONTACT_BLOCKING)
        {
          if ((wanted & CONTACT_FEATURE_FLAG_CONTACT_BLOCKING) != 0)
            {
              GQuark features[] = { TP_CONNECTION_FEATURE_CONTACT_BLOCKING, 0 };
>>>>>>> 07e7c3d2

  self->priv->subscribe = subscribe;
  self->priv->publish = publish;
  self->priv->publish_request = g_strdup (publish_request);

<<<<<<< HEAD
  g_object_notify ((GObject *) self, "subscribe-state");
  g_object_notify ((GObject *) self, "publish-state");
  g_object_notify ((GObject *) self, "publish-request");
=======
              /* The BlockedContactsChanged signal is already handled by
               * connection-contact-list.c so we just have to prepare
               * TP_CONNECTION_FEATURE_CONTACT_BLOCKING to make sure it's
               * connected. */
              if (!tp_proxy_is_prepared (connection,
                    TP_CONNECTION_FEATURE_CONTACT_BLOCKING))
                {
                  tp_proxy_prepare_async (connection, features, NULL, NULL);
                }

              if (getting != NULL)
                *getting |= CONTACT_FEATURE_FLAG_CONTACT_BLOCKING;
            }
        }
    }
>>>>>>> 07e7c3d2

  g_signal_emit (self, signals[SIGNAL_SUBSCRIPTION_STATES_CHANGED], 0,
      self->priv->subscribe, self->priv->publish, self->priv->publish_request);
}

void
_tp_contact_set_subscription_states (TpContact *self,
    GValueArray *value_array)
{
  TpSubscriptionState subscribe;
  TpSubscriptionState publish;
  const gchar *publish_request;

  tp_value_array_unpack (value_array, 3,
      &subscribe, &publish, &publish_request);

<<<<<<< HEAD
  contact_set_subscription_states (self, subscribe, publish, publish_request);
=======
  return contacts_bind_to_signals (connection, feature_flags, NULL);
>>>>>>> 07e7c3d2
}

static void
contacts_changed_cb (TpConnection *connection,
    GHashTable *changes,
    GHashTable *identifiers,
    GHashTable *removals,
    gpointer user_data,
    GObject *weak_object)
{
<<<<<<< HEAD
  GHashTableIter iter;
  gpointer key, value;
=======
  const gchar **supported_interfaces;
  guint i;
>>>>>>> 07e7c3d2

  g_hash_table_iter_init (&iter, changes);
  while (g_hash_table_iter_next (&iter, &key, &value))
    {
<<<<<<< HEAD
      TpHandle handle = GPOINTER_TO_UINT (key);
      TpContact *contact = _tp_connection_lookup_contact (connection, handle);
=======
      contacts_context_continue (context);
      return;
    }

  supported_interfaces = contacts_bind_to_signals (context->connection,
      context->wanted, &context->getting);
>>>>>>> 07e7c3d2

      if (contact != NULL)
        _tp_contact_set_subscription_states (contact, value);
    }

<<<<<<< HEAD
  g_hash_table_iter_init (&iter, removals);
  while (g_hash_table_iter_next (&iter, &key, NULL))
=======
  /* The Hold parameter is only true if we started from handles, and we don't
   * already have all the contacts we need. */
  context->refcount++;
  DEBUG ("calling GetContactAttributes");

  for (i = 0; supported_interfaces[i] != NULL; i++)
    DEBUG ("- %s", supported_interfaces[i]);

  tp_cli_connection_interface_contacts_call_get_contact_attributes (
      context->connection, -1, context->handles, supported_interfaces,
      (context->signature == CB_BY_HANDLE && context->contacts->len == 0),
      contacts_got_attributes,
      context, contacts_context_unref, context->weak_object);
  g_free (supported_interfaces);
}

/*
 * Returns a new GPtrArray of borrowed references to TpContacts,
 * or NULL if any contacts could not be found.
 */
static GPtrArray *
lookup_all_contacts (ContactsContext *context)
{
  GPtrArray *contacts = g_ptr_array_new ();
  guint i;

  for (i = 0; i < context->handles->len; i++)
>>>>>>> 07e7c3d2
    {
      TpHandle handle = GPOINTER_TO_UINT (key);
      TpContact *contact = _tp_connection_lookup_contact (connection, handle);

      if (contact != NULL)
        {
          contact_set_subscription_states (contact, TP_SUBSCRIPTION_STATE_NO,
              TP_SUBSCRIPTION_STATE_NO, NULL);
        }
    }
}

static void
contacts_bind_to_contacts_changed (TpConnection *connection)
{
  if (!connection->priv->tracking_contacts_changed)
    {
      connection->priv->tracking_contacts_changed = TRUE;

      tp_cli_connection_interface_contact_list1_connect_to_contacts_changed
        (connection, contacts_changed_cb, NULL, NULL, NULL, NULL);
    }
}

static void
contact_maybe_set_contact_groups (TpContact *self,
    GStrv contact_groups)
{
  gchar **iter;

  if (self == NULL || contact_groups == NULL)
    return;

  self->priv->has_features |= CONTACT_FEATURE_FLAG_CONTACT_GROUPS;

  tp_clear_pointer (&self->priv->contact_groups, g_ptr_array_unref);
  self->priv->contact_groups = g_ptr_array_new_full (
      g_strv_length (contact_groups) + 1, g_free);

  for (iter = contact_groups; *iter != NULL; iter++)
    g_ptr_array_add (self->priv->contact_groups, g_strdup (*iter));
  g_ptr_array_add (self->priv->contact_groups, NULL);

  g_object_notify ((GObject *) self, "contact-groups");
}

static void
contact_groups_changed_cb (TpConnection *connection,
    const GArray *contacts,
    const gchar **added,
    const gchar **removed,
    gpointer user_data,
    GObject *weak_object)
{
  guint i;

  for (i = 0; i < contacts->len; i++)
    {
      TpHandle handle = g_array_index (contacts, TpHandle, i);
      TpContact *contact = _tp_connection_lookup_contact (connection, handle);
      const gchar **iter;
      guint j;

      if (contact == NULL || contact->priv->contact_groups == NULL)
        continue;

      /* Remove the ending NULL */
      g_ptr_array_remove_index_fast (contact->priv->contact_groups,
          contact->priv->contact_groups->len - 1);

      /* Remove old groups */
      for (iter = removed; *iter != NULL; iter++)
        {
          for (j = 0; j < contact->priv->contact_groups->len; j++)
            {
              const gchar *str;

              str = g_ptr_array_index (contact->priv->contact_groups, j);
              if (!tp_strdiff (str, *iter))
                {
                  g_ptr_array_remove_index_fast (contact->priv->contact_groups, j);
                  break;
                }
            }
        }

      /* Add new groups */
      for (iter = added; *iter != NULL; iter++)
        g_ptr_array_add (contact->priv->contact_groups, g_strdup (*iter));

      /* Add back the ending NULL */
      g_ptr_array_add (contact->priv->contact_groups, NULL);

      g_object_notify ((GObject *) contact, "contact-groups");
      g_signal_emit (contact, signals[SIGNAL_CONTACT_GROUPS_CHANGED], 0,
          added, removed);
    }
}

static void
contacts_bind_to_contact_groups_changed (TpConnection *connection)
{
  if (!connection->priv->tracking_contact_groups_changed)
    {
      connection->priv->tracking_contact_groups_changed = TRUE;

      tp_cli_connection_interface_contact_groups1_connect_to_groups_changed
        (connection, contact_groups_changed_cb, NULL, NULL, NULL, NULL);
    }
}

static void
tp_contact_set_attributes (TpContact *contact,
    GHashTable *asv,
    ContactFeatureFlags wanted)
{
  TpConnection *connection = tp_contact_get_connection (contact);
  const gchar *s;
  gpointer boxed;

  /* Alias */
  if (wanted & CONTACT_FEATURE_FLAG_ALIAS)
    {
      s = tp_asv_get_string (asv,
          TP_TOKEN_CONNECTION_INTERFACE_ALIASING1_ALIAS);

      if (s == NULL)
        {
          WARNING ("%s supposedly implements Contacts and Aliasing, but "
              "omitted " TP_TOKEN_CONNECTION_INTERFACE_ALIASING1_ALIAS,
              tp_proxy_get_object_path (connection));
        }
      else
        {
          contact->priv->has_features |= CONTACT_FEATURE_FLAG_ALIAS;
          g_free (contact->priv->alias);
          contact->priv->alias = g_strdup (s);
          g_object_notify ((GObject *) contact, "alias");
        }
    }

  /* Avatar */
  if (wanted & CONTACT_FEATURE_FLAG_AVATAR_TOKEN)
    {
      s = tp_asv_get_string (asv,
          TP_TOKEN_CONNECTION_INTERFACE_AVATARS1_TOKEN);
      contact_set_avatar_token (contact, s, TRUE);
    }

  if (wanted & CONTACT_FEATURE_FLAG_AVATAR_DATA)
    {
      /* There is no attribute for the avatar data, this will set the avatar
       * from cache or start the avatar request if its missing from cache. */
      contact_maybe_update_avatar_data (contact);
    }

  /* Presence */
  if (wanted & CONTACT_FEATURE_FLAG_PRESENCE)
    {
      boxed = tp_asv_get_boxed (asv,
          TP_TOKEN_CONNECTION_INTERFACE_PRESENCE1_PRESENCE,
          TP_STRUCT_TYPE_PRESENCE);

      if (boxed == NULL)
        WARNING ("%s supposedly implements Contacts and Presence, "
            "but omitted the mandatory "
            TP_TOKEN_CONNECTION_INTERFACE_PRESENCE1_PRESENCE
            " attribute",
            tp_proxy_get_object_path (connection));
      else
        contact_maybe_set_presence (contact, boxed);
    }

<<<<<<< HEAD
  /* Location */
  if (wanted & CONTACT_FEATURE_FLAG_LOCATION)
    {
      boxed = tp_asv_get_boxed (asv,
          TP_TOKEN_CONNECTION_INTERFACE_LOCATION1_LOCATION,
          TP_HASH_TYPE_LOCATION);
      contact_maybe_set_location (contact, boxed);
    }
=======
  /* if we haven't already returned, we're on the slow path */
  DEBUG ("slow path");
>>>>>>> 07e7c3d2

  /* Capabilities */
  if (wanted & CONTACT_FEATURE_FLAG_CAPABILITIES)
    {
      boxed = tp_asv_get_boxed (asv,
          TP_TOKEN_CONNECTION_INTERFACE_CONTACT_CAPABILITIES1_CAPABILITIES,
          TP_ARRAY_TYPE_REQUESTABLE_CHANNEL_CLASS_LIST);
      contact_maybe_set_capabilities (contact, boxed);
    }

  /* ContactInfo */
  if (wanted & CONTACT_FEATURE_FLAG_CONTACT_INFO)
    {
      boxed = tp_asv_get_boxed (asv,
          TP_TOKEN_CONNECTION_INTERFACE_CONTACT_INFO1_INFO,
          TP_ARRAY_TYPE_CONTACT_INFO_FIELD_LIST);
      contact_maybe_set_info (contact, boxed);
    }

  /* ClientTypes */
  if (wanted & CONTACT_FEATURE_FLAG_CLIENT_TYPES)
    {
      boxed = tp_asv_get_boxed (asv,
          TP_TOKEN_CONNECTION_INTERFACE_CLIENT_TYPES1_CLIENT_TYPES,
          G_TYPE_STRV);
      contact_maybe_set_client_types (contact, boxed);
    }

  /* ContactList subscription states */
  if (wanted & CONTACT_FEATURE_FLAG_STATES)
    {
      TpSubscriptionState subscribe;
      TpSubscriptionState publish;
      const gchar *publish_request;
      gboolean subscribe_valid = FALSE;
      gboolean publish_valid = FALSE;

      subscribe = tp_asv_get_uint32 (asv,
            TP_TOKEN_CONNECTION_INTERFACE_CONTACT_LIST1_SUBSCRIBE,
            &subscribe_valid);
      publish = tp_asv_get_uint32 (asv,
            TP_TOKEN_CONNECTION_INTERFACE_CONTACT_LIST1_PUBLISH,
            &publish_valid);
      publish_request = tp_asv_get_string (asv,
            TP_TOKEN_CONNECTION_INTERFACE_CONTACT_LIST1_PUBLISH_REQUEST);

      if (subscribe_valid && publish_valid)
        {
          contact_set_subscription_states (contact, subscribe, publish,
              publish_request);
        }
    }

  /* ContactGroups */
  if (wanted & CONTACT_FEATURE_FLAG_CONTACT_GROUPS)
    {
      boxed = tp_asv_get_boxed (asv,
          TP_TOKEN_CONNECTION_INTERFACE_CONTACT_GROUPS1_GROUPS,
          G_TYPE_STRV);
      contact_maybe_set_contact_groups (contact, boxed);
    }

  /* ContactBlocking */
  if (wanted & CONTACT_FEATURE_FLAG_CONTACT_BLOCKING)
    {
      gboolean is_blocked, valid;

      is_blocked = tp_asv_get_boolean (asv,
          TP_TOKEN_CONNECTION_INTERFACE_CONTACT_BLOCKING1_BLOCKED, &valid);

      if (valid)
        _tp_contact_set_is_blocked (contact, is_blocked);
    }
}

static TpContact *
tp_contact_ensure_with_attributes (TpConnection *connection,
    TpHandle handle,
    GHashTable *asv,
    ContactFeatureFlags wanted,
    GError **error)
{
  TpContact *contact;
  const gchar *id;

  id = tp_asv_get_string (asv, TP_TOKEN_CONNECTION_CONTACT_ID);
  if (id == NULL)
    {
       g_set_error (error, TP_DBUS_ERRORS, TP_DBUS_ERROR_INCONSISTENT,
          "Connection manager %s is broken: contact #%u in the "
          "GetContactAttributes result has no contact-id",
          tp_proxy_get_bus_name (connection), handle);

      return NULL;
    }

  contact = tp_contact_ensure (connection, handle, id);
  tp_contact_set_attributes (contact, asv, wanted);

  return contact;
}

static gboolean get_feature_flags (const GQuark *features,
    ContactFeatureFlags *flags);

TpContact *
_tp_contact_ensure_with_attributes (TpConnection *connection,
    TpHandle handle,
    GHashTable *asv,
    const GQuark *features,
    GError **error)
{
  ContactFeatureFlags feature_flags = 0;

  if (!get_feature_flags (features, &feature_flags))
    return NULL;

  return tp_contact_ensure_with_attributes (connection, handle, asv,
      feature_flags, error);
}

static const gchar **
contacts_bind_to_signals (TpConnection *connection,
    ContactFeatureFlags wanted)
{
  GPtrArray *array;

  g_assert (tp_proxy_has_interface_by_id (connection,
        TP_IFACE_QUARK_CONNECTION_INTERFACE_CONTACTS));

  array = g_ptr_array_new ();

  if ((wanted & CONTACT_FEATURE_FLAG_ALIAS) != 0 &&
      tp_proxy_has_interface_by_id (connection,
          TP_IFACE_QUARK_CONNECTION_INTERFACE_ALIASING1))
    {
      g_ptr_array_add (array,
          TP_IFACE_CONNECTION_INTERFACE_ALIASING1);
      contacts_bind_to_aliases_changed (connection);
    }

  if ((wanted & CONTACT_FEATURE_FLAG_AVATAR_TOKEN) != 0 &&
      tp_proxy_has_interface_by_id (connection,
          TP_IFACE_QUARK_CONNECTION_INTERFACE_AVATARS1))
    {
      g_ptr_array_add (array,
          TP_IFACE_CONNECTION_INTERFACE_AVATARS1);
      contacts_bind_to_avatar_updated (connection);
    }

  if ((wanted & CONTACT_FEATURE_FLAG_AVATAR_DATA) != 0 &&
      tp_proxy_has_interface_by_id (connection,
          TP_IFACE_QUARK_CONNECTION_INTERFACE_AVATARS1))
    {
      contacts_bind_to_avatar_retrieved (connection);
    }


  if ((wanted & CONTACT_FEATURE_FLAG_PRESENCE) != 0 &&
      tp_proxy_has_interface_by_id (connection,
          TP_IFACE_QUARK_CONNECTION_INTERFACE_PRESENCE1))
    {
      g_ptr_array_add (array,
          TP_IFACE_CONNECTION_INTERFACE_PRESENCE1);
      contacts_bind_to_presences_changed (connection);
    }

  if ((wanted & CONTACT_FEATURE_FLAG_LOCATION) != 0 &&
      tp_proxy_has_interface_by_id (connection,
          TP_IFACE_QUARK_CONNECTION_INTERFACE_LOCATION1))
    {
      g_ptr_array_add (array,
          TP_IFACE_CONNECTION_INTERFACE_LOCATION1);
      contacts_bind_to_location_updated (connection);
    }

  if ((wanted & CONTACT_FEATURE_FLAG_CAPABILITIES) != 0 &&
      tp_proxy_has_interface_by_id (connection,
          TP_IFACE_QUARK_CONNECTION_INTERFACE_CONTACT_CAPABILITIES1))
    {
      g_ptr_array_add (array,
          TP_IFACE_CONNECTION_INTERFACE_CONTACT_CAPABILITIES1);
      contacts_bind_to_capabilities_updated (connection);
    }

  if ((wanted & CONTACT_FEATURE_FLAG_CONTACT_INFO) != 0 &&
      tp_proxy_has_interface_by_id (connection,
          TP_IFACE_QUARK_CONNECTION_INTERFACE_CONTACT_INFO1))
    {
      g_ptr_array_add (array,
          TP_IFACE_CONNECTION_INTERFACE_CONTACT_INFO1);
      contacts_bind_to_contact_info_changed (connection);
    }

  if ((wanted & CONTACT_FEATURE_FLAG_CLIENT_TYPES) != 0 &&
      tp_proxy_has_interface_by_id (connection,
          TP_IFACE_QUARK_CONNECTION_INTERFACE_CLIENT_TYPES1))
    {
      g_ptr_array_add (array,
          TP_IFACE_CONNECTION_INTERFACE_CLIENT_TYPES1);
      contacts_bind_to_client_types_updated (connection);
    }

  if ((wanted & CONTACT_FEATURE_FLAG_STATES) != 0 &&
      tp_proxy_has_interface_by_id (connection,
          TP_IFACE_QUARK_CONNECTION_INTERFACE_CONTACT_LIST1))
    {
      g_ptr_array_add (array,
          TP_IFACE_CONNECTION_INTERFACE_CONTACT_LIST1);
      contacts_bind_to_contacts_changed (connection);
    }

  if ((wanted & CONTACT_FEATURE_FLAG_CONTACT_GROUPS) != 0 &&
      tp_proxy_has_interface_by_id (connection,
          TP_IFACE_QUARK_CONNECTION_INTERFACE_CONTACT_GROUPS1))
    {
      g_ptr_array_add (array,
          TP_IFACE_CONNECTION_INTERFACE_CONTACT_GROUPS1);
      contacts_bind_to_contact_groups_changed (connection);
    }

  if ((wanted & CONTACT_FEATURE_FLAG_CONTACT_BLOCKING) != 0 &&
      tp_proxy_has_interface_by_id (connection,
          TP_IFACE_QUARK_CONNECTION_INTERFACE_CONTACT_BLOCKING1))
    {
      GQuark features[] = { TP_CONNECTION_FEATURE_CONTACT_BLOCKING, 0 };

      g_ptr_array_add (array,
          TP_IFACE_CONNECTION_INTERFACE_CONTACT_BLOCKING1);

      /* The BlockedContactsChanged signal is already handled by
       * connection-contact-list.c so we just have to prepare
       * TP_CONNECTION_FEATURE_CONTACT_BLOCKING to make sure it's
       * connected. */
      if (!tp_proxy_is_prepared (connection,
              TP_CONNECTION_FEATURE_CONTACT_BLOCKING))
        {
          tp_proxy_prepare_async (connection, features, NULL, NULL);
        }
    }

  g_ptr_array_add (array, NULL);
  return (const gchar **) g_ptr_array_free (array, FALSE);
}

/*
 * The connection must implement Contacts.
 */
const gchar **
_tp_contacts_bind_to_signals (TpConnection *connection,
    const GQuark *features)
{
  ContactFeatureFlags feature_flags = 0;

  if (!get_feature_flags (features, &feature_flags))
    return NULL;

  return contacts_bind_to_signals (connection, feature_flags);
}

static gboolean
get_feature_flags (const GQuark *features,
    ContactFeatureFlags *flags)
{
  ContactFeatureFlags feature_flags = 0;
  guint i;

  g_return_val_if_fail (features != NULL, FALSE);

  for (i = 0; features[i] != 0; i++)
    {
      guint f = get_feature (features[i]);

      g_return_val_if_fail (f != 0, FALSE);

      feature_flags |= f;
    }

  /* Force AVATAR_TOKEN if we have AVATAR_DATA */
  if ((feature_flags & CONTACT_FEATURE_FLAG_AVATAR_DATA) != 0)
    feature_flags |= CONTACT_FEATURE_FLAG_AVATAR_TOKEN;

  *flags = feature_flags;

  return TRUE;
}

typedef struct
{
  GSimpleAsyncResult *result;
  ContactFeatureFlags wanted;
} ContactsAsyncData;

static ContactsAsyncData *
contacts_async_data_new (GSimpleAsyncResult *result,
    ContactFeatureFlags wanted)
{
  ContactsAsyncData *data;

  data = g_slice_new0 (ContactsAsyncData);
  data->result = g_object_ref (result);
  data->wanted = wanted;

  return data;
}

static void
contacts_async_data_free (ContactsAsyncData *data)
{
  g_object_unref (data->result);
  g_slice_free (ContactsAsyncData, data);
}

static void
got_contact_by_id_cb (TpConnection *self,
    TpHandle handle,
    GHashTable *attributes,
    const GError *error,
    gpointer user_data,
    GObject *weak_object)
{
  ContactsAsyncData *data = user_data;
  TpContact *contact;
  GError *e = NULL;

  if (error != NULL)
    {
      g_simple_async_result_set_from_error (data->result, error);
      g_simple_async_result_complete (data->result);
      return;
    }

  contact = tp_contact_ensure_with_attributes (self, handle, attributes,
      data->wanted, &e);
  if (contact != NULL)
    {
      g_simple_async_result_set_op_res_gpointer (data->result,
          contact, g_object_unref);
    }
  else
    {
      g_simple_async_result_take_error (data->result, e);
    }

  g_simple_async_result_complete (data->result);
}

/**
 * tp_connection_dup_contact_by_id_async:
 * @self: A connection, which must have the %TP_CONNECTION_FEATURE_CONNECTED
 *  feature prepared
 * @id: A strings representing the desired contact by its
 *  identifier in the IM protocol (an XMPP JID, SIP URI, MSN Passport,
 *  AOL screen-name etc.)
 * @features: (transfer none) (array zero-terminated=1) (allow-none) (element-type GLib.Quark):
 *  An array of features that must be ready for
 * @callback: A user callback to call when the contact is ready
 * @user_data: Data to pass to the callback
 *
 * Create a #TpContact object and make any asynchronous method calls necessary
 * to ensure that all the features specified in @features are ready for use
 * (if they are supported at all).
 *
 * It is not an error to put features in @features even if the connection
 * manager doesn't support them - users of this method should have a static
 * list of features they would like to use if possible, and use it for all
 * connection managers.
 *
 * Since: 0.19.0
 */
void
tp_connection_dup_contact_by_id_async (TpConnection *self,
    const gchar *id,
    const GQuark *features,
    GAsyncReadyCallback callback,
    gpointer user_data)
{
  ContactsAsyncData *data;
  GSimpleAsyncResult *result;
  ContactFeatureFlags feature_flags = 0;
  const gchar **supported_interfaces;

  g_return_if_fail (tp_proxy_is_prepared (self,
        TP_CONNECTION_FEATURE_CONNECTED));
  g_return_if_fail (id != NULL);

  if (features == NULL)
    features = no_quarks;

  if (!get_feature_flags (features, &feature_flags))
    return;

  if (tp_proxy_get_invalidated (self) != NULL)
    {
      g_simple_async_report_gerror_in_idle ((GObject *) self,
          callback, user_data, tp_proxy_get_invalidated (self));
      return;
    }

  result = g_simple_async_result_new ((GObject *) self, callback, user_data,
      tp_connection_dup_contact_by_id_async);

  supported_interfaces = contacts_bind_to_signals (self, feature_flags);

  data = contacts_async_data_new (result, feature_flags);
  tp_cli_connection_interface_contacts_call_get_contact_by_id (self, -1,
      id, supported_interfaces, got_contact_by_id_cb,
      data, (GDestroyNotify) contacts_async_data_free, NULL);

  g_free (supported_interfaces);
  g_object_unref (result);
}

/**
 * tp_connection_dup_contact_by_id_finish:
 * @self: a #TpConnection
 * @result: a #GAsyncResult
 * @error: a #GError to fill
 *
 * Finishes tp_connection_dup_contact_by_id_async().
 *
 * Returns: (transfer full): a #TpContact or %NULL on error.
 * Since: 0.19.0
 */
TpContact *
tp_connection_dup_contact_by_id_finish (TpConnection *self,
    GAsyncResult *result,
    GError **error)
{
  _tp_implement_finish_return_copy_pointer (self,
      tp_connection_dup_contact_by_id_async, g_object_ref);
}

static void
got_contact_attributes_cb (TpConnection *self,
    GHashTable *attributes,
    const GError *error,
    gpointer user_data,
    GObject *weak_object)
{
  ContactsAsyncData *data = user_data;
  GHashTableIter iter;
  gpointer key, value;

  if (error != NULL)
    {
      g_simple_async_result_set_from_error (data->result, error);
      g_simple_async_result_complete (data->result);
      return;
    }

  g_hash_table_iter_init (&iter, attributes);
  while (g_hash_table_iter_next (&iter, &key, &value))
    {
      TpHandle handle = GPOINTER_TO_UINT (key);
      GHashTable *asv = value;
      TpContact *contact;

      contact = _tp_connection_lookup_contact (self, handle);
      if (contact != NULL)
        {
          tp_contact_set_attributes (contact, asv, data->wanted);
        }
      else
        {
          /* This should never happen since we keep a ref on the TpContact
           * we are upgrading. */
          DEBUG ("Got unknown handle %u in GetContactAttributes reply", handle);
        }
    }

  g_simple_async_result_complete (data->result);
}

/**
 * tp_connection_upgrade_contacts_async:
 * @self: A connection, which must have the %TP_CONNECTION_FEATURE_CONNECTED
 *  feature prepared
 * @n_contacts: The number of contacts in @contacts (must be at least 1)
 * @contacts: (array length=n_contacts): An array of #TpContact objects
 *  associated with @self
 * @features: (transfer none) (array zero-terminated=1) (allow-none) (element-type GLib.Quark):
 *  An array of features that must be ready for
 * @callback: A user callback to call when the contacts are ready
 * @user_data: Data to pass to the callback
 *
 * Given several #TpContact objects, make asynchronous method calls
 * ensure that all the features specified in @features are ready for use
 * (if they are supported at all).
 *
 * It is not an error to put features in @features even if the connection
 * manager doesn't support them - users of this method should have a static
 * list of features they would like to use if possible, and use it for all
 * connection managers.
 *
 * Since: 0.19.0
 */
void
tp_connection_upgrade_contacts_async (TpConnection *self,
    guint n_contacts,
    TpContact * const *contacts,
    const GQuark *features,
    GAsyncReadyCallback callback,
    gpointer user_data)
{
  ContactsAsyncData *data;
  GSimpleAsyncResult *result;
  ContactFeatureFlags feature_flags = 0;
  guint minimal_feature_flags = G_MAXUINT;
  const gchar **supported_interfaces;
  GPtrArray *contacts_array;
  GArray *handles;
  guint i;

  /* As an implementation detail, this method actually starts working slightly
   * before we're officially ready. We use this to get the TpContact for the
   * SelfHandle. */
  g_return_if_fail (self->priv->ready_enough_for_contacts);
  g_return_if_fail (n_contacts >= 1);
  g_return_if_fail (contacts != NULL);

  for (i = 0; i < n_contacts; i++)
    g_return_if_fail (contacts[i]->priv->connection == self);

  if (features == NULL)
    features = no_quarks;

  if (!get_feature_flags (features, &feature_flags))
    return;

  if (tp_proxy_get_invalidated (self) != NULL)
    {
      g_simple_async_report_gerror_in_idle ((GObject *) self,
          callback, user_data, tp_proxy_get_invalidated (self));
      return;
    }

  handles = g_array_sized_new (FALSE, FALSE, sizeof (TpHandle), n_contacts);
  contacts_array = g_ptr_array_new_full (n_contacts, g_object_unref);
  for (i = 0; i < n_contacts; i++)
    {
      /* feature flags that all contacts have */
      minimal_feature_flags &= contacts[i]->priv->has_features;

      /* Keep handles of contacts that does not already have all features */
      if ((feature_flags & (~contacts[i]->priv->has_features)) != 0)
        g_array_append_val (handles, contacts[i]->priv->handle);

      /* Keep a ref on all contacts to ensure they do not disappear
       * while upgrading them */
      g_ptr_array_add (contacts_array, g_object_ref (contacts[i]));
    }

  /* Remove features that all contacts have */
  feature_flags &= (~minimal_feature_flags);

  result = g_simple_async_result_new ((GObject *) self, callback, user_data,
      tp_connection_upgrade_contacts_async);

  g_simple_async_result_set_op_res_gpointer (result, contacts_array,
      (GDestroyNotify) g_ptr_array_unref);

  supported_interfaces = contacts_bind_to_signals (self, feature_flags);

  if (handles->len > 0 && supported_interfaces[0] != NULL)
    {
      data = contacts_async_data_new (result, feature_flags);
      tp_cli_connection_interface_contacts_call_get_contact_attributes (
          self, -1, handles, supported_interfaces,
          got_contact_attributes_cb, data,
          (GDestroyNotify) contacts_async_data_free, NULL);
    }
  else
    {
      /* We skipped useless GetContactAttributes, but since AVATAR_DATA does not
       * have a contact attribute, it could be that we still need to prepare
       * that feature on contacts */
      if (feature_flags & CONTACT_FEATURE_FLAG_AVATAR_DATA)
        {
          for (i = 0; i < n_contacts; i++)
            contact_maybe_update_avatar_data (contacts[i]);
        }
      g_simple_async_result_complete_in_idle (result);
    }

  g_free (supported_interfaces);
  g_object_unref (result);
  g_array_unref (handles);
}

/**
 * tp_connection_upgrade_contacts_finish:
 * @self: a #TpConnection
 * @result: a #GAsyncResult
 * @contacts: (element-type TelepathyGLib.Contact) (transfer container) (out) (allow-none):
 *  a location to set a #GPtrArray of upgraded #TpContact, or %NULL.
 * @error: a #GError to fill
 *
 * Finishes tp_connection_upgrade_contacts_async().
 *
 * Returns: %TRUE on success, %FALSE otherwise.
 * Since: 0.19.0
 */
gboolean
tp_connection_upgrade_contacts_finish (TpConnection *self,
    GAsyncResult *result,
    GPtrArray **contacts,
    GError **error)
{
  _tp_implement_finish_copy_pointer (self,
      tp_connection_upgrade_contacts_async, g_ptr_array_ref, contacts);
}

void
_tp_contact_set_is_blocked (TpContact *self,
    gboolean is_blocked)
{
  if (self == NULL)
    return;

  self->priv->has_features |= CONTACT_FEATURE_FLAG_CONTACT_BLOCKING;

  if (self->priv->is_blocked == is_blocked)
    return;

  self->priv->is_blocked = is_blocked;

  g_object_notify ((GObject *) self, "is-blocked");
}

/**
 * tp_contact_is_blocked:
 * @self: a #TpContact
 *
 * <!-- -->

 * Returns: the value of #TpContact:is-blocked.
 *
 * Since: 0.17.0
 */
gboolean
tp_contact_is_blocked (TpContact *self)
{
  g_return_val_if_fail (TP_IS_CONTACT (self), FALSE);

  return self->priv->is_blocked;
}<|MERGE_RESOLUTION|>--- conflicted
+++ resolved
@@ -1781,7 +1781,6 @@
   GHashTableIter iter;
   gpointer key, value;
 
-<<<<<<< HEAD
   g_hash_table_iter_init (&iter, aliases);
   while (g_hash_table_iter_next (&iter, &key, &value))
     {
@@ -1800,80 +1799,6 @@
         }
     }
 }
-=======
-typedef struct _ContactsContext ContactsContext;
-typedef void (*ContactsProc) (ContactsContext *self);
-typedef enum { CB_BY_HANDLE, CB_BY_ID, CB_UPGRADE } ContactsSignature;
-
-static const gchar *
-contacts_signature_to_string (ContactsSignature sig)
-{
-  switch (sig)
-    {
-      case CB_BY_HANDLE:
-        return "by handle";
-      case CB_BY_ID:
-        return "by ID";
-      case CB_UPGRADE:
-        return "upgrade";
-      default:
-        return "???";
-    }
-}
-
-struct _ContactsContext {
-    gsize refcount;
-
-    /* owned */
-    TpConnection *connection;
-    /* array of owned TpContact; preallocated but empty until handles have
-     * been held or requested */
-    GPtrArray *contacts;
-    /* array of handles; empty until RequestHandles has returned, if we
-     * started from IDs */
-    GArray *handles;
-    /* array of handles; empty until RequestHandles has returned, if we
-     * started from IDs */
-    GArray *invalid;
-
-    /* strv of IDs; NULL unless we started from IDs */
-    GPtrArray *request_ids;
-    /* ID => GError, NULL unless we started from IDs */
-    GHashTable *request_errors;
-
-    /* features we need to get, if possible, before this request can finish */
-    ContactFeatureFlags wanted;
-
-    /* features we can expect to get from GetContactAttributes
-     * (subset of wanted) */
-    ContactFeatureFlags getting;
-
-    /* callback for when we've finished, plus the usual misc */
-    ContactsSignature signature;
-    union {
-        TpConnectionContactsByHandleCb by_handle;
-        TpConnectionContactsByIdCb by_id;
-        TpConnectionUpgradeContactsCb upgrade;
-    } callback;
-    gpointer user_data;
-    GDestroyNotify destroy;
-    GObject *weak_object;
-
-    /* Whether or not our weak object died*/
-    gboolean no_purpose_in_life;
-
-    /* queue of ContactsProc */
-    GQueue todo;
-
-    /* index into handles or ids, only used when the first HoldHandles call
-     * failed with InvalidHandle, or the RequestHandles call failed with
-     * NotAvailable */
-    guint next_index;
-
-    /* TRUE if all contacts already have IDs */
-    gboolean contacts_have_ids;
-};
->>>>>>> 07e7c3d2
 
 
 static void
@@ -1902,41 +1827,7 @@
   g_return_if_fail (presence != NULL);
   contact->priv->has_features |= CONTACT_FEATURE_FLAG_PRESENCE;
 
-<<<<<<< HEAD
   tp_value_array_unpack (presence, 3, &type, &status, &message);
-=======
-  DEBUG ("%p, for %u contacts, %s", c, n_contacts,
-      contacts_signature_to_string (signature));
-
-  DEBUG ("want alias: %s",
-      (want_features & CONTACT_FEATURE_FLAG_ALIAS) ? "yes" : "no");
-  DEBUG ("want avatar token: %s",
-      (want_features & CONTACT_FEATURE_FLAG_AVATAR_TOKEN) ? "yes" : "no");
-  DEBUG ("want presence: %s",
-      (want_features & CONTACT_FEATURE_FLAG_PRESENCE) ? "yes" : "no");
-  DEBUG ("want location: %s",
-      (want_features & CONTACT_FEATURE_FLAG_LOCATION) ? "yes" : "no");
-  DEBUG ("want caps: %s",
-      (want_features & CONTACT_FEATURE_FLAG_CAPABILITIES) ? "yes" : "no");
-  DEBUG ("want avatar data: %s",
-      (want_features & CONTACT_FEATURE_FLAG_AVATAR_DATA) ? "yes" : "no");
-  DEBUG ("want contact info: %s",
-      (want_features & CONTACT_FEATURE_FLAG_CONTACT_INFO) ? "yes" : "no");
-  DEBUG ("want client types: %s",
-      (want_features & CONTACT_FEATURE_FLAG_CLIENT_TYPES) ? "yes" : "no");
-  DEBUG ("want states: %s",
-      (want_features & CONTACT_FEATURE_FLAG_STATES) ? "yes" : "no");
-  DEBUG ("want contact groups: %s",
-      (want_features & CONTACT_FEATURE_FLAG_CONTACT_GROUPS) ? "yes" : "no");
-  DEBUG ("want contact blocking: %s",
-      (want_features & CONTACT_FEATURE_FLAG_CONTACT_BLOCKING) ? "yes" : "no");
-
-  c->refcount = 1;
-  c->connection = g_object_ref (connection);
-  c->contacts = g_ptr_array_sized_new (n_contacts);
-  c->handles = g_array_sized_new (FALSE, FALSE, sizeof (TpHandle), n_contacts);
-  c->invalid = g_array_sized_new (FALSE, FALSE, sizeof (TpHandle), n_contacts);
->>>>>>> 07e7c3d2
 
   contact->priv->presence_type = type;
 
@@ -1963,30 +1854,8 @@
   if (self == NULL)
     return;
 
-<<<<<<< HEAD
   if (self->priv->location != NULL)
     g_hash_table_unref (self->priv->location);
-=======
-  DEBUG ("last-unref (%p)", c);
-
-  g_assert (c->connection != NULL);
-  tp_clear_object (&c->connection);
-
-  g_queue_clear (&c->todo);
-
-  g_assert (c->contacts != NULL);
-  g_ptr_array_foreach (c->contacts, (GFunc) g_object_unref, NULL);
-  g_ptr_array_unref (c->contacts);
-  c->contacts = NULL;
-
-  g_assert (c->handles != NULL);
-  g_array_unref (c->handles);
-  c->handles = NULL;
-
-  g_assert (c->invalid != NULL);
-  g_array_unref (c->invalid);
-  c->invalid = NULL;
->>>>>>> 07e7c3d2
 
   /* We guarantee that, if we've fetched a location for a contact, the
    * :location property is non-NULL. This is mainly because Empathy assumed
@@ -2053,78 +1922,12 @@
 static void
 contacts_bind_to_presences_changed (TpConnection *connection)
 {
-<<<<<<< HEAD
   if (!connection->priv->tracking_presences_changed)
-=======
-  if (c->no_purpose_in_life)
-    {
-      DEBUG ("%p: no purpose in life", c);
-      return;
-    }
-
-  if (g_queue_is_empty (&c->todo))
-    {
-      /* do some final sanity checking then hand over the contacts to the
-       * library user */
-      guint i;
-
-      DEBUG ("%p: nothing more to do", c);
-
-      g_assert (c->contacts != NULL);
-      g_assert (c->invalid != NULL);
-
-      for (i = 0; i < c->contacts->len; i++)
-        {
-          TpContact *contact = TP_CONTACT (g_ptr_array_index (c->contacts, i));
-
-          g_assert (contact->priv->identifier != NULL);
-          g_assert (contact->priv->handle != 0);
-        }
-
-      switch (c->signature)
-        {
-        case CB_BY_HANDLE:
-          c->callback.by_handle (c->connection,
-              c->contacts->len, (TpContact * const *) c->contacts->pdata,
-              c->invalid->len, (const TpHandle *) c->invalid->data,
-              NULL, c->user_data, c->weak_object);
-          break;
-        case CB_BY_ID:
-          c->callback.by_id (c->connection,
-              c->contacts->len, (TpContact * const *) c->contacts->pdata,
-              (const gchar * const *) c->request_ids->pdata,
-              c->request_errors, NULL, c->user_data, c->weak_object);
-          break;
-        case CB_UPGRADE:
-          c->callback.upgrade (c->connection,
-              c->contacts->len, (TpContact * const *) c->contacts->pdata,
-              NULL, c->user_data, c->weak_object);
-          break;
-        default:
-          g_assert_not_reached ();
-        }
-    }
-  else
->>>>>>> 07e7c3d2
     {
       connection->priv->tracking_presences_changed = TRUE;
 
-<<<<<<< HEAD
       tp_cli_connection_interface_presence1_connect_to_presences_changed
         (connection, contacts_presences_changed, NULL, NULL, NULL, NULL);
-=======
-      if (G_UNLIKELY (tp_proxy_get_invalidated (c->connection) != NULL))
-        {
-          DEBUG ("%p: failing due to connection having been invalidated: %s",
-              c, tp_proxy_get_invalidated (c->connection)->message);
-          contacts_context_fail (c, tp_proxy_get_invalidated (c->connection));
-        }
-      else
-        {
-          DEBUG ("%p: on to the next thing", c);
-          next (c);
-        }
->>>>>>> 07e7c3d2
     }
 }
 
@@ -2220,44 +2023,10 @@
 {
   if (!connection->priv->tracking_contact_caps_changed)
     {
-<<<<<<< HEAD
       connection->priv->tracking_contact_caps_changed = TRUE;
 
       tp_cli_connection_interface_contact_capabilities1_connect_to_contact_capabilities_changed
         (connection, contacts_capabilities_updated, NULL, NULL, NULL, NULL);
-=======
-      guint i;
-
-      DEBUG ("%p: inspected %u handles", c, c->contacts->len);
-
-      for (i = 0; i < c->contacts->len; i++)
-        {
-          TpContact *contact = g_ptr_array_index (c->contacts, i);
-
-          g_assert (ids[i] != NULL);
-
-          DEBUG ("- #%u: \"%s\"", contact->priv->handle, ids[i]);
-
-          if (contact->priv->identifier == NULL)
-            {
-              contact->priv->identifier = g_strdup (ids[i]);
-            }
-          else if (tp_strdiff (contact->priv->identifier, ids[i]))
-            {
-              GError *e = g_error_new (TP_DBUS_ERRORS,
-                  TP_DBUS_ERROR_INCONSISTENT,
-                  "Connection manager %s is broken: contact handle %u "
-                  "identifier changed from %s to %s",
-                  tp_proxy_get_bus_name (connection), contact->priv->handle,
-                  contact->priv->identifier, ids[i]);
-
-              WARNING ("%s", e->message);
-              contacts_context_fail (c, e);
-              g_error_free (e);
-              return;
-            }
-        }
->>>>>>> 07e7c3d2
     }
 }
 
@@ -2434,6 +2203,15 @@
   gchar *mime_filename;
   WriteAvatarData *avatar_data;
 
+  DEBUG ("token '%s', %u bytes, MIME type '%s'",
+      token, avatar->len, mime_type);
+
+  if (self == NULL)
+    DEBUG ("handle #%u is not associated with any TpContact", handle);
+  else
+    DEBUG ("used by contact #%u '%s'", handle,
+        tp_contact_get_identifier (self));
+
   if (self != NULL)
     {
       /* Update the avatar token if a newer one is given
@@ -2443,7 +2221,10 @@
 
   if (!build_avatar_filename (connection, token, TRUE, &filename,
       &mime_filename))
-    return;
+    {
+      DEBUG ("failed to set up cache");
+      return;
+    }
 
   /* Save avatar in cache, even if the contact is unknown, to avoid as much as
    * possible future avatar requests */
@@ -2764,93 +2545,7 @@
     ContactInfoRequestData *data)
 {
   GError *error = NULL;
-<<<<<<< HEAD
   gboolean was_cancelled;
-=======
-  WriteAvatarData *avatar_data = user_data;
-  GFile *file = G_FILE (source_object);
-
-  g_assert (file == avatar_data->file);
-
-  if (!g_file_replace_contents_finish (file, res, NULL, &error))
-    {
-      DEBUG ("Failed to store avatar in cache (%s): %s",
-          g_file_get_path (file), error->message);
-      DEBUG ("Storing the MIME type anyway");
-      g_clear_error (&error);
-    }
-  else
-    {
-      DEBUG ("Contact avatar stored in cache: %s",
-          g_file_get_path (file));
-    }
-
-  g_file_replace_contents_async (avatar_data->mime_file,
-      avatar_data->mime_type, strlen (avatar_data->mime_type),
-      NULL, FALSE, G_FILE_CREATE_PRIVATE|G_FILE_CREATE_REPLACE_DESTINATION,
-      NULL, mime_file_written, avatar_data);
-}
-
-static void
-contact_avatar_retrieved (TpConnection *connection,
-    guint handle,
-    const gchar *token,
-    const GArray *avatar,
-    const gchar *mime_type,
-    gpointer user_data G_GNUC_UNUSED,
-    GObject *weak_object G_GNUC_UNUSED)
-{
-  TpContact *self = _tp_connection_lookup_contact (connection, handle);
-  gchar *filename;
-  gchar *mime_filename;
-  WriteAvatarData *avatar_data;
-
-  DEBUG ("token '%s', %u bytes, MIME type '%s'",
-      token, avatar->len, mime_type);
-
-  if (self == NULL)
-    DEBUG ("handle #%u is not associated with any TpContact", handle);
-  else
-    DEBUG ("used by contact #%u '%s'", handle,
-        tp_contact_get_identifier (self));
-
-  if (self != NULL)
-    {
-      /* Update the avatar token if a newer one is given
-       * (this emits notify::avatar-token if needed) */
-      contact_set_avatar_token (self, token, FALSE);
-    }
-
-  if (!build_avatar_filename (connection, token, TRUE, &filename,
-      &mime_filename))
-    {
-      DEBUG ("failed to set up cache");
-      return;
-    }
-
-  /* Save avatar in cache, even if the contact is unknown, to avoid as much as
-   * possible future avatar requests */
-  avatar_data = g_slice_new0 (WriteAvatarData);
-  avatar_data->connection = g_object_ref (connection);
-  g_weak_ref_set (&avatar_data->contact, self);
-  avatar_data->token = g_strdup (token);
-  avatar_data->file = g_file_new_for_path (filename);
-  /* g_file_replace_contents_async() doesn't copy its argument, see
-   * <https://bugzilla.gnome.org/show_bug.cgi?id=690525>, so we have
-   * to keep a copy around */
-  avatar_data->data = g_bytes_new (avatar->data, avatar->len);
-  avatar_data->mime_file = g_file_new_for_path (mime_filename);
-  avatar_data->mime_type = g_strdup (mime_type);
-
-  g_file_replace_contents_async (avatar_data->file,
-      g_bytes_get_data (avatar_data->data, NULL), avatar->len,
-      NULL, FALSE, G_FILE_CREATE_PRIVATE|G_FILE_CREATE_REPLACE_DESTINATION,
-      NULL, avatar_file_written, avatar_data);
-
-  g_free (filename);
-  g_free (mime_filename);
-}
->>>>>>> 07e7c3d2
 
   /* We disconnect from the signal manually; since we're in the cancelled
    * callback, we hold the cancellable's lock so calling this instead of
@@ -2877,450 +2572,6 @@
     tp_proxy_pending_call_cancel (data->call);
 }
 
-<<<<<<< HEAD
-=======
-static void
-contact_update_avatar_data (TpContact *self)
-{
-  TpConnection *connection;
-  gchar *filename = NULL;
-  gchar *mime_filename = NULL;
-
-  /* If token is NULL, it means that CM doesn't know the token. In that case we
-   * have to request the avatar data to get the token. This happens with XMPP
-   * for offline contacts. We don't want to bypass the avatar cache, so we won't
-   * update avatar. */
-  if (self->priv->avatar_token == NULL)
-    return;
-
-   /* If token is empty (""), it means the contact has no avatar. */
-  if (tp_str_empty (self->priv->avatar_token))
-    {
-      tp_clear_object (&self->priv->avatar_file);
-
-      g_free (self->priv->avatar_mime_type);
-      self->priv->avatar_mime_type = NULL;
-
-      DEBUG ("contact#%u has no avatar", self->priv->handle);
-
-      g_object_notify ((GObject *) self, "avatar-file");
-      g_object_notify ((GObject *) self, "avatar-mime-type");
-
-      return;
-    }
-
-  /* We have a token, search in cache... */
-  if (build_avatar_filename (self->priv->connection, self->priv->avatar_token,
-          FALSE, &filename, &mime_filename))
-    {
-      if (g_file_test (filename, G_FILE_TEST_EXISTS))
-        {
-          GError *error = NULL;
-
-          tp_clear_object (&self->priv->avatar_file);
-          self->priv->avatar_file = g_file_new_for_path (filename);
-
-          g_free (self->priv->avatar_mime_type);
-          if (!g_file_get_contents (mime_filename, &self->priv->avatar_mime_type,
-              NULL, &error))
-            {
-              DEBUG ("Error reading avatar MIME type (%s): %s", mime_filename,
-                  error ? error->message : "No error message");
-              self->priv->avatar_mime_type = NULL;
-              g_clear_error (&error);
-            }
-
-          DEBUG ("contact#%u avatar found in cache: %s, %s",
-              self->priv->handle, filename, self->priv->avatar_mime_type);
-
-          g_object_notify ((GObject *) self, "avatar-file");
-          g_object_notify ((GObject *) self, "avatar-mime_type");
-
-          goto out;
-        }
-    }
-
-  /* Not found in cache, queue this contact. We do this to group contacts
-   * for the AvatarRequest call */
-  connection = self->priv->connection;
-  if (connection->priv->avatar_request_queue == NULL)
-    connection->priv->avatar_request_queue = g_array_new (FALSE, FALSE,
-        sizeof (TpHandle));
-
-  g_array_append_val (connection->priv->avatar_request_queue,
-      self->priv->handle);
-
-  if (connection->priv->avatar_request_idle_id == 0)
-    connection->priv->avatar_request_idle_id = g_idle_add (
-        connection_avatar_request_idle_cb, connection);
-
-out:
-
-  g_free (filename);
-  g_free (mime_filename);
-}
-
-static void
-contact_maybe_update_avatar_data (TpContact *self)
-{
-  if ((self->priv->has_features & CONTACT_FEATURE_FLAG_AVATAR_DATA) == 0 &&
-      (self->priv->has_features & CONTACT_FEATURE_FLAG_AVATAR_TOKEN) != 0)
-    {
-      self->priv->has_features |= CONTACT_FEATURE_FLAG_AVATAR_DATA;
-      contact_update_avatar_data (self);
-    }
-}
-
-static void
-contacts_bind_to_avatar_retrieved (TpConnection *connection)
-{
-  if (!connection->priv->tracking_avatar_retrieved)
-    {
-      connection->priv->tracking_avatar_retrieved = TRUE;
-
-      tp_cli_connection_interface_avatars_connect_to_avatar_retrieved
-        (connection, contact_avatar_retrieved, NULL, NULL, NULL, NULL);
-    }
-}
-
-static void
-contacts_get_avatar_data (ContactsContext *c)
-{
-  guint i;
-
-  g_assert (c->handles->len == c->contacts->len);
-
-  contacts_bind_to_avatar_retrieved (c->connection);
-
-  for (i = 0; i < c->contacts->len; i++)
-    contact_maybe_update_avatar_data (g_ptr_array_index (c->contacts, i));
-
-  contacts_context_continue (c);
-}
-
-static void
-contact_set_avatar_token (TpContact *self, const gchar *new_token,
-    gboolean request)
-{
-  /* A no-op change (specifically from NULL to NULL) is still interesting if we
-   * don't have the AVATAR_TOKEN feature yet: it indicates that we've
-   * discovered it.
-   */
-  if ((self->priv->has_features & CONTACT_FEATURE_FLAG_AVATAR_TOKEN) &&
-      !tp_strdiff (self->priv->avatar_token, new_token))
-    return;
-
-  DEBUG ("contact#%u token is %s", self->priv->handle, new_token);
-
-  self->priv->has_features |= CONTACT_FEATURE_FLAG_AVATAR_TOKEN;
-  g_free (self->priv->avatar_token);
-  self->priv->avatar_token = g_strdup (new_token);
-  g_object_notify ((GObject *) self, "avatar-token");
-
-  if (request && tp_contact_has_feature (self, TP_CONTACT_FEATURE_AVATAR_DATA))
-    contact_update_avatar_data (self);
-}
-
-static void
-contacts_avatar_updated (TpConnection *connection,
-                         TpHandle handle,
-                         const gchar *new_token,
-                         gpointer user_data G_GNUC_UNUSED,
-                         GObject *weak_object G_GNUC_UNUSED)
-{
-  TpContact *contact = _tp_connection_lookup_contact (connection, handle);
-
-  if (contact != NULL)
-    contact_set_avatar_token (contact, new_token, TRUE);
-}
-
-
-static void
-contacts_got_known_avatar_tokens (TpConnection *connection,
-                                  GHashTable *handle_to_token,
-                                  const GError *error,
-                                  gpointer user_data,
-                                  GObject *weak_object)
-{
-  ContactsContext *c = user_data;
-  GHashTableIter iter;
-  gpointer key, value;
-
-  if (error == NULL)
-    {
-      g_hash_table_iter_init (&iter, handle_to_token);
-
-      while (g_hash_table_iter_next (&iter, &key, &value))
-        {
-          contacts_avatar_updated (connection, GPOINTER_TO_UINT (key), value,
-              NULL, NULL);
-        }
-
-    }
-  /* FIXME: perhaps we could fall back to GetAvatarTokens (which should have
-   * been called RequestAvatarTokens, because it blocks on network traffic)
-   * if GetKnownAvatarTokens doesn't work? */
-  else
-    {
-      /* never mind, we can live without avatar tokens */
-      DEBUG ("GetKnownAvatarTokens failed with %s %u: %s",
-          g_quark_to_string (error->domain), error->code, error->message);
-    }
-
-  contacts_context_continue (c);
-}
-
-
-static void
-contacts_bind_to_avatar_updated (TpConnection *connection)
-{
-  if (!connection->priv->tracking_avatar_updated)
-    {
-      connection->priv->tracking_avatar_updated = TRUE;
-
-      tp_cli_connection_interface_avatars_connect_to_avatar_updated
-        (connection, contacts_avatar_updated, NULL, NULL, NULL, NULL);
-    }
-}
-
-
-static void
-contacts_get_avatar_tokens (ContactsContext *c)
-{
-  guint i;
-
-  g_assert (c->handles->len == c->contacts->len);
-
-  contacts_bind_to_avatar_updated (c->connection);
-
-  for (i = 0; i < c->contacts->len; i++)
-    {
-      TpContact *contact = g_ptr_array_index (c->contacts, i);
-
-      if ((contact->priv->has_features & CONTACT_FEATURE_FLAG_AVATAR_TOKEN)
-          == 0)
-        {
-          c->refcount++;
-          tp_cli_connection_interface_avatars_call_get_known_avatar_tokens (
-              c->connection, -1,
-              c->handles, contacts_got_known_avatar_tokens,
-              c, contacts_context_unref, c->weak_object);
-          return;
-        }
-    }
-
-  contacts_context_continue (c);
-}
-
-static void
-contact_maybe_set_info (TpContact *self,
-    const GPtrArray *contact_info)
-{
-  guint i;
-
-  if (self == NULL)
-    return;
-
-  tp_contact_info_list_free (self->priv->contact_info);
-  self->priv->contact_info = NULL;
-
-  self->priv->has_features |= CONTACT_FEATURE_FLAG_CONTACT_INFO;
-
-  if (contact_info != NULL)
-    {
-      for (i = contact_info->len; i > 0; i--)
-        {
-          GValueArray *va = g_ptr_array_index (contact_info, i - 1);
-          const gchar *field_name;
-          GStrv parameters;
-          GStrv field_value;
-
-          tp_value_array_unpack (va, 3, &field_name, &parameters, &field_value);
-          self->priv->contact_info = g_list_prepend (self->priv->contact_info,
-              tp_contact_info_field_new (field_name, parameters, field_value));
-        }
-    }
-  /* else we don't know, but an empty list is perfectly valid. */
-
-  g_object_notify ((GObject *) self, "contact-info");
-}
-
-static void
-contact_info_changed (TpConnection *connection,
-    guint handle,
-    const GPtrArray *contact_info,
-    gpointer user_data G_GNUC_UNUSED,
-    GObject *weak_object G_GNUC_UNUSED)
-{
-  TpContact *self = _tp_connection_lookup_contact (connection, handle);
-
-  contact_maybe_set_info (self, contact_info);
-}
-
-static void
-contacts_got_contact_info (TpConnection *connection,
-    GHashTable *info,
-    const GError *error,
-    gpointer user_data,
-    GObject *weak_object)
-{
-  ContactsContext *c = user_data;
-
-  if (error != NULL)
-    {
-      DEBUG ("GetContactInfo failed with %s %u: %s",
-          g_quark_to_string (error->domain), error->code, error->message);
-    }
-  else
-    {
-      GHashTableIter iter;
-      gpointer key, value;
-
-      g_hash_table_iter_init (&iter, info);
-      while (g_hash_table_iter_next (&iter, &key, &value))
-        {
-          contact_info_changed (connection, GPOINTER_TO_UINT (key),
-              value, NULL, NULL);
-        }
-    }
-
-  contacts_context_continue (c);
-}
-
-static void
-contacts_bind_to_contact_info_changed (TpConnection *connection)
-{
-  if (!connection->priv->tracking_contact_info_changed)
-    {
-      connection->priv->tracking_contact_info_changed = TRUE;
-
-      tp_cli_connection_interface_contact_info_connect_to_contact_info_changed (
-          connection, contact_info_changed, NULL, NULL, NULL, NULL);
-    }
-}
-
-static void
-contacts_get_contact_info (ContactsContext *c)
-{
-  guint i;
-
-  g_assert (c->handles->len == c->contacts->len);
-
-  contacts_bind_to_contact_info_changed (c->connection);
-
-  for (i = 0; i < c->contacts->len; i++)
-    {
-      TpContact *contact = g_ptr_array_index (c->contacts, i);
-
-      if ((contact->priv->has_features & CONTACT_FEATURE_FLAG_CONTACT_INFO) == 0)
-        {
-          c->refcount++;
-          tp_cli_connection_interface_contact_info_call_get_contact_info (
-              c->connection, -1, c->handles, contacts_got_contact_info,
-              c, contacts_context_unref, c->weak_object);
-          return;
-        }
-    }
-
-  contacts_context_continue (c);
-}
-
-typedef struct
-{
-  TpContact *contact;
-  GSimpleAsyncResult *result;
-  TpProxyPendingCall *call;
-  GCancellable *cancellable;
-  gulong cancelled_id;
-} ContactInfoRequestData;
-
-static void
-contact_info_request_data_free (ContactInfoRequestData *data)
-{
-  if (data != NULL)
-    {
-      g_object_unref (data->result);
-
-      if (data->cancellable != NULL)
-        g_object_unref (data->cancellable);
-
-      g_slice_free (ContactInfoRequestData, data);
-    }
-}
-
-static void
-contact_info_request_cb (TpConnection *connection,
-    const GPtrArray *contact_info,
-    const GError *error,
-    gpointer user_data,
-    GObject *weak_object)
-{
-  ContactInfoRequestData *data = user_data;
-  TpContact *self = data->contact;
-
-  if (data->cancellable != NULL)
-    {
-      /* At this point it's too late to cancel the operation. This will block
-       * until the signal handler has finished if it's already running, so
-       * we're guaranteed to never be in a partially-cancelled state after
-       * this call. */
-      g_cancellable_disconnect (data->cancellable, data->cancelled_id);
-
-      /* If this is true, the cancelled callback has already run and completed the
-       * async result, so just bail. */
-      if (data->cancelled_id == 0)
-        return;
-
-      data->cancelled_id = 0;
-    }
-
-  if (error != NULL)
-    {
-      DEBUG ("Failed to request ContactInfo: %s", error->message);
-      g_simple_async_result_set_from_error (data->result, error);
-    }
-  else
-    {
-      contact_maybe_set_info (self, contact_info);
-    }
-
-  g_simple_async_result_complete_in_idle (data->result);
-  data->call = NULL;
-}
-
-static void
-contact_info_request_cancelled_cb (GCancellable *cancellable,
-    ContactInfoRequestData *data)
-{
-  GError *error = NULL;
-  gboolean was_cancelled;
-
-  /* We disconnect from the signal manually; since we're in the cancelled
-   * callback, we hold the cancellable's lock so calling this instead of
-   * g_cancellable_disconnect() is fine. We do this here so that
-   * g_cancellable_disconnect() isn't called by contact_info_request_data_free()
-   * which is called by tp_proxy_pending_call_cancel().
-   * cancelled_id might already be 0 if the cancellable was cancelled before
-   * we connected to it. */
-  if (data->cancelled_id != 0)
-    g_signal_handler_disconnect (data->cancellable, data->cancelled_id);
-  data->cancelled_id = 0;
-
-  was_cancelled = g_cancellable_set_error_if_cancelled (data->cancellable,
-      &error);
-  g_assert (was_cancelled);
-
-  DEBUG ("Request ContactInfo cancelled");
-
-  g_simple_async_result_set_from_error (data->result, error);
-  g_simple_async_result_complete_in_idle (data->result);
-  g_clear_error (&error);
-
-  if (data->call != NULL)
-    tp_proxy_pending_call_cancel (data->call);
-}
-
->>>>>>> 07e7c3d2
 /**
  * tp_contact_request_contact_info_async:
  * @self: a #TpContact
@@ -3354,8 +2605,6 @@
     gpointer user_data)
 {
   ContactInfoRequestData *data;
-<<<<<<< HEAD
-=======
 
   g_return_if_fail (TP_IS_CONTACT (self));
 
@@ -3378,7 +2627,7 @@
         return;
     }
 
-  data->call = tp_cli_connection_interface_contact_info_call_request_contact_info (
+  data->call = tp_cli_connection_interface_contact_info1_call_request_contact_info (
       self->priv->connection, 60*60*1000, self->priv->handle,
       contact_info_request_cb,
       data, (GDestroyNotify) contact_info_request_data_free,
@@ -3447,7 +2696,7 @@
   for (i = 0; i < n_contacts; i++)
     g_array_append_val (handles, contacts[i]->priv->handle);
 
-  tp_cli_connection_interface_contact_info_call_refresh_contact_info (self, -1,
+  tp_cli_connection_interface_contact_info1_call_refresh_contact_info (self, -1,
       handles, NULL, NULL, NULL, NULL);
 
   g_array_unref (handles);
@@ -3501,13 +2750,13 @@
 static void
 contacts_changed_cb (TpConnection *connection,
     GHashTable *changes,
-    const GArray *removals,
+    GHashTable *identifiers,
+    GHashTable *removals,
     gpointer user_data,
     GObject *weak_object)
 {
   GHashTableIter iter;
   gpointer key, value;
-  guint i;
 
   g_hash_table_iter_init (&iter, changes);
   while (g_hash_table_iter_next (&iter, &key, &value))
@@ -3519,16 +2768,17 @@
         _tp_contact_set_subscription_states (contact, value);
     }
 
-  for (i = 0; i < removals->len; i++)
-    {
-      TpHandle handle = g_array_index (removals, TpHandle, i);
+  g_hash_table_iter_init (&iter, removals);
+  while (g_hash_table_iter_next (&iter, &key, NULL))
+    {
+      TpHandle handle = GPOINTER_TO_UINT (key);
       TpContact *contact = _tp_connection_lookup_contact (connection, handle);
 
-      if (contact == NULL)
-        continue;
-
-      contact_set_subscription_states (contact, TP_SUBSCRIPTION_STATE_NO,
-          TP_SUBSCRIPTION_STATE_NO, NULL);
+      if (contact != NULL)
+        {
+          contact_set_subscription_states (contact, TP_SUBSCRIPTION_STATE_NO,
+              TP_SUBSCRIPTION_STATE_NO, NULL);
+        }
     }
 }
 
@@ -3539,7 +2789,7 @@
     {
       connection->priv->tracking_contacts_changed = TRUE;
 
-      tp_cli_connection_interface_contact_list_connect_to_contacts_changed
+      tp_cli_connection_interface_contact_list1_connect_to_contacts_changed
         (connection, contacts_changed_cb, NULL, NULL, NULL, NULL);
     }
 }
@@ -3626,155 +2876,23 @@
     {
       connection->priv->tracking_contact_groups_changed = TRUE;
 
-      tp_cli_connection_interface_contact_groups_connect_to_groups_changed
+      tp_cli_connection_interface_contact_groups1_connect_to_groups_changed
         (connection, contact_groups_changed_cb, NULL, NULL, NULL, NULL);
     }
 }
 
-static gboolean
-contacts_context_supports_iface (ContactsContext *context,
-    GQuark iface)
-{
-  GArray *contact_attribute_interfaces =
-      context->connection->priv->contact_attribute_interfaces;
-  guint i;
-
-  if (!tp_proxy_has_interface_by_id (context->connection,
-        TP_IFACE_QUARK_CONNECTION_INTERFACE_CONTACTS))
-    return FALSE;
-
-  if (contact_attribute_interfaces == NULL)
-    return FALSE;
-
-  for (i = 0; i < contact_attribute_interfaces->len; i++)
-    {
-      GQuark q = g_array_index (contact_attribute_interfaces, GQuark, i);
-
-      if (q == iface)
-        return TRUE;
-    }
-
-  return FALSE;
-}
-
-static void
-contacts_context_queue_features (ContactsContext *context)
-{
-  ContactFeatureFlags feature_flags = context->wanted;
-
-  /* Start slow path for requested features that are not in
-   * ContactAttributeInterfaces */
-
-  if ((feature_flags & CONTACT_FEATURE_FLAG_ALIAS) != 0 &&
-      !contacts_context_supports_iface (context,
-        TP_IFACE_QUARK_CONNECTION_INTERFACE_ALIASING) &&
-      tp_proxy_has_interface_by_id (context->connection,
-        TP_IFACE_QUARK_CONNECTION_INTERFACE_ALIASING))
-    {
-      g_queue_push_tail (&context->todo, contacts_get_aliases);
-    }
-
-  if ((feature_flags & CONTACT_FEATURE_FLAG_PRESENCE) != 0 &&
-      !contacts_context_supports_iface (context,
-        TP_IFACE_QUARK_CONNECTION_INTERFACE_SIMPLE_PRESENCE))
-    {
-      if (tp_proxy_has_interface_by_id (context->connection,
-            TP_IFACE_QUARK_CONNECTION_INTERFACE_SIMPLE_PRESENCE))
-        {
-          g_queue_push_tail (&context->todo, contacts_get_simple_presence);
-        }
-#if 0
-      /* FIXME: Before doing this for the first time, we'd need to download
-       * from the CM the definition of what each status actually *means* */
-      else if (tp_proxy_has_interface_by_id (context->connection,
-            TP_IFACE_QUARK_CONNECTION_INTERFACE_PRESENCE))
-        {
-          g_queue_push_tail (&context->todo, contacts_get_complex_presence);
-        }
-#endif
-    }
-
-  if ((feature_flags & CONTACT_FEATURE_FLAG_AVATAR_TOKEN) != 0 &&
-      !contacts_context_supports_iface (context,
-        TP_IFACE_QUARK_CONNECTION_INTERFACE_AVATARS) &&
-      tp_proxy_has_interface_by_id (context->connection,
-        TP_IFACE_QUARK_CONNECTION_INTERFACE_AVATARS))
-    {
-      g_queue_push_tail (&context->todo, contacts_get_avatar_tokens);
-    }
-
-  /* There is no contact attribute for avatar data, always use slow path */
-  if ((feature_flags & CONTACT_FEATURE_FLAG_AVATAR_DATA) != 0 &&
-      tp_proxy_has_interface_by_id (context->connection,
-        TP_IFACE_QUARK_CONNECTION_INTERFACE_AVATARS))
-    {
-      g_queue_push_tail (&context->todo, contacts_get_avatar_data);
-    }
-
-  if ((feature_flags & CONTACT_FEATURE_FLAG_LOCATION) != 0 &&
-      !contacts_context_supports_iface (context,
-        TP_IFACE_QUARK_CONNECTION_INTERFACE_LOCATION) &&
-      tp_proxy_has_interface_by_id (context->connection,
-        TP_IFACE_QUARK_CONNECTION_INTERFACE_LOCATION))
-    {
-      WARNING ("%s supports Location but not Contacts! Where did you find "
-          "this CM? TP_CONTACT_FEATURE_LOCATION is not gonna work",
-          tp_proxy_get_object_path (context->connection));
-    }
-
-  /* Don't implement slow path for ContactCapabilities as Contacts is now
-   * mandatory so any CM supporting ContactCapabilities will implement
-   * Contacts as well.
-   *
-   * But if ContactCapabilities is NOT supported, we fallback to connection
-   * capabilities.
-   * */
-
-  if ((feature_flags & CONTACT_FEATURE_FLAG_CAPABILITIES) != 0 &&
-      !tp_proxy_has_interface_by_id (context->connection,
-        TP_IFACE_QUARK_CONNECTION_INTERFACE_CONTACT_CAPABILITIES))
-    {
-      DEBUG ("Connection doesn't support ContactCapabilities; fallback to "
-          "connection capabilities");
-
-      g_queue_push_tail (&context->todo, contacts_get_conn_capabilities);
-    }
-
-  if ((feature_flags & CONTACT_FEATURE_FLAG_CONTACT_INFO) != 0 &&
-      !contacts_context_supports_iface (context,
-        TP_IFACE_QUARK_CONNECTION_INTERFACE_CONTACT_INFO) &&
-      tp_proxy_has_interface_by_id (context->connection,
-        TP_IFACE_QUARK_CONNECTION_INTERFACE_CONTACT_INFO))
-    {
-      g_queue_push_tail (&context->todo, contacts_get_contact_info);
-    }
-}
-
-static gboolean
+static void
 tp_contact_set_attributes (TpContact *contact,
     GHashTable *asv,
     ContactFeatureFlags wanted,
-    ContactFeatureFlags getting,
-    GError **error)
+    ContactFeatureFlags getting)
 {
   TpConnection *connection = tp_contact_get_connection (contact);
   const gchar *s;
   gpointer boxed;
 
-  /* Identifier */
-  s = tp_asv_get_string (asv, TP_TOKEN_CONNECTION_CONTACT_ID);
-
-  if (s == NULL)
-    {
-       g_set_error (error, TP_DBUS_ERRORS, TP_DBUS_ERROR_INCONSISTENT,
-          "Connection manager %s is broken: contact #%u in the "
-          "GetContactAttributes result has no contact-id",
-          tp_proxy_get_bus_name (connection), contact->priv->handle);
-
-      return FALSE;
-    }
-
-  DEBUG ("#%u: \"%s\"", contact->priv->handle, s);
+  DEBUG ("#%u: \"%s\"", contact->priv->handle,
+      tp_asv_get_string (asv, TP_TOKEN_CONNECTION_CONTACT_ID));
 
   {
     GHashTableIter iter;
@@ -3791,33 +2909,18 @@
       }
   }
 
-  if (contact->priv->identifier == NULL)
-    {
-      contact->priv->identifier = g_strdup (s);
-    }
-  else if (tp_strdiff (contact->priv->identifier, s))
-    {
-      g_set_error (error, TP_DBUS_ERRORS, TP_DBUS_ERROR_INCONSISTENT,
-          "Connection manager %s is broken: contact #%u identifier "
-          "changed from %s to %s",
-          tp_proxy_get_bus_name (connection), contact->priv->handle,
-          contact->priv->identifier, s);
-
-      return FALSE;
-    }
-
   /* Alias */
   if (wanted & CONTACT_FEATURE_FLAG_ALIAS)
     {
       s = tp_asv_get_string (asv,
-          TP_TOKEN_CONNECTION_INTERFACE_ALIASING_ALIAS);
+          TP_TOKEN_CONNECTION_INTERFACE_ALIASING1_ALIAS);
 
       if (s == NULL)
         {
           if (getting & CONTACT_FEATURE_FLAG_ALIAS)
             {
               WARNING ("%s supposedly implements Contacts and Aliasing, but "
-                  "omitted " TP_TOKEN_CONNECTION_INTERFACE_ALIASING_ALIAS,
+                  "omitted " TP_TOKEN_CONNECTION_INTERFACE_ALIASING1_ALIAS,
                   tp_proxy_get_object_path (connection));
             }
         }
@@ -3834,7 +2937,7 @@
   if (wanted & CONTACT_FEATURE_FLAG_AVATAR_TOKEN)
     {
       s = tp_asv_get_string (asv,
-          TP_TOKEN_CONNECTION_INTERFACE_AVATARS_TOKEN);
+          TP_TOKEN_CONNECTION_INTERFACE_AVATARS1_TOKEN);
       contact_set_avatar_token (contact, s, TRUE);
     }
 
@@ -3849,649 +2952,26 @@
   if (wanted & CONTACT_FEATURE_FLAG_PRESENCE)
     {
       boxed = tp_asv_get_boxed (asv,
-          TP_TOKEN_CONNECTION_INTERFACE_SIMPLE_PRESENCE_PRESENCE,
-          TP_STRUCT_TYPE_SIMPLE_PRESENCE);
+          TP_TOKEN_CONNECTION_INTERFACE_PRESENCE1_PRESENCE,
+          TP_STRUCT_TYPE_PRESENCE);
 
       if (boxed == NULL)
         {
           if (getting & CONTACT_FEATURE_FLAG_PRESENCE)
             {
-              WARNING ("%s supposedly implements Contacts and SimplePresence, "
+              WARNING ("%s supposedly implements Contacts and Presence, "
                   "but omitted the mandatory "
-                  TP_TOKEN_CONNECTION_INTERFACE_SIMPLE_PRESENCE_PRESENCE
+                  TP_TOKEN_CONNECTION_INTERFACE_PRESENCE1_PRESENCE
                   " attribute",
                   tp_proxy_get_object_path (connection));
             }
         }
       else
         {
-          contact_maybe_set_simple_presence (contact, boxed);
+          contact_maybe_set_presence (contact, boxed);
         }
     }
 
-  /* Location */
-  if (wanted & CONTACT_FEATURE_FLAG_LOCATION)
-    {
-      boxed = tp_asv_get_boxed (asv,
-          TP_TOKEN_CONNECTION_INTERFACE_LOCATION_LOCATION,
-          TP_HASH_TYPE_LOCATION);
-      contact_maybe_set_location (contact, boxed);
-    }
-
-  /* Capabilities */
-  if (wanted & CONTACT_FEATURE_FLAG_CAPABILITIES)
-    {
-      boxed = tp_asv_get_boxed (asv,
-          TP_TOKEN_CONNECTION_INTERFACE_CONTACT_CAPABILITIES_CAPABILITIES,
-          TP_ARRAY_TYPE_REQUESTABLE_CHANNEL_CLASS_LIST);
-      contact_maybe_set_capabilities (contact, boxed);
-    }
-
-  /* ContactInfo */
-  if (wanted & CONTACT_FEATURE_FLAG_CONTACT_INFO)
-    {
-      boxed = tp_asv_get_boxed (asv,
-          TP_TOKEN_CONNECTION_INTERFACE_CONTACT_INFO_INFO,
-          TP_ARRAY_TYPE_CONTACT_INFO_FIELD_LIST);
-      contact_maybe_set_info (contact, boxed);
-    }
-
-  /* ClientTypes */
-  if (wanted & CONTACT_FEATURE_FLAG_CLIENT_TYPES)
-    {
-      boxed = tp_asv_get_boxed (asv,
-          TP_TOKEN_CONNECTION_INTERFACE_CLIENT_TYPES_CLIENT_TYPES,
-          G_TYPE_STRV);
-      contact_maybe_set_client_types (contact, boxed);
-    }
->>>>>>> 07e7c3d2
-
-  g_return_if_fail (TP_IS_CONTACT (self));
-
-  contacts_bind_to_contact_info_changed (self->priv->connection);
-
-  data = g_slice_new0 (ContactInfoRequestData);
-
-  data->contact = self;
-  data->result = g_simple_async_result_new (G_OBJECT (self), callback,
-      user_data, tp_contact_request_contact_info_finish);
-
-  if (cancellable != NULL)
-    {
-      data->cancellable = g_object_ref (cancellable);
-      data->cancelled_id = g_cancellable_connect (data->cancellable,
-          G_CALLBACK (contact_info_request_cancelled_cb), data, NULL);
-
-      /* Return early if the cancellable has already been cancelled */
-      if (data->cancelled_id == 0)
-        return;
-    }
-
-  data->call = tp_cli_connection_interface_contact_info1_call_request_contact_info (
-      self->priv->connection, 60*60*1000, self->priv->handle,
-      contact_info_request_cb,
-      data, (GDestroyNotify) contact_info_request_data_free,
-      NULL);
-}
-
-/**
- * tp_contact_request_contact_info_finish:
- * @self: a #TpContact
- * @result: a #GAsyncResult
- * @error: a #GError to be filled
- *
- * Finishes an async request of @self info. If the operation was successful,
- * the contact's vCard can be accessed using tp_contact_get_contact_info().
- *
- * Returns: %TRUE if the request call was successful, otherwise %FALSE
- *
- * Since: 0.11.7
- */
-gboolean
-tp_contact_request_contact_info_finish (TpContact *self,
-    GAsyncResult *result,
-    GError **error)
-{
-<<<<<<< HEAD
-  _tp_implement_finish_void (self, tp_contact_request_contact_info_finish);
-=======
-  ContactFeatureFlags feature_flags = 0;
-
-  if (!get_feature_flags (n_features, features, &feature_flags))
-    return FALSE;
-
-  return tp_contact_set_attributes (contact, asv, feature_flags,
-      0 /* can't know what we expected to get */, error);
->>>>>>> 07e7c3d2
-}
-
-/**
- * tp_connection_refresh_contact_info:
- * @self: a #TpConnection
- * @n_contacts: The number of contacts in @contacts (must be at least 1)
- * @contacts: (array length=n_contacts): An array of #TpContact objects
- *  associated with @self
- *
- * Requests to refresh the #TpContact:contact-info property on each contact from
- * @contacts, requesting it from the network if an up-to-date version is not
- * cached locally. "notify::contact-info" will be emitted when the contact's
- * information are updated.
- *
- * If %TP_CONTACT_FEATURE_CONTACT_INFO is not yet set on a contact, it will be
- * set before its property gets updated.
- *
- * Since: 0.11.7
- */
-void
-tp_connection_refresh_contact_info (TpConnection *self,
-    guint n_contacts,
-    TpContact * const *contacts)
-{
-  GArray *handles;
-  guint i;
-
-<<<<<<< HEAD
-  g_return_if_fail (TP_IS_CONNECTION (self));
-  g_return_if_fail (n_contacts >= 1);
-  g_return_if_fail (contacts != NULL);
-=======
-  DEBUG ("%p: reply from GetContactAttributes: %s",
-      c, (error == NULL ? "OK" : error->message));
-
-  if (error != NULL)
-    {
-      contacts_context_fail (c, error);
-      return;
-    }
-
-  i = 0;
->>>>>>> 07e7c3d2
-
-  for (i = 0; i < n_contacts; i++)
-    {
-      g_return_if_fail (TP_IS_CONTACT (contacts[i]));
-      g_return_if_fail (contacts[i]->priv->connection == self);
-    }
-
-  contacts_bind_to_contact_info_changed (self);
-
-<<<<<<< HEAD
-  handles = g_array_sized_new (FALSE, FALSE, sizeof (TpHandle), n_contacts);
-  for (i = 0; i < n_contacts; i++)
-    g_array_append_val (handles, contacts[i]->priv->handle);
-=======
-      if (asv == NULL)
-        {
-          g_set_error (&e, TP_DBUS_ERRORS, TP_DBUS_ERROR_INCONSISTENT,
-              "We hold a ref to handle #%u but it appears to be invalid",
-              contact->priv->handle);
-        }
-      else
-        {
-          /* set up the contact with its attributes */
-          tp_contact_set_attributes (contact, asv, c->wanted, c->getting, &e);
-        }
->>>>>>> 07e7c3d2
-
-  tp_cli_connection_interface_contact_info1_call_refresh_contact_info (self, -1,
-      handles, NULL, NULL, NULL, NULL);
-
-  g_array_unref (handles);
-}
-
-<<<<<<< HEAD
-static void
-contact_set_subscription_states (TpContact *self,
-    TpSubscriptionState subscribe,
-    TpSubscriptionState publish,
-    const gchar *publish_request)
-{
-  if (publish_request == NULL)
-    publish_request = "";
-=======
-static const gchar **
-contacts_bind_to_signals (TpConnection *connection,
-    ContactFeatureFlags wanted,
-    ContactFeatureFlags *getting)
-{
-  GArray *contact_attribute_interfaces =
-      connection->priv->contact_attribute_interfaces;
-  GPtrArray *array;
-  guint i;
-  guint len = 0;
-
-  if (getting != NULL)
-    *getting = 0;
-
-  if (contact_attribute_interfaces != NULL)
-      len = contact_attribute_interfaces->len;
-
-  g_assert (tp_proxy_has_interface_by_id (connection,
-        TP_IFACE_QUARK_CONNECTION_INTERFACE_CONTACTS));
-
-  array = g_ptr_array_sized_new (len);
->>>>>>> 07e7c3d2
-
-  DEBUG ("contact#%u state changed: subscribe=%c publish=%c '%s'",
-      self->priv->handle,
-      _tp_base_contact_list_presence_state_to_letter (subscribe),
-      _tp_base_contact_list_presence_state_to_letter (publish),
-      publish_request);
-
-<<<<<<< HEAD
-  self->priv->has_features |= CONTACT_FEATURE_FLAG_STATES;
-
-  g_free (self->priv->publish_request);
-=======
-      if (q == TP_IFACE_QUARK_CONNECTION_INTERFACE_ALIASING)
-        {
-          if ((wanted & CONTACT_FEATURE_FLAG_ALIAS) != 0)
-            {
-              g_ptr_array_add (array,
-                  TP_IFACE_CONNECTION_INTERFACE_ALIASING);
-              contacts_bind_to_aliases_changed (connection);
-
-              if (getting != NULL)
-                *getting |= CONTACT_FEATURE_FLAG_ALIAS;
-            }
-        }
-      else if (q == TP_IFACE_QUARK_CONNECTION_INTERFACE_AVATARS)
-        {
-          if ((wanted & CONTACT_FEATURE_FLAG_AVATAR_TOKEN) != 0)
-            {
-              g_ptr_array_add (array,
-                  TP_IFACE_CONNECTION_INTERFACE_AVATARS);
-              contacts_bind_to_avatar_updated (connection);
-
-              if (getting != NULL)
-                *getting |= CONTACT_FEATURE_FLAG_AVATAR_TOKEN;
-            }
-
-          if ((wanted & CONTACT_FEATURE_FLAG_AVATAR_DATA) != 0)
-            {
-              contacts_bind_to_avatar_retrieved (connection);
-            }
-        }
-      else if (q == TP_IFACE_QUARK_CONNECTION_INTERFACE_SIMPLE_PRESENCE)
-        {
-          if ((wanted & CONTACT_FEATURE_FLAG_PRESENCE) != 0)
-            {
-              g_ptr_array_add (array,
-                  TP_IFACE_CONNECTION_INTERFACE_SIMPLE_PRESENCE);
-              contacts_bind_to_presences_changed (connection);
-
-              if (getting != NULL)
-                *getting |= CONTACT_FEATURE_FLAG_PRESENCE;
-            }
-        }
-      else if (q == TP_IFACE_QUARK_CONNECTION_INTERFACE_LOCATION)
-        {
-          if ((wanted & CONTACT_FEATURE_FLAG_LOCATION) != 0)
-            {
-              g_ptr_array_add (array,
-                  TP_IFACE_CONNECTION_INTERFACE_LOCATION);
-              contacts_bind_to_location_updated (connection);
-
-              if (getting != NULL)
-                *getting |= CONTACT_FEATURE_FLAG_LOCATION;
-            }
-        }
-      else if (q == TP_IFACE_QUARK_CONNECTION_INTERFACE_CONTACT_CAPABILITIES)
-        {
-          if ((wanted & CONTACT_FEATURE_FLAG_CAPABILITIES) != 0)
-            {
-              g_ptr_array_add (array,
-                  TP_IFACE_CONNECTION_INTERFACE_CONTACT_CAPABILITIES);
-              contacts_bind_to_capabilities_updated (connection);
-
-              if (getting != NULL)
-                *getting |= CONTACT_FEATURE_FLAG_CAPABILITIES;
-            }
-        }
-      else if (q == TP_IFACE_QUARK_CONNECTION_INTERFACE_CONTACT_INFO)
-        {
-          if ((wanted & CONTACT_FEATURE_FLAG_CONTACT_INFO) != 0)
-            {
-              g_ptr_array_add (array,
-                  TP_IFACE_CONNECTION_INTERFACE_CONTACT_INFO);
-              contacts_bind_to_contact_info_changed (connection);
-
-              if (getting != NULL)
-                *getting |= CONTACT_FEATURE_FLAG_CONTACT_INFO;
-            }
-        }
-      else if (q == TP_IFACE_QUARK_CONNECTION_INTERFACE_CLIENT_TYPES)
-        {
-          if ((wanted & CONTACT_FEATURE_FLAG_CLIENT_TYPES) != 0)
-            {
-              g_ptr_array_add (array,
-                  TP_IFACE_CONNECTION_INTERFACE_CLIENT_TYPES);
-              contacts_bind_to_client_types_updated (connection);
-
-              if (getting != NULL)
-                *getting |= CONTACT_FEATURE_FLAG_CLIENT_TYPES;
-            }
-        }
-      else if (q == TP_IFACE_QUARK_CONNECTION_INTERFACE_CONTACT_LIST)
-        {
-          if ((wanted & CONTACT_FEATURE_FLAG_STATES) != 0)
-            {
-              g_ptr_array_add (array,
-                  TP_IFACE_CONNECTION_INTERFACE_CONTACT_LIST);
-              contacts_bind_to_contacts_changed (connection);
-
-              if (getting != NULL)
-                *getting |= CONTACT_FEATURE_FLAG_STATES;
-            }
-        }
-      else if (q == TP_IFACE_QUARK_CONNECTION_INTERFACE_CONTACT_GROUPS)
-        {
-          if ((wanted & CONTACT_FEATURE_FLAG_CONTACT_GROUPS) != 0)
-            {
-              g_ptr_array_add (array,
-                  TP_IFACE_CONNECTION_INTERFACE_CONTACT_GROUPS);
-              contacts_bind_to_contact_groups_changed (connection);
-
-              if (getting != NULL)
-                *getting |= CONTACT_FEATURE_FLAG_CONTACT_GROUPS;
-            }
-        }
-      else if (q == TP_IFACE_QUARK_CONNECTION_INTERFACE_CONTACT_BLOCKING)
-        {
-          if ((wanted & CONTACT_FEATURE_FLAG_CONTACT_BLOCKING) != 0)
-            {
-              GQuark features[] = { TP_CONNECTION_FEATURE_CONTACT_BLOCKING, 0 };
->>>>>>> 07e7c3d2
-
-  self->priv->subscribe = subscribe;
-  self->priv->publish = publish;
-  self->priv->publish_request = g_strdup (publish_request);
-
-<<<<<<< HEAD
-  g_object_notify ((GObject *) self, "subscribe-state");
-  g_object_notify ((GObject *) self, "publish-state");
-  g_object_notify ((GObject *) self, "publish-request");
-=======
-              /* The BlockedContactsChanged signal is already handled by
-               * connection-contact-list.c so we just have to prepare
-               * TP_CONNECTION_FEATURE_CONTACT_BLOCKING to make sure it's
-               * connected. */
-              if (!tp_proxy_is_prepared (connection,
-                    TP_CONNECTION_FEATURE_CONTACT_BLOCKING))
-                {
-                  tp_proxy_prepare_async (connection, features, NULL, NULL);
-                }
-
-              if (getting != NULL)
-                *getting |= CONTACT_FEATURE_FLAG_CONTACT_BLOCKING;
-            }
-        }
-    }
->>>>>>> 07e7c3d2
-
-  g_signal_emit (self, signals[SIGNAL_SUBSCRIPTION_STATES_CHANGED], 0,
-      self->priv->subscribe, self->priv->publish, self->priv->publish_request);
-}
-
-void
-_tp_contact_set_subscription_states (TpContact *self,
-    GValueArray *value_array)
-{
-  TpSubscriptionState subscribe;
-  TpSubscriptionState publish;
-  const gchar *publish_request;
-
-  tp_value_array_unpack (value_array, 3,
-      &subscribe, &publish, &publish_request);
-
-<<<<<<< HEAD
-  contact_set_subscription_states (self, subscribe, publish, publish_request);
-=======
-  return contacts_bind_to_signals (connection, feature_flags, NULL);
->>>>>>> 07e7c3d2
-}
-
-static void
-contacts_changed_cb (TpConnection *connection,
-    GHashTable *changes,
-    GHashTable *identifiers,
-    GHashTable *removals,
-    gpointer user_data,
-    GObject *weak_object)
-{
-<<<<<<< HEAD
-  GHashTableIter iter;
-  gpointer key, value;
-=======
-  const gchar **supported_interfaces;
-  guint i;
->>>>>>> 07e7c3d2
-
-  g_hash_table_iter_init (&iter, changes);
-  while (g_hash_table_iter_next (&iter, &key, &value))
-    {
-<<<<<<< HEAD
-      TpHandle handle = GPOINTER_TO_UINT (key);
-      TpContact *contact = _tp_connection_lookup_contact (connection, handle);
-=======
-      contacts_context_continue (context);
-      return;
-    }
-
-  supported_interfaces = contacts_bind_to_signals (context->connection,
-      context->wanted, &context->getting);
->>>>>>> 07e7c3d2
-
-      if (contact != NULL)
-        _tp_contact_set_subscription_states (contact, value);
-    }
-
-<<<<<<< HEAD
-  g_hash_table_iter_init (&iter, removals);
-  while (g_hash_table_iter_next (&iter, &key, NULL))
-=======
-  /* The Hold parameter is only true if we started from handles, and we don't
-   * already have all the contacts we need. */
-  context->refcount++;
-  DEBUG ("calling GetContactAttributes");
-
-  for (i = 0; supported_interfaces[i] != NULL; i++)
-    DEBUG ("- %s", supported_interfaces[i]);
-
-  tp_cli_connection_interface_contacts_call_get_contact_attributes (
-      context->connection, -1, context->handles, supported_interfaces,
-      (context->signature == CB_BY_HANDLE && context->contacts->len == 0),
-      contacts_got_attributes,
-      context, contacts_context_unref, context->weak_object);
-  g_free (supported_interfaces);
-}
-
-/*
- * Returns a new GPtrArray of borrowed references to TpContacts,
- * or NULL if any contacts could not be found.
- */
-static GPtrArray *
-lookup_all_contacts (ContactsContext *context)
-{
-  GPtrArray *contacts = g_ptr_array_new ();
-  guint i;
-
-  for (i = 0; i < context->handles->len; i++)
->>>>>>> 07e7c3d2
-    {
-      TpHandle handle = GPOINTER_TO_UINT (key);
-      TpContact *contact = _tp_connection_lookup_contact (connection, handle);
-
-      if (contact != NULL)
-        {
-          contact_set_subscription_states (contact, TP_SUBSCRIPTION_STATE_NO,
-              TP_SUBSCRIPTION_STATE_NO, NULL);
-        }
-    }
-}
-
-static void
-contacts_bind_to_contacts_changed (TpConnection *connection)
-{
-  if (!connection->priv->tracking_contacts_changed)
-    {
-      connection->priv->tracking_contacts_changed = TRUE;
-
-      tp_cli_connection_interface_contact_list1_connect_to_contacts_changed
-        (connection, contacts_changed_cb, NULL, NULL, NULL, NULL);
-    }
-}
-
-static void
-contact_maybe_set_contact_groups (TpContact *self,
-    GStrv contact_groups)
-{
-  gchar **iter;
-
-  if (self == NULL || contact_groups == NULL)
-    return;
-
-  self->priv->has_features |= CONTACT_FEATURE_FLAG_CONTACT_GROUPS;
-
-  tp_clear_pointer (&self->priv->contact_groups, g_ptr_array_unref);
-  self->priv->contact_groups = g_ptr_array_new_full (
-      g_strv_length (contact_groups) + 1, g_free);
-
-  for (iter = contact_groups; *iter != NULL; iter++)
-    g_ptr_array_add (self->priv->contact_groups, g_strdup (*iter));
-  g_ptr_array_add (self->priv->contact_groups, NULL);
-
-  g_object_notify ((GObject *) self, "contact-groups");
-}
-
-static void
-contact_groups_changed_cb (TpConnection *connection,
-    const GArray *contacts,
-    const gchar **added,
-    const gchar **removed,
-    gpointer user_data,
-    GObject *weak_object)
-{
-  guint i;
-
-  for (i = 0; i < contacts->len; i++)
-    {
-      TpHandle handle = g_array_index (contacts, TpHandle, i);
-      TpContact *contact = _tp_connection_lookup_contact (connection, handle);
-      const gchar **iter;
-      guint j;
-
-      if (contact == NULL || contact->priv->contact_groups == NULL)
-        continue;
-
-      /* Remove the ending NULL */
-      g_ptr_array_remove_index_fast (contact->priv->contact_groups,
-          contact->priv->contact_groups->len - 1);
-
-      /* Remove old groups */
-      for (iter = removed; *iter != NULL; iter++)
-        {
-          for (j = 0; j < contact->priv->contact_groups->len; j++)
-            {
-              const gchar *str;
-
-              str = g_ptr_array_index (contact->priv->contact_groups, j);
-              if (!tp_strdiff (str, *iter))
-                {
-                  g_ptr_array_remove_index_fast (contact->priv->contact_groups, j);
-                  break;
-                }
-            }
-        }
-
-      /* Add new groups */
-      for (iter = added; *iter != NULL; iter++)
-        g_ptr_array_add (contact->priv->contact_groups, g_strdup (*iter));
-
-      /* Add back the ending NULL */
-      g_ptr_array_add (contact->priv->contact_groups, NULL);
-
-      g_object_notify ((GObject *) contact, "contact-groups");
-      g_signal_emit (contact, signals[SIGNAL_CONTACT_GROUPS_CHANGED], 0,
-          added, removed);
-    }
-}
-
-static void
-contacts_bind_to_contact_groups_changed (TpConnection *connection)
-{
-  if (!connection->priv->tracking_contact_groups_changed)
-    {
-      connection->priv->tracking_contact_groups_changed = TRUE;
-
-      tp_cli_connection_interface_contact_groups1_connect_to_groups_changed
-        (connection, contact_groups_changed_cb, NULL, NULL, NULL, NULL);
-    }
-}
-
-static void
-tp_contact_set_attributes (TpContact *contact,
-    GHashTable *asv,
-    ContactFeatureFlags wanted)
-{
-  TpConnection *connection = tp_contact_get_connection (contact);
-  const gchar *s;
-  gpointer boxed;
-
-  /* Alias */
-  if (wanted & CONTACT_FEATURE_FLAG_ALIAS)
-    {
-      s = tp_asv_get_string (asv,
-          TP_TOKEN_CONNECTION_INTERFACE_ALIASING1_ALIAS);
-
-      if (s == NULL)
-        {
-          WARNING ("%s supposedly implements Contacts and Aliasing, but "
-              "omitted " TP_TOKEN_CONNECTION_INTERFACE_ALIASING1_ALIAS,
-              tp_proxy_get_object_path (connection));
-        }
-      else
-        {
-          contact->priv->has_features |= CONTACT_FEATURE_FLAG_ALIAS;
-          g_free (contact->priv->alias);
-          contact->priv->alias = g_strdup (s);
-          g_object_notify ((GObject *) contact, "alias");
-        }
-    }
-
-  /* Avatar */
-  if (wanted & CONTACT_FEATURE_FLAG_AVATAR_TOKEN)
-    {
-      s = tp_asv_get_string (asv,
-          TP_TOKEN_CONNECTION_INTERFACE_AVATARS1_TOKEN);
-      contact_set_avatar_token (contact, s, TRUE);
-    }
-
-  if (wanted & CONTACT_FEATURE_FLAG_AVATAR_DATA)
-    {
-      /* There is no attribute for the avatar data, this will set the avatar
-       * from cache or start the avatar request if its missing from cache. */
-      contact_maybe_update_avatar_data (contact);
-    }
-
-  /* Presence */
-  if (wanted & CONTACT_FEATURE_FLAG_PRESENCE)
-    {
-      boxed = tp_asv_get_boxed (asv,
-          TP_TOKEN_CONNECTION_INTERFACE_PRESENCE1_PRESENCE,
-          TP_STRUCT_TYPE_PRESENCE);
-
-      if (boxed == NULL)
-        WARNING ("%s supposedly implements Contacts and Presence, "
-            "but omitted the mandatory "
-            TP_TOKEN_CONNECTION_INTERFACE_PRESENCE1_PRESENCE
-            " attribute",
-            tp_proxy_get_object_path (connection));
-      else
-        contact_maybe_set_presence (contact, boxed);
-    }
-
-<<<<<<< HEAD
   /* Location */
   if (wanted & CONTACT_FEATURE_FLAG_LOCATION)
     {
@@ -4500,10 +2980,6 @@
           TP_HASH_TYPE_LOCATION);
       contact_maybe_set_location (contact, boxed);
     }
-=======
-  /* if we haven't already returned, we're on the slow path */
-  DEBUG ("slow path");
->>>>>>> 07e7c3d2
 
   /* Capabilities */
   if (wanted & CONTACT_FEATURE_FLAG_CAPABILITIES)
@@ -4584,6 +3060,7 @@
     TpHandle handle,
     GHashTable *asv,
     ContactFeatureFlags wanted,
+    ContactFeatureFlags getting,
     GError **error)
 {
   TpContact *contact;
@@ -4601,7 +3078,7 @@
     }
 
   contact = tp_contact_ensure (connection, handle, id);
-  tp_contact_set_attributes (contact, asv, wanted);
+  tp_contact_set_attributes (contact, asv, wanted, getting);
 
   return contact;
 }
@@ -4622,14 +3099,18 @@
     return NULL;
 
   return tp_contact_ensure_with_attributes (connection, handle, asv,
-      feature_flags, error);
+      feature_flags, 0, error);
 }
 
 static const gchar **
 contacts_bind_to_signals (TpConnection *connection,
-    ContactFeatureFlags wanted)
+    ContactFeatureFlags wanted,
+    ContactFeatureFlags *getting)
 {
   GPtrArray *array;
+
+  if (getting != NULL)
+    *getting = 0;
 
   g_assert (tp_proxy_has_interface_by_id (connection,
         TP_IFACE_QUARK_CONNECTION_INTERFACE_CONTACTS));
@@ -4643,6 +3124,9 @@
       g_ptr_array_add (array,
           TP_IFACE_CONNECTION_INTERFACE_ALIASING1);
       contacts_bind_to_aliases_changed (connection);
+
+      if (getting != NULL)
+        *getting |= CONTACT_FEATURE_FLAG_ALIAS;
     }
 
   if ((wanted & CONTACT_FEATURE_FLAG_AVATAR_TOKEN) != 0 &&
@@ -4652,6 +3136,9 @@
       g_ptr_array_add (array,
           TP_IFACE_CONNECTION_INTERFACE_AVATARS1);
       contacts_bind_to_avatar_updated (connection);
+
+      if (getting != NULL)
+        *getting |= CONTACT_FEATURE_FLAG_AVATAR_TOKEN;
     }
 
   if ((wanted & CONTACT_FEATURE_FLAG_AVATAR_DATA) != 0 &&
@@ -4659,8 +3146,10 @@
           TP_IFACE_QUARK_CONNECTION_INTERFACE_AVATARS1))
     {
       contacts_bind_to_avatar_retrieved (connection);
-    }
-
+
+      if (getting != NULL)
+        *getting |= CONTACT_FEATURE_FLAG_AVATAR_DATA;
+    }
 
   if ((wanted & CONTACT_FEATURE_FLAG_PRESENCE) != 0 &&
       tp_proxy_has_interface_by_id (connection,
@@ -4669,6 +3158,9 @@
       g_ptr_array_add (array,
           TP_IFACE_CONNECTION_INTERFACE_PRESENCE1);
       contacts_bind_to_presences_changed (connection);
+
+      if (getting != NULL)
+        *getting |= CONTACT_FEATURE_FLAG_PRESENCE;
     }
 
   if ((wanted & CONTACT_FEATURE_FLAG_LOCATION) != 0 &&
@@ -4678,6 +3170,9 @@
       g_ptr_array_add (array,
           TP_IFACE_CONNECTION_INTERFACE_LOCATION1);
       contacts_bind_to_location_updated (connection);
+
+      if (getting != NULL)
+        *getting |= CONTACT_FEATURE_FLAG_LOCATION;
     }
 
   if ((wanted & CONTACT_FEATURE_FLAG_CAPABILITIES) != 0 &&
@@ -4687,6 +3182,9 @@
       g_ptr_array_add (array,
           TP_IFACE_CONNECTION_INTERFACE_CONTACT_CAPABILITIES1);
       contacts_bind_to_capabilities_updated (connection);
+
+      if (getting != NULL)
+        *getting |= CONTACT_FEATURE_FLAG_CAPABILITIES;
     }
 
   if ((wanted & CONTACT_FEATURE_FLAG_CONTACT_INFO) != 0 &&
@@ -4696,6 +3194,9 @@
       g_ptr_array_add (array,
           TP_IFACE_CONNECTION_INTERFACE_CONTACT_INFO1);
       contacts_bind_to_contact_info_changed (connection);
+
+      if (getting != NULL)
+        *getting |= CONTACT_FEATURE_FLAG_CONTACT_INFO;
     }
 
   if ((wanted & CONTACT_FEATURE_FLAG_CLIENT_TYPES) != 0 &&
@@ -4705,6 +3206,9 @@
       g_ptr_array_add (array,
           TP_IFACE_CONNECTION_INTERFACE_CLIENT_TYPES1);
       contacts_bind_to_client_types_updated (connection);
+
+      if (getting != NULL)
+        *getting |= CONTACT_FEATURE_FLAG_CLIENT_TYPES;
     }
 
   if ((wanted & CONTACT_FEATURE_FLAG_STATES) != 0 &&
@@ -4714,6 +3218,9 @@
       g_ptr_array_add (array,
           TP_IFACE_CONNECTION_INTERFACE_CONTACT_LIST1);
       contacts_bind_to_contacts_changed (connection);
+
+      if (getting != NULL)
+        *getting |= CONTACT_FEATURE_FLAG_STATES;
     }
 
   if ((wanted & CONTACT_FEATURE_FLAG_CONTACT_GROUPS) != 0 &&
@@ -4723,6 +3230,9 @@
       g_ptr_array_add (array,
           TP_IFACE_CONNECTION_INTERFACE_CONTACT_GROUPS1);
       contacts_bind_to_contact_groups_changed (connection);
+
+      if (getting != NULL)
+        *getting |= CONTACT_FEATURE_FLAG_CONTACT_GROUPS;
     }
 
   if ((wanted & CONTACT_FEATURE_FLAG_CONTACT_BLOCKING) != 0 &&
@@ -4743,6 +3253,9 @@
         {
           tp_proxy_prepare_async (connection, features, NULL, NULL);
         }
+
+      if (getting != NULL)
+        *getting |= CONTACT_FEATURE_FLAG_CONTACT_BLOCKING;
     }
 
   g_ptr_array_add (array, NULL);
@@ -4761,7 +3274,7 @@
   if (!get_feature_flags (features, &feature_flags))
     return NULL;
 
-  return contacts_bind_to_signals (connection, feature_flags);
+  return contacts_bind_to_signals (connection, feature_flags, NULL);
 }
 
 static gboolean
@@ -4794,18 +3307,24 @@
 typedef struct
 {
   GSimpleAsyncResult *result;
+  /* features we need to get, if possible, before this request can finish */
   ContactFeatureFlags wanted;
+  /* features we can expect to get from GetContactAttributes
+   * (subset of wanted) */
+  ContactFeatureFlags getting;
 } ContactsAsyncData;
 
 static ContactsAsyncData *
 contacts_async_data_new (GSimpleAsyncResult *result,
-    ContactFeatureFlags wanted)
+    ContactFeatureFlags wanted,
+    ContactFeatureFlags getting)
 {
   ContactsAsyncData *data;
 
   data = g_slice_new0 (ContactsAsyncData);
   data->result = g_object_ref (result);
   data->wanted = wanted;
+  data->getting = getting;
 
   return data;
 }
@@ -4837,7 +3356,7 @@
     }
 
   contact = tp_contact_ensure_with_attributes (self, handle, attributes,
-      data->wanted, &e);
+      data->wanted, data->getting, &e);
   if (contact != NULL)
     {
       g_simple_async_result_set_op_res_gpointer (data->result,
@@ -4884,6 +3403,7 @@
   ContactsAsyncData *data;
   GSimpleAsyncResult *result;
   ContactFeatureFlags feature_flags = 0;
+  ContactFeatureFlags getting = 0;
   const gchar **supported_interfaces;
 
   g_return_if_fail (tp_proxy_is_prepared (self,
@@ -4906,9 +3426,10 @@
   result = g_simple_async_result_new ((GObject *) self, callback, user_data,
       tp_connection_dup_contact_by_id_async);
 
-  supported_interfaces = contacts_bind_to_signals (self, feature_flags);
-
-  data = contacts_async_data_new (result, feature_flags);
+  supported_interfaces = contacts_bind_to_signals (self, feature_flags,
+      &getting);
+
+  data = contacts_async_data_new (result, feature_flags, getting);
   tp_cli_connection_interface_contacts_call_get_contact_by_id (self, -1,
       id, supported_interfaces, got_contact_by_id_cb,
       data, (GDestroyNotify) contacts_async_data_free, NULL);
@@ -4965,7 +3486,7 @@
       contact = _tp_connection_lookup_contact (self, handle);
       if (contact != NULL)
         {
-          tp_contact_set_attributes (contact, asv, data->wanted);
+          tp_contact_set_attributes (contact, asv, data->wanted, data->getting);
         }
       else
         {
@@ -5011,7 +3532,7 @@
 {
   ContactsAsyncData *data;
   GSimpleAsyncResult *result;
-  ContactFeatureFlags feature_flags = 0;
+  ContactFeatureFlags feature_flags = 0, getting = 0;
   guint minimal_feature_flags = G_MAXUINT;
   const gchar **supported_interfaces;
   GPtrArray *contacts_array;
@@ -5066,11 +3587,12 @@
   g_simple_async_result_set_op_res_gpointer (result, contacts_array,
       (GDestroyNotify) g_ptr_array_unref);
 
-  supported_interfaces = contacts_bind_to_signals (self, feature_flags);
+  supported_interfaces = contacts_bind_to_signals (self, feature_flags,
+      &getting);
 
   if (handles->len > 0 && supported_interfaces[0] != NULL)
     {
-      data = contacts_async_data_new (result, feature_flags);
+      data = contacts_async_data_new (result, feature_flags, getting);
       tp_cli_connection_interface_contacts_call_get_contact_attributes (
           self, -1, handles, supported_interfaces,
           got_contact_attributes_cb, data,
