include $(top_srcdir)/tools/flymake.mk

tpgincludedir=$(includedir)/telepathy-glib-1/telepathy-glib
genincludedir=$(tpgincludedir)/_gen
tpgdbusincludedir=$(includedir)/telepathy-glib-1-dbus/telepathy-glib
gendbusincludedir=$(tpgdbusincludedir)/_gen

pkgconfigdir = ${libdir}/pkgconfig
pkgconfig_DATA = telepathy-glib-1.pc telepathy-glib-1-dbus.pc

EXTRA_DIST = \
    $(ABI_LISTS) \
    $(codegen_extra_dist) \
    $(introspection_extra_dist) \
    extra-gtkdoc.h

# libtelepathy-glib-1 is just a shared version of
# libtelepathy-glib-main-internal, produced by abi.am. Similarly,
# libtelepathy-glib-1-core and libtelepathy-glib-1-dbus are shared versions of
# libtelepathy-glib-core-internal and -dbus-internal.
#
# The static version is necessary because one of the tests wants to use
# internal symbols (_tp_log) which are made invisible by GNU ld, and it
# makes checking consistency of the ABI easier.

lib_LTLIBRARIES = \
    libtelepathy-glib-1.la \
    libtelepathy-glib-1-dbus.la \
    libtelepathy-glib-1-core.la \
    $(NULL)

noinst_LTLIBRARIES = \
    libtelepathy-glib-main-internal.la \
    libtelepathy-glib-dbus-internal.la \
    libtelepathy-glib-core-internal.la \
    libtelepathy-glib-reentrants.la \
    $(NULL)

# headers that are subject to coding-style checks
our_headers = \
    account.h \
    account-channel-request.h \
    account-manager.h \
    automatic-client-factory.h \
    automatic-proxy-factory.h \
    add-dispatch-operation-context.h \
    base-call-channel.h \
    base-call-content.h \
    base-call-stream.h \
    base-client.h \
    base-channel.h \
    base-connection.h \
    base-connection-manager.h \
    base-media-call-channel.h \
    base-media-call-content.h \
    base-media-call-stream.h \
    base-password-channel.h \
    base-protocol.h \
    base-room-config.h \
    basic-proxy-factory.h \
    call-channel.h \
    call-content.h \
    call-content-media-description.h \
    call-misc.h \
    call-stream.h \
    call-stream-endpoint.h \
    channel.h \
    channel-iface.h \
    channel-dispatcher.h \
    channel-dispatch-operation.h \
    channel-manager.h \
    channel-request.h \
    cli-call.h \
    cli-channel.h \
    cli-connection.h \
    cli-misc.h \
    client.h \
    client-channel-factory.h \
    client-message.h \
    cm-message.h \
    connection.h \
    connection-contact-list.h \
    connection-manager.h \
    contact-search.h \
    contact-search-result.h \
    capabilities.h \
    contact.h \
    contact-operations.h \
    base-contact-list.h \
    contacts-mixin.h \
    dbus.h \
    dbus-daemon.h \
    dbus-properties-mixin.h \
    dbus-tube-channel.h \
    defs.h \
    debug.h \
    debug-sender.h \
    dtmf.h \
    enums.h \
    errors.h \
    exportable-channel.h \
    file-transfer-channel.h \
    gnio-util.h \
    group-mixin.h \
    gtypes.h \
    handle.h \
    handle-channels-context.h \
    handle-repo.h \
    handle-repo-static.h \
    handle-repo-dynamic.h \
    heap.h \
    interfaces.h \
    intset.h \
    message.h \
    message-mixin.h \
    observe-channels-context.h \
    presence-mixin.h \
    protocol.h \
    proxy.h \
    proxy-subclass.h \
    run.h \
    signalled-message.h \
    simple-approver.h \
    simple-client-factory.h \
    simple-handler.h \
    simple-observer.h \
    simple-password-manager.h \
    stream-tube-channel.h \
    stream-tube-connection.h \
    svc-account.h \
    svc-account-manager.h \
    svc-call.h \
    svc-channel-dispatcher.h \
    svc-channel-dispatch-operation.h \
    svc-channel.h \
    svc-channel-request.h \
    svc-client.h \
    svc-connection.h \
    svc-connection-manager.h \
    svc-debug.h \
    svc-generic.h \
    svc-properties-interface.h \
    svc-protocol.h \
    svc-tls.h \
    telepathy-glib.h \
    text-channel.h \
    util.h

tpginclude_HEADERS = \
    $(our_headers) \
    $(NULL)

BUILT_SOURCES = $(codegen_sources)

CLEANFILES = \
    $(BUILT_SOURCES)

distclean-local:
	rm -rf _gen

clean-local:
	rm -rf tmp-introspect*

check_c_sources = \
    $(our_headers) \
    $(libtelepathy_glib_core_internal_la_SOURCES) \
    $(libtelepathy_glib_dbus_internal_la_SOURCES) \
    $(libtelepathy_glib_main_internal_la_SOURCES) \
    $(NULL)

include $(top_srcdir)/tools/check-coding-style.mk
check-local: check-coding-style

libtelepathy_glib_core_internal_la_LIBADD = $(ALL_LIBS)
libtelepathy_glib_core_internal_la_SOURCES = \
    core-dbus.c \
    errors.c \
    $(NULL)

libtelepathy_glib_dbus_internal_la_LIBADD = \
    $(ALL_LIBS) \
    libtelepathy-glib-1-core.la \
    $(NULL)
libtelepathy_glib_dbus_internal_la_SOURCES = \
    interfaces.c \
    $(NULL)

libtelepathy_glib_main_internal_la_LIBADD = \
    $(ALL_LIBS) \
    libtelepathy-glib-1-dbus.la \
    $(NULL)

libtelepathy_glib_main_internal_la_SOURCES = \
    account.c \
    account-channel-request.c \
    account-channel-request-internal.h \
    account-internal.h \
    account-manager.c \
    account-manager-internal.h \
    automatic-client-factory-internal.h \
    automatic-client-factory.c \
    automatic-proxy-factory.c \
    add-dispatch-operation-context-internal.h \
    add-dispatch-operation-context.c \
    base-call-channel.c \
    base-call-content.c \
    base-call-stream.c \
    base-call-internal.h \
    base-channel.c \
    base-client.c \
    base-client-internal.h \
    base-connection.c \
    base-connection-internal.h \
    base-connection-manager.c \
    base-media-call-channel.c \
    base-media-call-content.c \
    base-media-call-stream.c \
    base-password-channel.c \
    base-protocol-internal.h \
    base-protocol.c \
    base-room-config.c \
    basic-proxy-factory.c \
    capabilities.c \
    capabilities-internal.h \
    call-channel.c \
    call-content.c \
    call-content-media-description.c \
    call-internal.h \
    call-misc.c \
    call-stream.c \
    call-stream-endpoint.c \
    channel.c \
    channel-contacts.c \
    channel-group.c \
    channel-internal.h \
    channel-dispatcher.c \
    channel-dispatch-operation.c \
    channel-dispatch-operation-internal.h \
    channel-manager.c \
    channel-request.c \
    client.c \
    client-channel-factory.c \
    client-message.c \
    client-message-internal.h \
    connection.c \
    connection-aliasing.c \
    connection-avatars.c \
    connection-contact-info.c \
    connection-contact-list.c \
    connection-internal.h \
    connection-handles.c \
    connection-manager.c \
    contact.c \
    contact-internal.h \
    contact-operations.c \
    contact-search.c \
    contact-search-internal.h \
    contact-search-result.c \
    base-contact-list.c \
    cm-message.c \
    cm-message-internal.h \
    contacts-mixin.c \
    dbus.c \
    dbus-daemon.c \
    dbus-internal.h \
    dbus-properties-mixin.c \
    dbus-properties-mixin-internal.h \
    dbus-tube-channel.c \
    debug.c \
    debug-sender.c \
    deprecated-internal.h \
    dtmf.c \
    debug-internal.h \
    exportable-channel.c \
    file-transfer-channel.c \
    gnio-util.c \
    group-mixin.c \
    gtypes.c \
    handle.c \
    handle-channels-context-internal.h \
    handle-channels-context.c \
    handle-repo.c \
    handle-repo-dynamic.c \
    handle-repo-internal.h \
    handle-repo-static.c \
    handle-set.c \
    heap.c \
    intset.c \
    channel-iface.c \
    message.c \
    message-internal.h \
    message-mixin.c \
    observe-channels-context-internal.h \
    observe-channels-context.c \
    presence-mixin.c \
    protocol.c \
    protocol-internal.h \
    proxy.c \
    proxy-internal.h \
    proxy-methods.c \
    proxy-signals.c \
    run.c \
    signalled-message.c \
    signalled-message-internal.h \
    simple-approver.c \
    simple-client-factory.c \
    simple-client-factory-internal.h \
    simple-handler.c \
    simple-observer.c \
    simple-password-manager.c \
    stream-tube-channel.c \
    stream-tube-connection-internal.h \
    stream-tube-connection.c \
    text-channel.c \
    util.c \
    util-internal.h

libtelepathy_glib_reentrants_la_SOURCES = \
    reentrants.c \
    reentrants.h

AM_CFLAGS = \
    -DG_LOG_DOMAIN=\"tp-glib\" \
    $(ERROR_CFLAGS) \
    @DBUS_CFLAGS@ \
    @GLIB_CFLAGS@ \
    -I$(top_builddir) \
    -I$(top_srcdir)
AM_LDFLAGS = \
    $(ERROR_LDFLAGS) \
    $(NULL)

ALL_LIBS = \
    @DBUS_LIBS@ \
    @GLIB_LIBS@

include abi.am
include codegen.am
include introspection.am

<<<<<<< HEAD
Android.mk: Makefile.am
	androgenizer -:PROJECT telepathy-glib \
	\
	-:SHARED libtelepathy-glib-1-core -:TAGS eng debug \
	 -:REL_TOP $(top_srcdir) -:ABS_TOP $(abs_top_srcdir) \
	 -:SOURCES $(libtelepathy_glib_core_internal_la_SOURCES) \
	  $(nodist_libtelepathy_glib_core_internal_la_SOURCES) \
	 -:CFLAGS $(DEFAULT_INCLUDES) $(DEFS) $(CFLAGS) $(GIO_UNIX_CFLAGS) $(DBUS_CFLAGS) $(AM_CFLAGS) \
	 -:CPPFLAGS $(CPPFLAGS) $(AM_CPPFLAGS) $(INCLUDES) \
	 -:LDFLAGS $(ALL_LIBS) \
	  $(libtelepathy_glib_core_internal_la_LDFLAGS) \
	\
	 -:SHARED libtelepathy-glib-1-dbus -:TAGS eng debug \
	 -:REL_TOP $(top_srcdir) -:ABS_TOP $(abs_top_srcdir) \
	 -:SOURCES $(libtelepathy_glib_dbus_internal_la_SOURCES) \
	  $(nodist_libtelepathy_glib_dbus_internal_la_SOURCES) \
	 -:CFLAGS $(DEFAULT_INCLUDES) $(DEFS) $(CFLAGS) $(GIO_UNIX_CFLAGS) $(DBUS_CFLAGS) $(AM_CFLAGS) \
	 -:CPPFLAGS $(CPPFLAGS) $(AM_CPPFLAGS) $(INCLUDES) \
	 -:LDFLAGS $(ALL_LIBS) -ltelepathy-glib-1-core \
	  $(libtelepathy_glib_dbus_internal_la_LDFLAGS) \
	\
	 -:SHARED libtelepathy-glib-1 -:TAGS eng debug \
=======
Android.mk: Makefile.am $(codegen_sources)
	androgenizer -:PROJECT telepathy-glib -:SHARED libtelepathy-glib -:TAGS eng debug \
>>>>>>> b0919cdd
	 -:REL_TOP $(top_srcdir) -:ABS_TOP $(abs_top_srcdir) \
	 -:SOURCES $(libtelepathy_glib_main_internal_la_SOURCES) \
	  $(nodist_libtelepathy_glib_main_internal_la_SOURCES) \
	 -:CFLAGS $(DEFAULT_INCLUDES) $(DEFS) $(CFLAGS) $(GIO_UNIX_CFLAGS) $(DBUS_CFLAGS) $(AM_CFLAGS) \
	 -:CPPFLAGS $(CPPFLAGS) $(AM_CPPFLAGS) $(INCLUDES) \
	 -:LDFLAGS $(ALL_LIBS) -ltelepathy-glib-1-dbus -ltelepathy-glib-1-core \
	  $(libtelepathy_glib_main_internal_la_LDFLAGS) \
	\
	> $@<|MERGE_RESOLUTION|>--- conflicted
+++ resolved
@@ -256,6 +256,7 @@
     contact-search.c \
     contact-search-internal.h \
     contact-search-result.c \
+    base-contact-list-internal.h \
     base-contact-list.c \
     cm-message.c \
     cm-message-internal.h \
@@ -338,8 +339,7 @@
 include codegen.am
 include introspection.am
 
-<<<<<<< HEAD
-Android.mk: Makefile.am
+Android.mk: Makefile.am $(codegen_sources)
 	androgenizer -:PROJECT telepathy-glib \
 	\
 	-:SHARED libtelepathy-glib-1-core -:TAGS eng debug \
@@ -361,10 +361,6 @@
 	  $(libtelepathy_glib_dbus_internal_la_LDFLAGS) \
 	\
 	 -:SHARED libtelepathy-glib-1 -:TAGS eng debug \
-=======
-Android.mk: Makefile.am $(codegen_sources)
-	androgenizer -:PROJECT telepathy-glib -:SHARED libtelepathy-glib -:TAGS eng debug \
->>>>>>> b0919cdd
 	 -:REL_TOP $(top_srcdir) -:ABS_TOP $(abs_top_srcdir) \
 	 -:SOURCES $(libtelepathy_glib_main_internal_la_SOURCES) \
 	  $(nodist_libtelepathy_glib_main_internal_la_SOURCES) \
