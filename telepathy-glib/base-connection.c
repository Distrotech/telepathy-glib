--- conflicted
+++ resolved
@@ -624,41 +624,12 @@
 {
   GValueArray *structure;
   GHashTable *table;
-  GValue *value;
   gchar *object_path;
+
+  g_assert (TP_IS_EXPORTABLE_CHANNEL (obj));
 
   g_object_get (obj,
       "object-path", &object_path,
-      NULL);
-
-<<<<<<< HEAD
-  g_value_array_append (structure, NULL);
-  value = g_value_array_get_nth (structure, 0);
-  g_value_init (value, DBUS_TYPE_G_OBJECT_PATH);
-  g_value_take_boxed (value, object_path);
-  object_path = NULL;
-
-  g_assert (TP_IS_EXPORTABLE_CHANNEL (obj));
-=======
-  g_assert (TP_IS_EXPORTABLE_CHANNEL (obj) || TP_IS_CHANNEL_IFACE (obj));
-
-  if (TP_IS_EXPORTABLE_CHANNEL (obj))
-    {
-      g_object_get (obj,
-          "channel-properties", &table,
-          NULL);
-    }
-  else
-    {
-     table = g_hash_table_new_full (g_str_hash, g_str_equal,
-          NULL, (GDestroyNotify) tp_g_value_slice_free);
-
-      value = tp_g_value_slice_new (G_TYPE_UINT);
-      g_object_get_property (obj, "handle", value);
-      g_hash_table_insert (table, TP_PROP_CHANNEL_TARGET_HANDLE, value);
->>>>>>> a02af787
-
-  g_object_get (obj,
       "channel-properties", &table,
       NULL);
 
@@ -726,60 +697,6 @@
   channel_request_free (request);
 }
 
-<<<<<<< HEAD
-=======
-
-static void
-factory_satisfy_requests (TpBaseConnection *conn,
-                          TpChannelFactoryIface *factory,
-                          TpChannelIface *chan,
-                          ChannelRequest *channel_request,
-                          gboolean is_new)
-{
-  gchar *object_path = NULL, *channel_type = NULL;
-  guint handle_type = 0, handle = 0;
-  gboolean suppress_handler = FALSE;
-  GPtrArray *tmp;
-  guint i;
-
-  g_object_get (chan,
-      "object-path", &object_path,
-      "channel-type", &channel_type,
-      "handle-type", &handle_type,
-      "handle", &handle,
-      NULL);
-
-  DEBUG ("called for %s", object_path);
-
-  tmp = find_matching_channel_requests (conn, channel_type, handle_type,
-                                        handle, channel_request,
-                                        &suppress_handler);
-
-  for (i = 0; i < tmp->len; i++)
-    satisfy_request (conn, g_ptr_array_index (tmp, i), G_OBJECT (chan),
-        object_path);
-
-  if (is_new)
-    {
-      GPtrArray *array = g_ptr_array_sized_new (1);
-
-      g_ptr_array_add (array, get_channel_details (G_OBJECT (chan)));
-      tp_svc_connection_interface_requests_emit_new_channels (conn, array);
-      tp_value_array_free (g_ptr_array_index (array, 0));
-      g_ptr_array_unref (array);
-
-      tp_svc_connection_emit_new_channel (conn, object_path, channel_type,
-          handle_type, handle, suppress_handler);
-    }
-
-  g_ptr_array_unref (tmp);
-
-  g_free (object_path);
-  g_free (channel_type);
-}
-
-
->>>>>>> a02af787
 static void
 fail_channel_request (TpBaseConnection *conn,
                       ChannelRequest *request,
