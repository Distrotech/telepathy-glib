/*
 * base-connection.c - Source for TpBaseConnection
 *
 * Copyright © 2005-2010 Collabora Ltd.
 * Copyright © 2005-2009 Nokia Corporation
 *
 * This library is free software; you can redistribute it and/or
 * modify it under the terms of the GNU Lesser General Public
 * License as published by the Free Software Foundation; either
 * version 2.1 of the License, or (at your option) any later version.
 *
 * This library is distributed in the hope that it will be useful,
 * but WITHOUT ANY WARRANTY; without even the implied warranty of
 * MERCHANTABILITY or FITNESS FOR A PARTICULAR PURPOSE.  See the GNU
 * Lesser General Public License for more details.
 *
 * You should have received a copy of the GNU Lesser General Public
 * License along with this library; if not, write to the Free Software
 * Foundation, Inc., 51 Franklin St, Fifth Floor, Boston, MA  02110-1301  USA
 */

/**
 * SECTION:base-connection
 * @title: TpBaseConnection
 * @short_description: base class for #TpSvcConnection implementations
 * @see_also: #TpBaseConnectionManager, #TpSvcConnection
 *
 * This base class makes it easier to write #TpSvcConnection implementations
 * by managing connection status, channel managers and handle tracking.
 * A subclass should often not need to implement any of the Connection
 * methods itself.
 *
 * However, methods may be reimplemented if needed: for instance, Gabble
 * overrides RequestHandles so it can validate MUC rooms, which must be done
 * asynchronously.
 */

/**
 * TpBaseConnectionProc:
 * @self: The connection object
 *
 * Signature of a virtual method on #TpBaseConnection that takes no
 * additional parameters and returns nothing.
 */

/**
 * TpBaseConnectionStartConnectingImpl:
 * @self: The connection object
 * @error: Set to the error if %FALSE is returned
 *
 * Signature of an implementation of the start_connecting method
 * of #TpBaseConnection.
 *
 * On entry, the implementation may assume that it is in state NEW.
 *
 * If %TRUE is returned, the Connect D-Bus method succeeds; the
 * implementation must either have already set the status to CONNECTED by
 * calling tp_base_connection_change_status(), or have arranged for a
 * status change to either state DISCONNECTED or CONNECTED to be signalled by
 * calling tp_base_connection_change_status() at some later time.
 * If the status is still NEW after returning %TRUE, #TpBaseConnection will
 * automatically change it to CONNECTING for reason REQUESTED.
 *
 * If %FALSE is returned, the error will be raised from Connect as an
 * exception. If the status is not DISCONNECTED after %FALSE is returned,
 * #TpBaseConnection will automatically change it to DISCONNECTED
 * with a reason appropriate to the error; NetworkError results in
 * NETWORK_ERROR, PermissionDenied results in AUTHENTICATION_FAILED, and all
 * other errors currently result in NONE_SPECIFIED.
 *
 * All except the simplest connection managers are expected to implement this
 * asynchronously, returning %TRUE in most cases and changing the status
 * to CONNECTED or DISCONNECTED later.
 *
 * Returns: %FALSE if failure has already occurred, else %TRUE.
 */

/**
 * TpBaseConnectionCreateHandleReposImpl: (skip)
 * @self: The connection object
 * @repos: An array of pointers to be filled in; the implementation
 *         may assume all are initially NULL.
 *
 * Signature of an implementation of the create_handle_repos method
 * of #TpBaseConnection.
 */

/**
 * TpBaseConnectionCreateChannelManagersImpl:
 * @self: The implementation, a subclass of TpBaseConnection
 *
 * Signature of an implementation of the create_channel_managers method
 * of #TpBaseConnection.
 *
 * Returns: (transfer full): a GPtrArray of objects implementing
 *  #TpChannelManager which, between them, implement all channel types this
 *  Connection supports.
 */

/**
 * TpBaseConnectionGetUniqueConnectionNameImpl:
 * @self: The implementation, a subclass of TpBaseConnection
 *
 * Signature of the @get_unique_connection_name virtual method
 * on #TpBaseConnection.
 *
 * Returns: (transfer full): a name for this connection which will be unique
 *  within this connection manager process, as a string which the caller must
 *  free with #g_free.
 */

/**
 * TpBaseConnectionGetInterfacesImpl:
 * @self: a #TpBaseConnection
 *
 * Signature of an implementation of
 * #TpBaseConnectionClass.get_interfaces_always_present virtual
 * function.
 *
 * Implementation must first chainup on parent class implementation and then
 * add extra interfaces into the #GPtrArray.
 *
 * |[
 * static GPtrArray *
 * my_connection_get_interfaces_always_present (TpBaseConnection *self)
 * {
 *   GPtrArray *interfaces;
 *
 *   interfaces = TP_BASE_CONNECTION_CLASS (
 *       my_connection_parent_class)->get_interfaces_always_present (self);
 *
 *   g_ptr_array_add (interfaces, TP_IFACE_BADGERS);
 *
 *   return interfaces;
 * }
 * ]|
 *
 * Returns: (transfer container): a #GPtrArray of static strings for D-Bus
 *   interfaces implemented by this client.
 *
 * Since: 0.19.4
 */

/**
 * TpBaseConnectionClass:
 * @parent_class: The superclass' structure
 * @create_handle_repos: Fill in suitable handle repositories in the
 *  given array for all those handle types this Connection supports.
 *  Must be set by subclasses to a non-%NULL value; the function must create
 *  at least a CONTACT handle repository (failing to do so will cause a crash).
 * @get_unique_connection_name: Construct a unique name for this connection
 *  (for example using the protocol's format for usernames). If %NULL (the
 *  default), a unique name will be generated. Subclasses should usually
 *  override this to get more obvious names, to aid debugging and prevent
 *  multiple connections to the same account.
 * @connecting: If set by subclasses, will be called just after the state
 *  changes to CONNECTING. May be %NULL if nothing special needs to happen.
 * @connected: If set by subclasses, will be called just after the state
 *  changes to CONNECTED. May be %NULL if nothing special needs to happen.
 * @disconnected: If set by subclasses, will be called just after the state
 *  changes to DISCONNECTED. May be %NULL if nothing special needs to happen.
 * @shut_down: Called after disconnected() is called, to clean up the
 *  connection. Must start the shutdown process for the underlying
 *  network connection, and arrange for tp_base_connection_finish_shutdown()
 *  to be called after the underlying connection has been closed. May not
 *  be left as %NULL.
 * @start_connecting: Asynchronously start connecting - called to implement
 *  the Connect D-Bus method. See #TpBaseConnectionStartConnectingImpl for
 *  details. May not be left as %NULL.
 * @get_interfaces_always_present: Returns a #GPtrArray of extra D-Bus
 *  interfaces which are always implemented by instances of this class,
 *  which may be filled in by subclasses. The default is to list no
 *  additional interfaces. Individual instances may detect which
 *  additional interfaces they support and signal them before going
 *  to state CONNECTED by calling tp_base_connection_add_interfaces().
 * @create_channel_managers: Create an array of channel managers for this
 *  Connection. This must be set by subclasses to a non-%NULL
 *  value. Since: 0.7.15
 *
 * The class of a #TpBaseConnection. Many members are virtual methods etc.
 * to be filled in in the subclass' class_init function.
 */

/**
 * TP_INTERNAL_CONNECTION_STATUS_NEW: (skip)
 *
 * A special value for #TpConnectionStatus, used within GLib connection
 * managers to indicate that the connection is disconnected because
 * connection has never been attempted (as distinct from disconnected
 * after connection has started, either by user request or an error).
 *
 * Must never be visible on the D-Bus - %TP_CONNECTION_STATUS_DISCONNECTED
 * is sent instead.
 */

/**
 * TpBaseConnection:
 *
 * Data structure representing a generic #TpSvcConnection implementation.
 *
 */

/**
 * TpChannelManagerIter: (skip)
 *
 * An iterator over the #TpChannelManager objects known to a #TpBaseConnection.
 * It has no public fields.
 *
 * Use tp_base_connection_channel_manager_iter_init() to start iteration and
 * tp_base_connection_channel_manager_iter_next() to continue.
 *
 * Since: 0.7.15
 */

/**
 * TP_BASE_CONNECTION_ERROR_IF_NOT_CONNECTED: (skip)
 * @conn: A TpBaseConnection
 * @context: A DBusGMethodInvocation
 *
 * If @conn is not in state #TP_CONNECTION_STATUS_CONNECTED, complete the
 * D-Bus method invocation @context by raising the Telepathy error
 * #TP_ERROR_DISCONNECTED, and return from the current function (which
 * must be void). For use in D-Bus method implementations.
 */

#include "config.h"

#include <telepathy-glib/base-connection.h>
#include <telepathy-glib/base-connection-internal.h>

#include <string.h>

#include <dbus/dbus-glib-lowlevel.h>

#include <telepathy-glib/channel-manager.h>
#include <telepathy-glib/connection-manager.h>
#include <telepathy-glib/contacts-mixin.h>
#include <telepathy-glib/dbus-properties-mixin.h>
#include <telepathy-glib/dbus.h>
#include <telepathy-glib/dbus-internal.h>
#include <telepathy-glib/exportable-channel.h>
#include <telepathy-glib/gtypes.h>
#include <telepathy-glib/interfaces.h>
#include <telepathy-glib/svc-connection.h>
#include <telepathy-glib/svc-generic.h>
#include <telepathy-glib/util.h>

#define DEBUG_FLAG TP_DEBUG_CONNECTION
#include "telepathy-glib/debug-internal.h"
#include "telepathy-glib/variant-util-internal.h"

static void conn_iface_init (gpointer, gpointer);
static void requests_iface_init (gpointer, gpointer);

G_DEFINE_ABSTRACT_TYPE_WITH_CODE(TpBaseConnection,
    tp_base_connection,
    G_TYPE_OBJECT,
    G_IMPLEMENT_INTERFACE (TP_TYPE_SVC_CONNECTION,
      conn_iface_init);
    G_IMPLEMENT_INTERFACE (TP_TYPE_SVC_DBUS_PROPERTIES,
      tp_dbus_properties_mixin_iface_init);
    G_IMPLEMENT_INTERFACE (TP_TYPE_SVC_CONNECTION_INTERFACE_REQUESTS,
      requests_iface_init))

enum
{
    PROP_PROTOCOL = 1,
    PROP_SELF_HANDLE,
    PROP_SELF_ID,
    PROP_INTERFACES,
    PROP_DBUS_STATUS,
    PROP_DBUS_DAEMON,
    N_PROPS
};

/* signal enum */
enum
{
    INVALID_SIGNAL,
    SHUTDOWN_FINISHED,
    CLIENTS_INTERESTED,
    CLIENTS_UNINTERESTED,
    N_SIGNALS
};

static guint signals[N_SIGNALS] = {0};

typedef struct _ChannelRequest ChannelRequest;

typedef enum {
    METHOD_CREATE_CHANNEL,
    METHOD_ENSURE_CHANNEL,
    NUM_METHODS
} ChannelRequestMethod;

struct _ChannelRequest
{
  DBusGMethodInvocation *context;
  ChannelRequestMethod method;

  gchar *channel_type;
  guint handle_type;
  guint handle;

  /* only meaningful for METHOD_ENSURE_CHANNEL; only true if this is the first
   * request to be satisfied with a particular channel, and no other request
   * satisfied by that channel has a different method.
   */
  unsigned yours : 1;
};

static ChannelRequest *
channel_request_new (DBusGMethodInvocation *context,
                     ChannelRequestMethod method,
                     const char *channel_type,
                     guint handle_type,
                     guint handle)
{
  ChannelRequest *ret;

  g_assert (NULL != context);
  g_assert (NULL != channel_type);
  g_assert (method < NUM_METHODS);

  ret = g_slice_new0 (ChannelRequest);
  ret->context = context;
  ret->method = method;
  ret->channel_type = g_strdup (channel_type);
  ret->handle_type = handle_type;
  ret->handle = handle;
  ret->yours = FALSE;

  DEBUG("New channel request at %p: ctype=%s htype=%d handle=%d",
        ret, channel_type, handle_type, handle);

  return ret;
}

static void
channel_request_free (ChannelRequest *request)
{
  g_assert (NULL == request->context);
  DEBUG("Freeing channel request at %p: ctype=%s htype=%d handle=%d",
        request, request->channel_type, request->handle_type,
        request->handle);
  g_free (request->channel_type);
  g_slice_free (ChannelRequest, request);
}

static void
channel_request_cancel (gpointer data, gpointer user_data)
{
  ChannelRequest *request = (ChannelRequest *) data;
  GError error = { TP_ERROR, TP_ERROR_DISCONNECTED,
      "unable to service this channel request, we're disconnecting!" };

  DEBUG ("cancelling request at %p for %s/%u/%u", request,
      request->channel_type, request->handle_type, request->handle);

  dbus_g_method_return_error (request->context, &error);
  request->context = NULL;

  channel_request_free (request);
}

struct _TpBaseConnectionPrivate
{
<<<<<<< HEAD
  gchar *bus_name;
  gchar *object_path;

  TpConnectionStatus status;

  TpHandle self_handle;
=======
>>>>>>> 7ba46141
  const gchar *self_id;

  /* Telepathy properties */
  gchar *protocol;

  /* if TRUE, the object has gone away */
  gboolean dispose_has_run;
  /* array of (TpChannelManager *) */
  GPtrArray *channel_managers;
  /* array of (ChannelRequest *) */
  GPtrArray *channel_requests;

  TpHandleRepoIface *handles[TP_NUM_HANDLE_TYPES];

  /* Created in constructed, this is an array of static strings which
   * represent the interfaces on this connection.
   *
   * Note that this is a GArray of gchar*, not a GPtrArray,
   * so that we can use GArray's convenient auto-null-termination. */
  GArray *interfaces;

  /* Array of DBusGMethodInvocation * representing Disconnect calls.
   * If NULL and we are in a state != DISCONNECTED, then we have not started
   * shutting down yet.
   * If NULL and we are in state DISCONNECTED, then we have finished shutting
   * down.
   * If not NULL, we are trying to shut down (and must be in state
   * DISCONNECTED). */
  GPtrArray *disconnect_requests;

  TpDBusDaemon *bus_proxy;
  /* TRUE after constructor() returns */
  gboolean been_constructed;
  /* TRUE if on D-Bus */
  gboolean been_registered;

  /* g_strdup (unique name) => gsize total count
   *
   * This is derivable from @client_interests: e.g. if
   *    client_interests = { LOCATION => { ":1.23" => 5, ":1.42" => 2 },
   *                         MAIL_NOTIFICATION => { ":1.23" => 1 } }
   * then it implies
   *    interested_clients = { ":1.23" => 6, ":1.42" => 2 }
   */
  GHashTable *interested_clients;
  /* GQuark iface => GHashTable {
   *    unique name borrowed from interested_clients => gsize count } */
  GHashTable *client_interests;
};

static const gchar * const *tp_base_connection_get_interfaces (
    TpBaseConnection *self);

static gboolean
tp_base_connection_ensure_dbus (TpBaseConnection *self,
    GError **error)
{
  if (self->priv->bus_proxy == NULL)
    {
      self->priv->bus_proxy = tp_dbus_daemon_dup (error);

      if (self->priv->bus_proxy == NULL)
        return FALSE;
    }

  return TRUE;
}

static void
tp_base_connection_get_property (GObject *object,
                                 guint property_id,
                                 GValue *value,
                                 GParamSpec *pspec)
{
  TpBaseConnection *self = (TpBaseConnection *) object;
  TpBaseConnectionPrivate *priv = self->priv;

  switch (property_id)
    {
    case PROP_PROTOCOL:
      g_value_set_string (value, priv->protocol);
      break;

    case PROP_SELF_HANDLE:
      g_value_set_uint (value, priv->self_handle);
      break;

    case PROP_SELF_ID:
      g_value_set_string (value, priv->self_id);
      break;

    case PROP_SELF_ID:
      g_value_set_string (value, self->priv->self_id);
      break;

    case PROP_INTERFACES:
      g_value_set_boxed (value, tp_base_connection_get_interfaces (self));
      break;

    case PROP_DBUS_STATUS:
      g_value_set_uint (value, tp_base_connection_get_status (self));
      break;

    case PROP_DBUS_DAEMON:
      g_value_set_object (value, self->priv->bus_proxy);
      break;

    default:
      G_OBJECT_WARN_INVALID_PROPERTY_ID (object, property_id, pspec);
      break;
    }
}

static void
tp_base_connection_set_property (GObject      *object,
                                 guint         property_id,
                                 const GValue *value,
                                 GParamSpec   *pspec)
{
  TpBaseConnection *self = (TpBaseConnection *) object;
  TpBaseConnectionPrivate *priv = self->priv;

  switch (property_id) {
    case PROP_PROTOCOL:
      g_free (priv->protocol);
      priv->protocol = g_value_dup_string (value);
      g_assert (priv->protocol != NULL);
      break;

    case PROP_SELF_HANDLE:
      tp_base_connection_set_self_handle (self, g_value_get_uint (value));
      break;

    case PROP_DBUS_DAEMON:
        {
          TpDBusDaemon *dbus_daemon = g_value_get_object (value);

          g_assert (self->priv->bus_proxy == NULL);     /* construct-only */

          if (dbus_daemon != NULL)
            self->priv->bus_proxy = g_object_ref (dbus_daemon);
        }
      break;

    default:
      G_OBJECT_WARN_INVALID_PROPERTY_ID (object, property_id, pspec);
      break;
  }
}

static void tp_base_connection_interested_name_owner_changed_cb (
    TpDBusDaemon *it,
    const gchar *unique_name,
    const gchar *new_owner,
    gpointer user_data);

static void
tp_base_connection_unregister (TpBaseConnection *self)
{
  TpBaseConnectionPrivate *priv = self->priv;

  if (priv->bus_proxy != NULL)
    {
      GHashTableIter iter;
      gpointer k;

      if (priv->been_registered)
        {
          tp_dbus_daemon_unregister_object (priv->bus_proxy, self);

          if (priv->bus_name != NULL)
            tp_dbus_daemon_release_name (priv->bus_proxy, priv->bus_name, NULL);

          priv->been_registered = FALSE;
        }

      g_hash_table_iter_init (&iter, self->priv->interested_clients);

      while (g_hash_table_iter_next (&iter, &k, NULL))
        {
          tp_dbus_daemon_cancel_name_owner_watch (priv->bus_proxy, k,
              tp_base_connection_interested_name_owner_changed_cb, self);
          g_hash_table_iter_remove (&iter);
        }
    }
}

static void
tp_base_connection_dispose (GObject *object)
{
  TpBaseConnection *self = TP_BASE_CONNECTION (object);
  TpBaseConnectionPrivate *priv = self->priv;
  guint i;

  if (priv->dispose_has_run)
    return;

  priv->dispose_has_run = TRUE;

  g_assert ((priv->status == TP_CONNECTION_STATUS_DISCONNECTED) ||
            (priv->status == TP_INTERNAL_CONNECTION_STATUS_NEW));

  tp_base_connection_unregister (self);

  tp_clear_object (&priv->bus_proxy);

  g_ptr_array_foreach (priv->channel_managers, (GFunc) g_object_unref, NULL);
  g_ptr_array_unref (priv->channel_managers);
  priv->channel_managers = NULL;

  if (priv->channel_requests)
    {
      g_assert (priv->channel_requests->len == 0);
      g_ptr_array_unref (priv->channel_requests);
      priv->channel_requests = NULL;
    }

  for (i = 0; i < TP_NUM_HANDLE_TYPES; i++)
    tp_clear_object (priv->handles + i);

  if (priv->interfaces)
    {
      g_array_unref (priv->interfaces);
    }

  if (G_OBJECT_CLASS (tp_base_connection_parent_class)->dispose)
    G_OBJECT_CLASS (tp_base_connection_parent_class)->dispose (object);
}

static void
tp_base_connection_finalize (GObject *object)
{
  TpBaseConnection *self = TP_BASE_CONNECTION (object);
  TpBaseConnectionPrivate *priv = self->priv;

  g_free (priv->protocol);
  g_free (priv->bus_name);
  g_free (priv->object_path);
  g_hash_table_unref (priv->client_interests);
  g_hash_table_unref (priv->interested_clients);

  G_OBJECT_CLASS (tp_base_connection_parent_class)->finalize (object);
}

/*
 * get_channel_details:
 * @obj: a channel, which must implement one of #TpExportableChannel and
 *       #TpChannelIface
 *
 * Returns: (oa{sv}: o.fd.T.Conn.Iface.Requests.Channel_Details), suitable for
 *          inclusion in the NewChannels signal.
 */
static GValueArray *
get_channel_details (GObject *obj)
{
  GValueArray *structure = g_value_array_new (2);
  GHashTable *table;
  GValue *value;
  gchar *object_path;

  g_object_get (obj,
      "object-path", &object_path,
      NULL);

  g_value_array_append (structure, NULL);
  value = g_value_array_get_nth (structure, 0);
  g_value_init (value, DBUS_TYPE_G_OBJECT_PATH);
  g_value_take_boxed (value, object_path);
  object_path = NULL;

  g_assert (TP_IS_EXPORTABLE_CHANNEL (obj));

  g_object_get (obj,
      "channel-properties", &table,
      NULL);

  g_value_array_append (structure, NULL);
  value = g_value_array_get_nth (structure, 1);
  g_value_init (value, TP_HASH_TYPE_QUALIFIED_PROPERTY_VALUE_MAP);
  g_value_take_boxed (value, table);

  return structure;
}

static void
satisfy_request (TpBaseConnection *conn,
                 ChannelRequest *request,
                 GObject *channel,
                 const gchar *object_path)
{
  TpBaseConnectionPrivate *priv = conn->priv;

  DEBUG ("completing queued request %p with success, "
      "channel_type=%s, handle_type=%u, "
      "handle=%u", request, request->channel_type,
      request->handle_type, request->handle);

  switch (request->method)
    {
    case METHOD_CREATE_CHANNEL:
        {
          GHashTable *properties;

          g_assert (TP_IS_EXPORTABLE_CHANNEL (channel));
          g_object_get (channel,
              "channel-properties", &properties,
              NULL);
          tp_svc_connection_interface_requests_return_from_create_channel (
              request->context, object_path, properties);
          g_hash_table_unref (properties);
        }
        break;

    case METHOD_ENSURE_CHANNEL:
        {
          GHashTable *properties;

          g_assert (TP_IS_EXPORTABLE_CHANNEL (channel));
          g_object_get (channel,
              "channel-properties", &properties,
              NULL);
          tp_svc_connection_interface_requests_return_from_ensure_channel (
              request->context, request->yours, object_path, properties);
          g_hash_table_unref (properties);
        }
        break;

    default:
      g_assert_not_reached ();
    }
  request->context = NULL;

  g_ptr_array_remove (priv->channel_requests, request);

  channel_request_free (request);
}

static void
fail_channel_request (TpBaseConnection *conn,
                      ChannelRequest *request,
                      GError *error)
{
  TpBaseConnectionPrivate *priv = conn->priv;

  DEBUG ("completing queued request %p with error, channel_type=%s, "
      "handle_type=%u, handle=%u",
      request, request->channel_type,
      request->handle_type, request->handle);

  dbus_g_method_return_error (request->context, error);
  request->context = NULL;

  g_ptr_array_remove (priv->channel_requests, request);

  channel_request_free (request);
}

/* Channel manager signal handlers */

static void
manager_new_channel (gpointer key,
                     gpointer value,
                     gpointer data)
{
  TpExportableChannel *channel = TP_EXPORTABLE_CHANNEL (key);
  GSList *request_tokens = value;
  TpBaseConnection *self = TP_BASE_CONNECTION (data);
  gchar *object_path;
  GSList *iter;
  gboolean satisfies_create_channel = FALSE;
  ChannelRequest *first_ensure = NULL;

  g_object_get (channel,
      "object-path", &object_path,
      NULL);

  for (iter = request_tokens; iter != NULL; iter = iter->next)
    {
      ChannelRequest *request = iter->data;

      switch (request->method)
        {
          case METHOD_CREATE_CHANNEL:
            satisfies_create_channel = TRUE;
            goto break_loop_early;
            break;

          case METHOD_ENSURE_CHANNEL:
            if (first_ensure == NULL)
              first_ensure = request;
            break;

          case NUM_METHODS:
            g_assert_not_reached ();
        }

    }

break_loop_early:
  /* If the only type of request satisfied by this new channel is
   * EnsureChannel, give exactly one request Yours=True.
   * If other kinds of requests are involved, don't give anyone Yours=True.
   */
  if (!satisfies_create_channel && first_ensure != NULL)
    {
      first_ensure->yours = TRUE;
    }

  for (iter = request_tokens; iter != NULL; iter = iter->next)
    {
      satisfy_request (self, iter->data, G_OBJECT (channel),
          object_path);
    }

  g_free (object_path);
}


static void
manager_new_channels_cb (TpChannelManager *manager,
                         GHashTable *channels,
                         TpBaseConnection *self)
{
  GPtrArray *array;
  GHashTableIter iter;
  gpointer key, value;

  g_assert (TP_IS_CHANNEL_MANAGER (manager));
  g_assert (TP_IS_BASE_CONNECTION (self));

  /* satisfy the RequestChannel/CreateChannel/EnsureChannel calls */
  g_hash_table_foreach (channels, manager_new_channel, self);

  /* Emit NewChannels */
  array = g_ptr_array_sized_new (g_hash_table_size (channels));
  g_hash_table_iter_init (&iter, channels);

  while (g_hash_table_iter_next (&iter, &key, &value))
    {
      g_ptr_array_add (array, get_channel_details (G_OBJECT (key)));
    }

  tp_svc_connection_interface_requests_emit_new_channels (self,
      array);

  g_ptr_array_foreach (array, (GFunc) g_value_array_free, NULL);
  g_ptr_array_unref (array);
}


static void
manager_request_already_satisfied_cb (TpChannelManager *manager,
                                      gpointer request_token,
                                      TpExportableChannel *channel,
                                      TpBaseConnection *self)
{
  gchar *object_path;

  g_assert (TP_IS_CHANNEL_MANAGER (manager));
  g_assert (TP_IS_EXPORTABLE_CHANNEL (channel));
  g_assert (TP_IS_BASE_CONNECTION (self));

  g_object_get (channel,
      "object-path", &object_path,
      NULL);

  satisfy_request (self, request_token, G_OBJECT (channel), object_path);
  g_free (object_path);
}


static void
manager_request_failed_cb (TpChannelManager *manager,
                           gpointer request_token,
                           guint domain,
                           gint code,
                           gchar *message,
                           TpBaseConnection *self)
{
  GError error = { domain, code, message };

  g_assert (TP_IS_CHANNEL_MANAGER (manager));
  g_assert (domain > 0);
  g_assert (message != NULL);
  g_assert (TP_IS_BASE_CONNECTION (self));

  fail_channel_request (self, request_token, &error);
}


static void
manager_channel_closed_cb (TpChannelManager *manager,
                           const gchar *path,
                           TpBaseConnection *self)
{
  g_assert (TP_IS_CHANNEL_MANAGER (manager));
  g_assert (path != NULL);
  g_assert (TP_IS_BASE_CONNECTION (self));

  tp_svc_connection_interface_requests_emit_channel_closed (self, path);
}

/*
 * Set the @handle_type'th handle repository, which must be %NULL, to
 * @handle_repo. This method can only be called from code run during the
 * constructor(), after handle repository instantiation (in practice, this
 * means it can only be called from the @create_channel_managers callback).
 */
void
_tp_base_connection_set_handle_repo (TpBaseConnection *self,
    TpHandleType handle_type,
    TpHandleRepoIface *handle_repo)
{
  g_return_if_fail (TP_IS_BASE_CONNECTION (self));
  g_return_if_fail (!self->priv->been_constructed);
  g_return_if_fail (tp_handle_type_is_valid (handle_type, NULL));
  g_return_if_fail (self->priv->handles[TP_HANDLE_TYPE_CONTACT] != NULL);
  g_return_if_fail (self->priv->handles[handle_type] == NULL);
  g_return_if_fail (TP_IS_HANDLE_REPO_IFACE (handle_repo));

  self->priv->handles[handle_type] = g_object_ref (handle_repo);
}

static void
tp_base_connection_create_interfaces_array (TpBaseConnection *self)
{
  TpBaseConnectionPrivate *priv = self->priv;
  TpBaseConnectionClass *klass = TP_BASE_CONNECTION_GET_CLASS (self);
  GPtrArray *always;
  gboolean has_requests = FALSE;
  gboolean has_contacts = FALSE;
  guint i;

  g_assert (priv->interfaces == NULL);

  always = klass->get_interfaces_always_present (self);

  priv->interfaces = g_array_sized_new (TRUE, FALSE, sizeof (gchar *),
      always->len);
  for (i = 0; i < always->len; i++)
    {
      const gchar *iface = g_ptr_array_index (always, i);

      if (!tp_strdiff (iface, TP_IFACE_CONNECTION_INTERFACE_REQUESTS))
        has_requests = TRUE;
      else if (!tp_strdiff (iface, TP_IFACE_CONNECTION_INTERFACE_CONTACTS))
        has_contacts = TRUE;

      g_array_append_val (priv->interfaces, iface);
    }

  if (!has_requests || !has_contacts)
    {
      g_critical ("Requests and Contacts interfaces must always be present");
    }

  g_ptr_array_unref (always);
}

static GObject *
tp_base_connection_constructor (GType type, guint n_construct_properties,
    GObjectConstructParam *construct_params)
{
  guint i;
  TpBaseConnection *self = TP_BASE_CONNECTION (
      G_OBJECT_CLASS (tp_base_connection_parent_class)->constructor (
        type, n_construct_properties, construct_params));
  TpBaseConnectionPrivate *priv = self->priv;
  TpBaseConnectionClass *cls = TP_BASE_CONNECTION_GET_CLASS (self);

  g_assert (cls->create_handle_repos != NULL);
  g_assert (cls->create_channel_managers  != NULL);
  g_assert (cls->shut_down != NULL);
  g_assert (cls->start_connecting != NULL);

  if (!TP_IS_SVC_CONNECTION_INTERFACE_CONTACTS (self) ||
      !TP_IS_SVC_CONNECTION_INTERFACE_REQUESTS (self))
    {
      g_critical ("Connection must always implement "
          "TpSvcConnectionInterfaceContacts and "
          "TpSvcConnectionInterfaceRequests");
    }

  /* if we fail to connect to D-Bus here, we'll return an error from
   * register */
  tp_base_connection_ensure_dbus (self, NULL);

  (cls->create_handle_repos) (self, priv->handles);

  /* a connection that doesn't support contacts is no use to anyone */
  g_assert (priv->handles[TP_HANDLE_TYPE_CONTACT] != NULL);

  if (cls->create_channel_managers != NULL)
    priv->channel_managers = cls->create_channel_managers (self);
  else
    priv->channel_managers = g_ptr_array_sized_new (0);

  for (i = 0; i < priv->channel_managers->len; i++)
    {
      TpChannelManager *manager = TP_CHANNEL_MANAGER (
          g_ptr_array_index (priv->channel_managers, i));

      g_signal_connect (manager, "new-channels",
          (GCallback) manager_new_channels_cb, self);
      g_signal_connect (manager, "request-already-satisfied",
          (GCallback) manager_request_already_satisfied_cb, self);
      g_signal_connect (manager, "request-failed",
          (GCallback) manager_request_failed_cb, self);
      g_signal_connect (manager, "channel-closed",
          (GCallback) manager_channel_closed_cb, self);
    }

  tp_base_connection_create_interfaces_array (self);

  priv->been_constructed = TRUE;

  return (GObject *) self;
}

/**
 * tp_base_connection_add_possible_client_interest:
 * @self: a connection
 * @token: a quark corresponding to a D-Bus interface, or a token
 *  representing part of a D-Bus interface, for which this connection wishes
 *  to be notified when clients register an interest
 *
 * Add @token to the set of tokens for which this connection will emit
 * #TpBaseConnection::clients-interested and
 * #TpBaseConnection::clients-uninterested.
 *
 * This method must be called from the #GObjectClass<!--
 * -->.constructed or #GObjectClass<!-- -->.constructor callback
 * (otherwise, it will run too late to be useful).
 */
void
tp_base_connection_add_possible_client_interest (TpBaseConnection *self,
    GQuark token)
{
  gpointer p = GUINT_TO_POINTER (token);

  g_return_if_fail (TP_IS_BASE_CONNECTION (self));
  g_return_if_fail (self->priv->status == TP_INTERNAL_CONNECTION_STATUS_NEW);

  if (g_hash_table_lookup (self->priv->client_interests, p) == NULL)
    g_hash_table_insert (self->priv->client_interests, p,
        g_hash_table_new (g_str_hash, g_str_equal));
}

/* D-Bus properties for the Requests interface */

static void
manager_get_channel_details_foreach (TpExportableChannel *chan,
                                     gpointer data)
{
  GPtrArray *details = data;

  g_ptr_array_add (details, get_channel_details (G_OBJECT (chan)));
}


static GPtrArray *
conn_requests_get_channel_details (TpBaseConnection *self)
{
  TpBaseConnectionPrivate *priv = self->priv;
  /* guess that each ChannelManager has two channels, on average */
  GPtrArray *details = g_ptr_array_sized_new (priv->channel_managers->len * 2);
  guint i;

  for (i = 0; i < priv->channel_managers->len; i++)
    {
      TpChannelManager *manager = TP_CHANNEL_MANAGER (
          g_ptr_array_index (priv->channel_managers, i));

      tp_channel_manager_foreach_channel (manager,
          manager_get_channel_details_foreach, details);
    }

  return details;
}


static void
get_requestables_foreach (TpChannelManager *manager,
                          GHashTable *fixed_properties,
                          const gchar * const *allowed_properties,
                          gpointer user_data)
{
  GPtrArray *details = user_data;
  GValueArray *requestable = g_value_array_new (2);
  GValue *value;

  g_value_array_append (requestable, NULL);
  value = g_value_array_get_nth (requestable, 0);
  g_value_init (value, TP_HASH_TYPE_CHANNEL_CLASS);
  g_value_set_boxed (value, fixed_properties);

  g_value_array_append (requestable, NULL);
  value = g_value_array_get_nth (requestable, 1);
  g_value_init (value, G_TYPE_STRV);
  g_value_set_boxed (value, allowed_properties);

  g_ptr_array_add (details, requestable);
}


static GPtrArray *
conn_requests_get_requestables (TpBaseConnection *self)
{
  TpBaseConnectionPrivate *priv = self->priv;
  /* generously guess that each ChannelManager has about 2 ChannelClasses */
  GPtrArray *details = g_ptr_array_sized_new (priv->channel_managers->len * 2);
  guint i;

  for (i = 0; i < priv->channel_managers->len; i++)
    {
      TpChannelManager *manager = TP_CHANNEL_MANAGER (
          g_ptr_array_index (priv->channel_managers, i));

      tp_channel_manager_foreach_channel_class (manager,
          get_requestables_foreach, details);
    }

  return details;
}


static void
conn_requests_get_dbus_property (GObject *object,
                                 GQuark interface,
                                 GQuark name,
                                 GValue *value,
                                 gpointer unused G_GNUC_UNUSED)
{
  TpBaseConnection *self = TP_BASE_CONNECTION (object);

  g_return_if_fail (interface == TP_IFACE_QUARK_CONNECTION_INTERFACE_REQUESTS);

  if (name == g_quark_from_static_string ("Channels"))
    {
      g_value_take_boxed (value, conn_requests_get_channel_details (self));
    }
  else if (name == g_quark_from_static_string ("RequestableChannelClasses"))
    {
      g_value_take_boxed (value, conn_requests_get_requestables (self));
    }
  else
    {
      g_return_if_reached ();
    }
}

static GPtrArray *
tp_base_connection_get_interfaces_always_present (TpBaseConnection *self)
{
  GPtrArray *interfaces = g_ptr_array_new ();
  const gchar **ptr;

  /* copy the klass->interfaces_always_present property for backwards
   * compatibility */
  for (ptr = TP_BASE_CONNECTION_GET_CLASS (self)->interfaces_always_present;
       ptr != NULL && *ptr != NULL;
       ptr++)
    {
      g_ptr_array_add (interfaces, (gchar *) *ptr);
    }

  return interfaces;
}

static void
tp_base_connection_class_init (TpBaseConnectionClass *klass)
{
  static TpDBusPropertiesMixinPropImpl connection_properties[] = {
      { "SelfHandle", "self-handle", NULL },
      { "SelfID", "self-id", NULL },
      { "Status", "dbus-status", NULL },
      { "Interfaces", "interfaces", NULL },
      { NULL }
  };
  static TpDBusPropertiesMixinPropImpl requests_properties[] = {
        { "Channels", NULL, NULL },
        { "RequestableChannelClasses", NULL, NULL },
        { NULL }
  };
  GParamSpec *param_spec;
  GObjectClass *object_class = G_OBJECT_CLASS (klass);

  g_type_class_add_private (klass, sizeof (TpBaseConnectionPrivate));
  object_class->dispose = tp_base_connection_dispose;
  object_class->finalize = tp_base_connection_finalize;
  object_class->constructor = tp_base_connection_constructor;
  object_class->get_property = tp_base_connection_get_property;
  object_class->set_property = tp_base_connection_set_property;

  klass->get_interfaces_always_present =
    tp_base_connection_get_interfaces_always_present;

  /**
   * TpBaseConnection:protocol: (skip)
   *
   * Identifier used in the Telepathy protocol when this connection's protocol
   * name is required.
   */
  param_spec = g_param_spec_string ("protocol",
      "Telepathy identifier for protocol",
      "Identifier string used when the protocol name is required.",
      NULL,
      G_PARAM_CONSTRUCT_ONLY | G_PARAM_READWRITE | G_PARAM_STATIC_STRINGS);
  g_object_class_install_property (object_class, PROP_PROTOCOL, param_spec);

  /**
   * TpBaseConnection:self-handle: (skip)
   *
   * The handle of type %TP_HANDLE_TYPE_CONTACT representing the local user.
   * Must be set nonzero by the subclass before moving to state CONNECTED.
   *
   * Since: 0.7.15
   */
  param_spec = g_param_spec_uint ("self-handle",
      "Connection.SelfHandle",
      "The handle of type %TP_HANDLE_TYPE_CONTACT representing the local user.",
      0, G_MAXUINT, 0,
      G_PARAM_READWRITE | G_PARAM_STATIC_STRINGS);
  g_object_class_install_property (object_class, PROP_SELF_HANDLE, param_spec);

  /**
   * TpBaseConnection:self-id: (skip)
   *
   * The identifier representing the local user. This is the result of
   * inspecting #TpBaseConnection:self-handle.
   *
<<<<<<< HEAD
   * Since: 0.99.1
=======
   * Since: 0.UNRELEASED
>>>>>>> 7ba46141
   */
  param_spec = g_param_spec_string ("self-id",
      "Connection.SelfID",
      "The identifier representing the local user.",
      "",
      G_PARAM_READABLE | G_PARAM_STATIC_STRINGS);
  g_object_class_install_property (object_class, PROP_SELF_ID, param_spec);

  /**
   * TpBaseConnection:interfaces: (skip)
   *
   * The set of D-Bus interfaces available on this Connection, other than
   * Connection itself.
   *
   * Since: 0.11.3
   */
  param_spec = g_param_spec_boxed ("interfaces",
      "Connection.Interfaces",
      "The set of D-Bus interfaces available on this Connection, other than "
      "Connection itself",
      G_TYPE_STRV,
      G_PARAM_READABLE | G_PARAM_STATIC_STRINGS);
  g_object_class_install_property (object_class, PROP_INTERFACES, param_spec);

  /**
   * TpBaseConnection:dbus-status: (skip)
   *
   * The Connection.Status as visible on D-Bus, which is the same as
   * #TpBaseConnection<!-- -->.status except that
   * %TP_INTERNAL_CONNECTION_STATUS_NEW is replaced by
   * %TP_CONNECTION_STATUS_DISCONNECTED.
   *
   * The #GObject::notify signal is not currently emitted for this property.
   *
   * Since: 0.11.3
   */
  param_spec = g_param_spec_uint ("dbus-status",
      "Connection.Status",
      "The connection status as visible on D-Bus",
      TP_CONNECTION_STATUS_CONNECTED, TP_CONNECTION_STATUS_DISCONNECTED,
      TP_CONNECTION_STATUS_DISCONNECTED,
      G_PARAM_READABLE | G_PARAM_STATIC_STRINGS);
  g_object_class_install_property (object_class, PROP_DBUS_STATUS, param_spec);

  /**
   * TpBaseConnection:dbus-daemon: (skip)
   *
   * #TpDBusDaemon object encapsulating this object's connection to D-Bus.
   * Read-only except during construction.
   *
   * If this property is %NULL or omitted during construction, the object will
   * automatically attempt to connect to the starter or session bus with
   * tp_dbus_daemon_dup() just after it is constructed; if this fails, this
   * property will remain %NULL, and tp_base_connection_register() will fail.
   *
   * Since: 0.11.3
   */
  g_object_class_install_property (object_class, PROP_DBUS_DAEMON,
      g_param_spec_object ("dbus-daemon", "D-Bus daemon",
        "The D-Bus daemon used by this object", TP_TYPE_DBUS_DAEMON,
        G_PARAM_CONSTRUCT_ONLY | G_PARAM_READWRITE | G_PARAM_STATIC_STRINGS));

  /* signal definitions */

  /**
   * TpBaseConnection::shutdown-finished: (skip)
   * @connection: the #TpBaseConnection
   *
   * Emitted by tp_base_connection_finish_shutdown() when the underlying
   * network connection has been closed; #TpBaseConnectionManager listens
   * for this signal and removes connections from its table of active
   * connections when it is received.
   */
  signals[SHUTDOWN_FINISHED] =
    g_signal_new ("shutdown-finished",
                  G_OBJECT_CLASS_TYPE (klass),
                  G_SIGNAL_RUN_LAST | G_SIGNAL_DETAILED,
                  0,
                  NULL, NULL, NULL,
                  G_TYPE_NONE, 0);

  /**
   * TpBaseConnection::clients-interested:
   * @connection: the #TpBaseConnection
   * @token: the interface or part of an interface in which clients are newly
   *  interested
   *
   * Emitted when a client becomes interested in any token that was added with
   * tp_base_connection_add_possible_client_interest().
   *
   * The "signal detail" is a GQuark representing @token. Modules implementing
   * an interface (Location, say) should typically connect to a detailed signal
   * like
   * "clients-interested::im.telepathy1.Connection.Interface.Location"
   * rather than receiving all emissions of this signal.
   */
  signals[CLIENTS_INTERESTED] =
    g_signal_new ("clients-interested",
                  G_OBJECT_CLASS_TYPE (klass),
                  G_SIGNAL_RUN_LAST | G_SIGNAL_DETAILED,
                  0,
                  NULL, NULL, NULL,
                  G_TYPE_NONE, 1, G_TYPE_STRING);

  /**
   * TpBaseConnection::clients-uninterested:
   * @connection: the #TpBaseConnection
   * @token: the interface or part of an interface in which clients are no
   *  longer interested
   *
   * Emitted when no more clients are interested in an interface added with
   * tp_base_connection_add_possible_client_interest(), for which
   * #TpBaseConnection::clients-interested was previously emitted.
   *
   * As with #TpBaseConnection::clients-interested, the "signal detail" is a
   * GQuark representing @token. Modules implementing an interface (Location,
   * say) should typically connect to a detailed signal like
   * "clients-uninterested::im.telepathy1.Connection.Interface.Location"
   * rather than receiving all emissions of this signal.
   */
  signals[CLIENTS_UNINTERESTED] =
    g_signal_new ("clients-uninterested",
                  G_OBJECT_CLASS_TYPE (klass),
                  G_SIGNAL_RUN_LAST | G_SIGNAL_DETAILED,
                  0,
                  NULL, NULL, NULL,
                  G_TYPE_NONE, 1, G_TYPE_STRING);

  tp_dbus_properties_mixin_class_init (object_class, 0);
  tp_dbus_properties_mixin_implement_interface (object_class,
      TP_IFACE_QUARK_CONNECTION,
      tp_dbus_properties_mixin_getter_gobject_properties, NULL,
      connection_properties);
  tp_dbus_properties_mixin_implement_interface (object_class,
      TP_IFACE_QUARK_CONNECTION_INTERFACE_REQUESTS,
      conn_requests_get_dbus_property, NULL,
      requests_properties);
}

static void
tp_base_connection_init (TpBaseConnection *self)
{
  TpBaseConnectionPrivate *priv = G_TYPE_INSTANCE_GET_PRIVATE (self,
      TP_TYPE_BASE_CONNECTION, TpBaseConnectionPrivate);
  guint i;

  self->priv = priv;
  priv->status = TP_INTERNAL_CONNECTION_STATUS_NEW;

  for (i = 0; i < TP_NUM_HANDLE_TYPES; i++)
    {
      priv->handles[i] = NULL;
    }

  priv->channel_requests = g_ptr_array_new ();
  priv->client_interests = g_hash_table_new_full (NULL, NULL, NULL,
      (GDestroyNotify) g_hash_table_unref);
  priv->interested_clients = g_hash_table_new_full (g_str_hash, g_str_equal,
      g_free, NULL);
}

static gchar *
squash_name (const gchar *name, guint length)
{
  GChecksum *checksum;
  gchar *squashed;

  g_assert (length >= 10);
  checksum = g_checksum_new (G_CHECKSUM_MD5);
  g_checksum_update (checksum, (guchar *) name, -1);
  squashed = g_strdup_printf (
      "%.*s_%.8s", length - 9, name, g_checksum_get_string (checksum));
  g_checksum_free (checksum);
  return squashed;
}

/**
 * tp_base_connection_register:
 * @self: A connection
 * @cm_name: The name of the connection manager in the Telepathy protocol
 * @bus_name: (out): Used to return the bus name corresponding to the connection
 *  if %TRUE is returned. To be freed by the caller.
 * @object_path: (out): Used to return the object path of the connection if
 *  %TRUE is returned. To be freed by the caller.
 * @error: Used to return an error if %FALSE is returned; may be %NULL
 *
 * Make the connection object appear on the bus, returning the bus
 * name and object path used. If %TRUE is returned, the connection owns the
 * bus name, and will release it when destroyed.
 *
 * Since 0.11.11, @bus_name and @object_path may be %NULL if the
 * strings are not needed.
 *
 * Returns: %TRUE on success, %FALSE on error.
 */
gboolean
tp_base_connection_register (TpBaseConnection *self,
                             const gchar *cm_name,
                             gchar **bus_name,
                             gchar **object_path,
                             GError **error)
{
  TpBaseConnectionClass *cls = TP_BASE_CONNECTION_GET_CLASS (self);
  TpBaseConnectionPrivate *priv = self->priv;
  gchar *tmp;
  gchar *safe_proto;
  gchar *unique_name;
  guint prefix_length;
  const guint dbus_max_name_length = 255;

  g_return_val_if_fail (TP_IS_BASE_CONNECTION (self), FALSE);
  g_return_val_if_fail (cm_name != NULL, FALSE);
  g_return_val_if_fail (!self->priv->been_registered, FALSE);

  if (tp_connection_manager_check_valid_protocol_name (priv->protocol, NULL))
    {
      safe_proto = g_strdelimit (g_strdup (priv->protocol), "-", '_');
    }
  else
    {
      WARNING ("Protocol name %s is not valid - should match "
          "[A-Za-z][A-Za-z0-9-]+", priv->protocol);
      safe_proto = tp_escape_as_identifier (priv->protocol);
    }

  /* Plus two for the dots. */
  prefix_length = strlen (TP_CONN_BUS_NAME_BASE) +
      strlen (cm_name) + strlen (safe_proto) + 2;

  if (cls->get_unique_connection_name)
    {

      tmp = cls->get_unique_connection_name (self);
      g_assert (tmp != NULL);
      unique_name = tp_escape_as_identifier (tmp);
      g_free (tmp);

      if (prefix_length + strlen (unique_name) > dbus_max_name_length)
        {
          /* Is prefix is too long to make reasonable bus name? Ten = one
           * character of the original unique name plus underscore plus
           * 8-character hash.
           */
          if (prefix_length >= dbus_max_name_length - 10)
            {
              WARNING (
                  "Couldn't fit CM name + protocol name + unique name into "
                  "255 characters.");
              g_free (unique_name);
              return FALSE;
            }

          tmp = unique_name;
          unique_name = squash_name (
              tmp, dbus_max_name_length - prefix_length);
          g_free (tmp);
        }
    }
  else
    {
      unique_name = g_strdup_printf ("_%p", self);
    }

  if (!tp_base_connection_ensure_dbus (self, error))
    {
      g_free (safe_proto);
      g_free (unique_name);
      return FALSE;
    }

  priv->bus_name = g_strdup_printf (TP_CONN_BUS_NAME_BASE "%s.%s.%s",
      cm_name, safe_proto, unique_name);
  g_assert (strlen (priv->bus_name) <= 255);
  priv->object_path = g_strdup_printf (TP_CONN_OBJECT_PATH_BASE "%s/%s/%s",
      cm_name, safe_proto, unique_name);

  g_free (safe_proto);
  g_free (unique_name);

  if (!tp_dbus_daemon_request_name (priv->bus_proxy, priv->bus_name, FALSE,
        error))
    {
      g_free (priv->bus_name);
      priv->bus_name = NULL;
      return FALSE;
    }

  DEBUG ("%p: bus name %s; object path %s", self, priv->bus_name,
      priv->object_path);
  tp_dbus_daemon_register_object (priv->bus_proxy, priv->object_path, self);
  self->priv->been_registered = TRUE;

  if (bus_name != NULL)
    *bus_name = g_strdup (priv->bus_name);

  if (object_path != NULL)
    *object_path = g_strdup (priv->object_path);

  return TRUE;
}

/* D-Bus methods on Connection interface ----------------------------*/

static inline TpConnectionStatusReason
conn_status_reason_from_g_error (GError *error)
{
  if (error->domain == TP_ERROR)
    {
      switch (error->code)
        {
#define OBVIOUS_MAPPING(x) \
        case TP_ERROR_ ## x: \
          return TP_CONNECTION_STATUS_REASON_ ## x

          OBVIOUS_MAPPING (NETWORK_ERROR);
          OBVIOUS_MAPPING (ENCRYPTION_ERROR);
          OBVIOUS_MAPPING (AUTHENTICATION_FAILED);
          OBVIOUS_MAPPING (CERT_NOT_PROVIDED);
          OBVIOUS_MAPPING (CERT_UNTRUSTED);
          OBVIOUS_MAPPING (CERT_EXPIRED);
          OBVIOUS_MAPPING (CERT_NOT_ACTIVATED);
          OBVIOUS_MAPPING (CERT_FINGERPRINT_MISMATCH);
          OBVIOUS_MAPPING (CERT_HOSTNAME_MISMATCH);
          OBVIOUS_MAPPING (CERT_SELF_SIGNED);
#undef OBVIOUS_MAPPING

        case TP_ERROR_PERMISSION_DENIED:
        case TP_ERROR_DOES_NOT_EXIST:
          return TP_CONNECTION_STATUS_REASON_AUTHENTICATION_FAILED;

        case TP_ERROR_CERT_INVALID:
          return TP_CONNECTION_STATUS_REASON_CERT_OTHER_ERROR;

        case TP_ERROR_CANCELLED:
          return TP_CONNECTION_STATUS_REASON_REQUESTED;

        case TP_ERROR_ENCRYPTION_NOT_AVAILABLE:
          return TP_CONNECTION_STATUS_REASON_ENCRYPTION_ERROR;

        case TP_ERROR_REGISTRATION_EXISTS:
        case TP_ERROR_ALREADY_CONNECTED:
        case TP_ERROR_CONNECTION_REPLACED:
          return TP_CONNECTION_STATUS_REASON_NAME_IN_USE;

        case TP_ERROR_CONNECTION_REFUSED:
        case TP_ERROR_CONNECTION_FAILED:
        case TP_ERROR_CONNECTION_LOST:
        case TP_ERROR_SERVICE_BUSY:
          return TP_CONNECTION_STATUS_REASON_NETWORK_ERROR;

        /* current status: all TP_ERRORs up to and including
         * TP_ERROR_RESOURCE_UNAVAILABLE have been looked at */
        }
    }

  return TP_CONNECTION_STATUS_REASON_NONE_SPECIFIED;
}

static void
tp_base_connection_connect (TpSvcConnection *iface,
                            DBusGMethodInvocation *context)
{
  TpBaseConnection *self = TP_BASE_CONNECTION (iface);
  TpBaseConnectionClass *cls = TP_BASE_CONNECTION_GET_CLASS (self);
  GError *error = NULL;

  g_assert (TP_IS_BASE_CONNECTION (self));

  if (self->priv->status == TP_INTERNAL_CONNECTION_STATUS_NEW)
    {
      if (cls->start_connecting (self, &error))
        {
          if (self->priv->status == TP_INTERNAL_CONNECTION_STATUS_NEW)
            {
              tp_base_connection_change_status (self,
                TP_CONNECTION_STATUS_CONNECTING,
                TP_CONNECTION_STATUS_REASON_REQUESTED);
            }
        }
      else
        {
          if (self->priv->status != TP_CONNECTION_STATUS_DISCONNECTED)
            {
              tp_base_connection_change_status (self,
                TP_CONNECTION_STATUS_DISCONNECTED,
                conn_status_reason_from_g_error (error));
            }
          dbus_g_method_return_error (context, error);
          g_error_free (error);
          return;
        }
    }
  tp_svc_connection_return_from_connect (context);
}

static void
tp_base_connection_disconnect (TpSvcConnection *iface,
                               DBusGMethodInvocation *context)
{
  TpBaseConnection *self = TP_BASE_CONNECTION (iface);

  g_assert (TP_IS_BASE_CONNECTION (self));

  if (self->priv->disconnect_requests != NULL)
    {
      g_assert (self->priv->status == TP_CONNECTION_STATUS_DISCONNECTED);
      g_ptr_array_add (self->priv->disconnect_requests, context);
      return;
    }

  if (self->priv->status == TP_CONNECTION_STATUS_DISCONNECTED)
    {
      /* status DISCONNECTED and disconnect_requests NULL => already dead */
      tp_svc_connection_return_from_disconnect (context);
      return;
    }

  self->priv->disconnect_requests = g_ptr_array_sized_new (1);
  g_ptr_array_add (self->priv->disconnect_requests, context);

  tp_base_connection_change_status (self,
      TP_CONNECTION_STATUS_DISCONNECTED,
      TP_CONNECTION_STATUS_REASON_REQUESTED);
}

static const gchar * const *
tp_base_connection_get_interfaces (TpBaseConnection *self)
{
  g_return_val_if_fail (TP_IS_BASE_CONNECTION (self), NULL);

  return (const gchar * const *)(self->priv->interfaces->data);
}

/**
 * tp_base_connection_get_status:
 * @self: the connection
 *
 * Return the status of this connection, as set by
 * tp_base_connection_change_status() or similar functions like
 * tp_base_connection_disconnect_with_dbus_error().
 *
 * Like the corresponding D-Bus property, this method returns
 * %TP_CONNECTION_STATUS_DISCONNECTED in two situations:
 * either the connection is newly-created (and has never emitted
 * #TpSvcConnection::status-changed), or D-Bus clients have already been
 * told that it has been destroyed (by the Disconnect D-Bus method,
 * a failed attempt to connect, or loss of an established connection).
 * Use tp_base_connection_is_destroyed() to distinguish between the two.
 *
 * Returns: the value of #TpBaseConnection:dbus-status
 * Since: 0.19.1
 */
TpConnectionStatus
tp_base_connection_get_status (TpBaseConnection *self)
{
  g_return_val_if_fail (TP_IS_BASE_CONNECTION (self),
      TP_CONNECTION_STATUS_DISCONNECTED);

  if (self->priv->status == TP_INTERNAL_CONNECTION_STATUS_NEW)
    {
      return TP_CONNECTION_STATUS_DISCONNECTED;
    }
  else
    {
      return self->priv->status;
    }
}

/**
 * tp_base_connection_is_destroyed:
 * @self: the connection
 *
 * Return whether this connection has already emitted the D-Bus signal
 * indicating that it has been destroyed.
 *
 * In particular, this can be used to distinguish between the two reasons
 * why tp_base_connection_get_status() would return
 * %TP_CONNECTION_STATUS_DISCONNECTED: it will return %FALSE if the
 * connection is newly-created, and %TRUE if the Disconnect D-Bus method
 * has been called, an attempt to connect has failed, or an established
 * connection has encountered an error.
 *
 * Returns: %TRUE if this connection is disappearing from D-Bus
 * Since: 0.19.1
 */
gboolean
tp_base_connection_is_destroyed (TpBaseConnection *self)
{
  g_return_val_if_fail (TP_IS_BASE_CONNECTION (self), TRUE);

  /* in particular return FALSE if the status is NEW */
  return (self->priv->status == TP_CONNECTION_STATUS_DISCONNECTED);
}

/**
 * tp_base_connection_check_connected:
 * @self: the connection
 * @error: used to raise %TP_ERROR_DISCONNECTED if %FALSE is returned
 *
 * Return whether this connection is fully active and connected.
 * If it is not, raise %TP_ERROR_DISCONNECTED.
 *
 * This is equivalent to checking whether tp_base_connection_get_status()
 * returns %TP_CONNECTION_STATUS_CONNECTED; it is provided because methods
 * on the connection often need to make this check, and return a
 * #GError if it fails.
 *
 * Returns: %TRUE if this connection is connected
 * Since: 0.19.1
 */
gboolean
tp_base_connection_check_connected (TpBaseConnection *self,
    GError **error)
{
  g_return_val_if_fail (TP_IS_BASE_CONNECTION (self), FALSE);

  if (self->priv->status == TP_CONNECTION_STATUS_CONNECTED)
    return TRUE;

  g_set_error_literal (error, TP_ERROR, TP_ERROR_DISCONNECTED,
      "Connection is disconnected");
  return FALSE;
}

/**
 * tp_base_connection_get_handles:
 * @self: A connection
 * @handle_type: The handle type
 *
 * <!---->
 *
 * Returns: (transfer none): the handle repository corresponding to the given
 * handle type, or #NULL if it's unsupported or invalid.
 */
TpHandleRepoIface *
tp_base_connection_get_handles (TpBaseConnection *self,
                                TpHandleType handle_type)
{
  g_return_val_if_fail (TP_IS_BASE_CONNECTION (self), NULL);

  if (handle_type >= TP_NUM_HANDLE_TYPES)
    return NULL;

  return self->priv->handles[handle_type];
}


/**
 * tp_base_connection_get_self_handle: (skip)
 * @self: A connection
 *
 * Returns the #TpBaseConnection:self-handle property, which is guaranteed not
 * to be 0 once the connection has moved to the CONNECTED state.
 *
 * Returns: the current self handle of the connection.
 *
 * Since: 0.7.15
 */
TpHandle
tp_base_connection_get_self_handle (TpBaseConnection *self)
{
  g_return_val_if_fail (TP_IS_BASE_CONNECTION (self), 0);

  return self->priv->self_handle;
}

/**
 * tp_base_connection_set_self_handle:
 * @self: A connection
 * @self_handle: The new self handle for the connection.
 *
 * Sets the #TpBaseConnection:self-handle property.  self_handle may not be 0
 * once the connection has moved to the CONNECTED state.
 *
 * Since: 0.7.15
 */
void
tp_base_connection_set_self_handle (TpBaseConnection *self,
                                    TpHandle self_handle)
{
<<<<<<< HEAD
  if (self->priv->status == TP_CONNECTION_STATUS_CONNECTED)
    g_return_if_fail (self_handle != 0);

  if (self->priv->self_handle == self_handle)
    return;

  self->priv->self_handle = self_handle;
=======
  if (self->status == TP_CONNECTION_STATUS_CONNECTED)
    g_return_if_fail (self_handle != 0);

  if (self->self_handle == self_handle)
    return;

  self->self_handle = self_handle;
>>>>>>> 7ba46141
  self->priv->self_id = NULL;

  if (self_handle != 0)
    {
      self->priv->self_id = tp_handle_inspect (
          self->priv->handles[TP_HANDLE_TYPE_CONTACT], self_handle);
    }

<<<<<<< HEAD
  tp_svc_connection_emit_self_contact_changed (self,
      self->priv->self_handle, self->priv->self_id);
=======
  tp_svc_connection_emit_self_handle_changed (self, self->self_handle);

  tp_svc_connection_emit_self_contact_changed (self,
      self->self_handle, self->priv->self_id);
>>>>>>> 7ba46141

  g_object_notify ((GObject *) self, "self-handle");
  g_object_notify ((GObject *) self, "self-id");
}


/**
 * tp_base_connection_finish_shutdown: (skip)
 * @self: The connection
 *
 * Tell the connection manager that this Connection has been disconnected,
 * has emitted StatusChanged and is ready to be removed from D-Bus.
 */
void tp_base_connection_finish_shutdown (TpBaseConnection *self)
{
  GPtrArray *contexts;
  guint i;

  g_return_if_fail (TP_IS_BASE_CONNECTION (self));
  g_return_if_fail (self->priv->status == TP_CONNECTION_STATUS_DISCONNECTED);
  g_return_if_fail (self->priv->disconnect_requests != NULL);

  contexts = self->priv->disconnect_requests;
  self->priv->disconnect_requests = NULL;

  for (i = 0; i < contexts->len; i++)
    {
      tp_svc_connection_return_from_disconnect (g_ptr_array_index (contexts,
            i));
    }

  g_ptr_array_unref (contexts);

  g_signal_emit (self, signals[SHUTDOWN_FINISHED], 0);
}

/**
 * tp_base_connection_disconnect_with_dbus_error: (skip)
 * @self: The connection
 * @error_name: The D-Bus error with which the connection changed status to
 *              Disconnected
 * @details: Further details of the error, as a hash table where the keys
 *           are strings as defined in the Telepathy specification, and the
 *           values are #GValue<!-- -->s. %NULL is allowed, and treated as
 *           an empty hash table.
 * @reason: The reason code to use in the StatusChanged signal
 *          (a less specific, non-extensible version of @error_name)
 *
 * Changes the #TpBaseConnection<!-- -->.status of @self to
 * %TP_CONNECTION_STATUS_DISCONNECTED, as if by a call to
 * tp_base_connection_change_status(), but additionally emits the
 * <code>ConnectionError</code> D-Bus signal to provide more details about the
 * error.
 *
 * Well-known keys for @details are documented in the Telepathy specification's
 * <ulink url='http://telepathy.freedesktop.org/spec/Connection.html#Signal:ConnectionError'>definition
 * of the ConnectionError signal</ulink>, and include:
 *
 * <itemizedlist>
 * <listitem><code>"debug-message"</code>, whose value should have type
 *    #G_TYPE_STRING, for debugging information about the
 *    disconnection which should not be shown to the user</listitem>
 * <listitem><code>"server-message"</code>, whose value should also have type
 *    #G_TYPE_STRING, for a human-readable error message from the server (in an
 *    unspecified language) explaining why the user was
 *    disconnected.</listitem>
 * </itemizedlist>
 *
 * Since: 0.7.24
 */
void
tp_base_connection_disconnect_with_dbus_error (TpBaseConnection *self,
                                               const gchar *error_name,
                                               GHashTable *details,
                                               TpConnectionStatusReason reason)
{
  GHashTable *dup_ = NULL;

  g_return_if_fail (TP_IS_BASE_CONNECTION (self));
  g_return_if_fail (tp_dbus_check_valid_interface_name (error_name, NULL));

  if (details == NULL)
    {
      dup_ = g_hash_table_new (g_str_hash, g_str_equal);
      details = dup_;
    }

  tp_svc_connection_emit_connection_error (self, error_name, details);
  tp_base_connection_change_status (self, TP_CONNECTION_STATUS_DISCONNECTED,
      reason);

  if (dup_ != NULL)
    g_hash_table_unref (dup_);
}

/**
 * tp_base_connection_disconnect_with_dbus_error_vardict: (skip)
 * @self: The connection
 * @error_name: The D-Bus error with which the connection changed status to
 *              Disconnected
 * @details: Further details of the error, as a variant of
 *           type %G_VARIANT_TYPE_VARDICT. The keys
 *           are strings as defined in the Telepathy specification, and the
 *           values are of type %G_VARIANT_TYPE_VARIANT.
 *           %NULL is allowed, and treated as an empty dictionary.
 * @reason: The reason code to use in the StatusChanged signal
 *          (a less specific, non-extensible version of @error_name)
 *
 * Changes the #TpBaseConnection<!-- -->.status of @self to
 * %TP_CONNECTION_STATUS_DISCONNECTED, as if by a call to
 * tp_base_connection_change_status(), but additionally emits the
 * <code>ConnectionError</code> D-Bus signal to provide more details about the
 * error.
 *
 * Well-known keys for @details are documented in the Telepathy specification's
 * <ulink url='http://telepathy.freedesktop.org/spec/Connection.html#Signal:ConnectionError'>definition
 * of the ConnectionError signal</ulink>, and include:
 *
 * <itemizedlist>
 * <listitem><code>"debug-message"</code>, whose value should have type
 *    #G_TYPE_STRING, for debugging information about the
 *    disconnection which should not be shown to the user</listitem>
 * <listitem><code>"server-message"</code>, whose value should also have type
 *    #G_TYPE_STRING, for a human-readable error message from the server (in an
 *    unspecified language) explaining why the user was
 *    disconnected.</listitem>
 * </itemizedlist>
 *
 * Since: 0.7.24
 */
void
tp_base_connection_disconnect_with_dbus_error_vardict (TpBaseConnection *self,
    const gchar *error_name,
    GVariant *details,
    TpConnectionStatusReason reason)
{
  GHashTable *hash;

  g_return_if_fail (TP_IS_BASE_CONNECTION (self));
  g_return_if_fail (tp_dbus_check_valid_interface_name (error_name, NULL));

  if (details == NULL)
    {
      hash = g_hash_table_new (g_str_hash, g_str_equal);
    }
  else
    {
      hash = _tp_asv_from_vardict (details);
    }

  tp_svc_connection_emit_connection_error (self, error_name, hash);
  tp_base_connection_change_status (self, TP_CONNECTION_STATUS_DISCONNECTED,
      reason);

  g_hash_table_unref (hash);
}

/**
 * tp_base_connection_change_status:
 * @self: The connection
 * @status: The new status
 * @reason: The reason for the status change
 *
 * Change the status of the connection. The allowed state transitions are:
 *
 * <itemizedlist>
 * <listitem>#TP_INTERNAL_CONNECTION_STATUS_NEW →
 *    #TP_CONNECTION_STATUS_CONNECTING</listitem>
 * <listitem>#TP_CONNECTION_STATUS_CONNECTING →
 *    #TP_CONNECTION_STATUS_CONNECTED</listitem>
 * <listitem>#TP_INTERNAL_CONNECTION_STATUS_NEW →
 *    #TP_CONNECTION_STATUS_CONNECTED (exactly equivalent to both of the above
 *    one after the other; see below)</listitem>
 * <listitem>anything except #TP_CONNECTION_STATUS_DISCONNECTED →
 *    #TP_CONNECTION_STATUS_DISCONNECTED</listitem>
 * </itemizedlist>
 *
 * Before the transition to #TP_CONNECTION_STATUS_CONNECTED, the implementation
 * must have discovered the handle for the local user and passed it to
 * tp_base_connection_set_self_handle().
 *
 * Changing from NEW to CONNECTED is implemented by doing the transition from
 * NEW to CONNECTING, followed by the transition from CONNECTING to CONNECTED;
 * it's exactly equivalent to calling tp_base_connection_change_status for
 * those two transitions one after the other.
 *
 * Any other valid transition does the following, in this order:
 *
 * <itemizedlist>
 * <listitem>Update #TpBaseConnection<!-- -->.status;</listitem>
 * <listitem>Emit the D-Bus StatusChanged signal;</listitem>
 * <listitem>Call #TpBaseConnectionClass.connecting,
 *    #TpBaseConnectionClass.connected or #TpBaseConnectionClass.disconnected
 *    as appropriate;</listitem>
 * <listitem>If the new state is #TP_CONNECTION_STATUS_DISCONNECTED, call the
 *    subclass' #TpBaseConnectionClass.shut_down callback.</listitem>
 * </itemizedlist>
 *
 * To provide more details about what happened when moving to @status
 * #TP_CONNECTION_STATUS_DISCONNECTED due to an error, consider calling
 * tp_base_connection_disconnect_with_dbus_error() instead of this function.
 *
 * Changed in 0.7.35: the @self_handle member of #TpBaseConnection was
 * previously set to 0 at this stage. It now remains non-zero until the object
 * is disposed.
 */
void
tp_base_connection_change_status (TpBaseConnection *self,
                                  TpConnectionStatus status,
                                  TpConnectionStatusReason reason)
{
  TpBaseConnectionPrivate *priv;
  TpBaseConnectionClass *klass;
  TpConnectionStatus prev_status;

  g_assert (TP_IS_BASE_CONNECTION (self));

  priv = self->priv;
  klass = TP_BASE_CONNECTION_GET_CLASS (self);

  if (priv->status == TP_INTERNAL_CONNECTION_STATUS_NEW
      && status == TP_CONNECTION_STATUS_CONNECTED)
    {
      /* going straight from NEW to CONNECTED would cause confusion, so before
       * we do anything else, go via CONNECTING */
      DEBUG("from NEW to CONNECTED: going via CONNECTING first");
      tp_base_connection_change_status (self, TP_CONNECTION_STATUS_CONNECTING,
          reason);
    }

  DEBUG("was %u, now %u, for reason %u", priv->status, status, reason);
  g_return_if_fail (status != TP_INTERNAL_CONNECTION_STATUS_NEW);

  if (priv->status == status)
    {
      WARNING ("attempted to re-emit the current status %u, reason %u",
          status, reason);
      return;
    }

  prev_status = priv->status;

  /* make appropriate assertions about our state */
  switch (status)
    {
    case TP_CONNECTION_STATUS_DISCONNECTED:
      /* you can go from any state to DISCONNECTED, except DISCONNECTED;
       * and we already warned and returned if that was the case, so
       * nothing to do here */
      break;
    case TP_CONNECTION_STATUS_CONNECTED:
      /* you can only go to CONNECTED if you're CONNECTING (or NEW, but we
       * covered that by forcing a transition to CONNECTING above) */
      g_return_if_fail (prev_status == TP_CONNECTION_STATUS_CONNECTING);
      /* by the time we go CONNECTED we must have the self handle */
      g_return_if_fail (priv->self_handle != 0);
      break;
    case TP_CONNECTION_STATUS_CONNECTING:
      /* you can't go CONNECTING if a connection attempt has been made
       * before */
      g_return_if_fail (prev_status == TP_INTERNAL_CONNECTION_STATUS_NEW);
      break;
    default:
      CRITICAL ("invalid connection status %d", status);
      return;
    }

  /* now that we've finished return_if_fail'ing, we can start to make
   * the actual changes */
  priv->status = status;

  /* ref self in case user callbacks unref us */
  g_object_ref (self);

  if (status == TP_CONNECTION_STATUS_DISCONNECTED)
    {
      /* the presence of this array indicates that we are shutting down */
      if (self->priv->disconnect_requests == NULL)
        self->priv->disconnect_requests = g_ptr_array_sized_new (0);
    }

  DEBUG("emitting status-changed to %u, for reason %u", status, reason);
  tp_svc_connection_emit_status_changed (self, status, reason);

  /* tell subclass about the state change. In the case of
   * disconnection, shut down afterwards */
  switch (status)
    {
    case TP_CONNECTION_STATUS_CONNECTING:
      if (klass->connecting)
        (klass->connecting) (self);
      break;

    case TP_CONNECTION_STATUS_CONNECTED:
      /* the implementation should have ensured we have a valid self_handle
       * before changing the state to CONNECTED */

      g_assert (priv->self_handle != 0);
      g_assert (tp_handle_is_valid (priv->handles[TP_HANDLE_TYPE_CONTACT],
                priv->self_handle, NULL));
      if (klass->connected)
        (klass->connected) (self);
      break;

    case TP_CONNECTION_STATUS_DISCONNECTED:
      /* cancel all queued channel requests that weren't already cancelled by
       * the channel managers.
       */
      if (priv->channel_requests->len > 0)
        {
          g_ptr_array_foreach (priv->channel_requests, (GFunc)
            channel_request_cancel, NULL);
          g_ptr_array_remove_range (priv->channel_requests, 0,
            priv->channel_requests->len);
        }

      if (prev_status != TP_INTERNAL_CONNECTION_STATUS_NEW)
        {
          if (klass->disconnected)
            (klass->disconnected) (self);
        }
      (klass->shut_down) (self);
      tp_base_connection_unregister (self);
      break;

    default:
      g_assert_not_reached ();
    }

  g_object_unref (self);
}


/**
 * tp_base_connection_add_interfaces: (skip)
 * @self: A TpBaseConnection in state #TP_INTERNAL_CONNECTION_STATUS_NEW
 *  or #TP_CONNECTION_STATUS_CONNECTING
 * @interfaces: A %NULL-terminated array of D-Bus interface names, which
 *  must remain valid at least until the connection enters state
 *  #TP_CONNECTION_STATUS_DISCONNECTED (in practice, you should either
 *  use static strings, or use strdup'd strings and free them in the dispose
 *  callback).
 *
 * Add some interfaces to the list supported by this Connection. If you're
 * going to call this function at all, you must do so before moving to state
 * CONNECTED (or DISCONNECTED); if you don't call it, only the set of
 * interfaces always present (@get_interfaces_always_present in
 * #TpBaseConnectionClass) will be supported.
 */
void
tp_base_connection_add_interfaces (TpBaseConnection *self,
                                   const gchar **interfaces)
{
  TpBaseConnectionPrivate *priv = self->priv;

  g_return_if_fail (TP_IS_BASE_CONNECTION (self));
  g_return_if_fail (priv->status != TP_CONNECTION_STATUS_CONNECTED);
  g_return_if_fail (priv->status != TP_CONNECTION_STATUS_DISCONNECTED);

  for (; interfaces != NULL && *interfaces != NULL; interfaces++)
    g_array_append_val (priv->interfaces, *interfaces);
}

static void
tp_base_connection_interested_name_owner_changed_cb (
    TpDBusDaemon *it G_GNUC_UNUSED,
    const gchar *unique_name,
    const gchar *new_owner,
    gpointer user_data)
{
  TpBaseConnection *self = user_data;
  GHashTableIter iter;
  gpointer q, hash;

  /* We don't care about the initial report that :1.42 is owned by :1.42. */
  if (!tp_str_empty (new_owner))
    return;

  /* Failing that, @unique_name must have crashed... */

  g_hash_table_iter_init (&iter, self->priv->client_interests);

  while (g_hash_table_iter_next (&iter, &q, &hash))
    {
      if (g_hash_table_remove (hash, unique_name) &&
          g_hash_table_size (hash) == 0)
        {
          const gchar *s = g_quark_to_string (GPOINTER_TO_UINT (q));

          DEBUG ("%s was the last client interested in %s", unique_name, s);
          g_signal_emit (self, signals[CLIENTS_UNINTERESTED],
              (GQuark) GPOINTER_TO_UINT (q), s);
        }
    }

  /* this has to be done last, because the keys in the other hashes are
   * borrowed from here */
  g_hash_table_remove (self->priv->interested_clients, unique_name);

  tp_dbus_daemon_cancel_name_owner_watch (self->priv->bus_proxy,
      unique_name, tp_base_connection_interested_name_owner_changed_cb, self);
}

static void
tp_base_connection_add_client_interest_impl (TpBaseConnection *self,
    const gchar *unique_name,
    const gchar * const *interests,
    gboolean only_if_uninterested)
{
  gpointer name_in_hash, count_p;
  gsize total;
  const gchar * const *interest;
  gboolean was_there;

  if (g_hash_table_lookup_extended (self->priv->interested_clients,
        unique_name, &name_in_hash, &count_p))
    {
      total = GPOINTER_TO_SIZE (count_p);
      was_there = TRUE;
    }
  else
    {
      name_in_hash = g_strdup (unique_name);
      total = 0;
      g_hash_table_insert (self->priv->interested_clients, name_in_hash,
          GSIZE_TO_POINTER (total));
      was_there = FALSE;
    }

  for (interest = interests; *interest != NULL; interest++)
    {
      GQuark q = g_quark_try_string (*interest);
      GHashTable *clients;
      gsize count;

      if (q == 0)
        {
          /* we can only declare an interest in known quarks, so clearly this
           * one is not useful */
          continue;
        }

      clients = g_hash_table_lookup (self->priv->client_interests,
            GUINT_TO_POINTER (q));

      if (clients == NULL)
        {
          /* declaring an interest in this token has no effect */
          continue;
        }

      count = GPOINTER_TO_SIZE (g_hash_table_lookup (clients, unique_name));

      if (count > 0 && only_if_uninterested)
        {
          /* that client is already interested - nothing to do */
          continue;
        }

      /* name_in_hash is borrowed from interested_clients so we have to
       * keep using the same one */
      g_hash_table_insert (clients, name_in_hash,
          GSIZE_TO_POINTER (++count));
      total++;

      if (count == 1 && g_hash_table_size (clients) == 1)
        {
          /* Transition from 0 to 1 interests in total; the signal detail is
           * the token. */
          DEBUG ("%s is the first to be interested in %s", unique_name,
              *interest);
          g_signal_emit (self, signals[CLIENTS_INTERESTED], q, *interest);
        }
    }

  if (total > 0)
    {
      /* name_in_hash is borrowed by client_interests so we have to keep
       * using the same one */
      g_hash_table_steal (self->priv->interested_clients, name_in_hash);
      g_hash_table_insert (self->priv->interested_clients, name_in_hash,
          GSIZE_TO_POINTER (total));

      if (!was_there)
        {
          tp_dbus_daemon_watch_name_owner (self->priv->bus_proxy, unique_name,
              tp_base_connection_interested_name_owner_changed_cb, self, NULL);
        }
    }
  else
    {
      g_hash_table_remove (self->priv->interested_clients, unique_name);

      tp_dbus_daemon_cancel_name_owner_watch (self->priv->bus_proxy,
          unique_name, tp_base_connection_interested_name_owner_changed_cb,
          self);
    }
}

/**
 * tp_base_connection_add_client_interest:
 * @self: a #TpBaseConnection
 * @unique_name: the unique bus name of a D-Bus client
 * @token: a D-Bus interface or a token representing part of an interface,
 *  added with tp_base_connection_add_possible_client_interest()
 * @only_if_uninterested: only add to the interest count if the client is not
 *  already interested (appropriate for APIs that implicitly subscribe on first
 *  use if this has not been done already, like Location)
 *
 * Add a "client interest" for @token on behalf of the given client.
 *
 * This emits #TpBaseConnection::clients-interested if this was the first
 * time a client expressed an interest in this token.
 */
void
tp_base_connection_add_client_interest (TpBaseConnection *self,
    const gchar *unique_name,
    const gchar *token,
    gboolean only_if_uninterested)
{
  const gchar * tokens[2] = { NULL, NULL };

  tokens[0] = token;
  tp_base_connection_add_client_interest_impl (self, unique_name, tokens,
      only_if_uninterested);
}

static void
tp_base_connection_dbus_add_client_interest (TpSvcConnection *svc,
    const gchar **interests,
    DBusGMethodInvocation *context)
{
  TpBaseConnection *self = (TpBaseConnection *) svc;
  gchar *unique_name = NULL;

  g_return_if_fail (TP_IS_BASE_CONNECTION (self));
  g_return_if_fail (self->priv->bus_proxy != NULL);

  if (interests == NULL || interests[0] == NULL)
    goto finally;

  unique_name = dbus_g_method_get_sender (context);

  tp_base_connection_add_client_interest_impl (self, unique_name,
      (const gchar * const *) interests, FALSE);

finally:
  tp_svc_connection_return_from_add_client_interest (context);
  g_free (unique_name);
}

static void
tp_base_connection_dbus_remove_client_interest (TpSvcConnection *svc,
    const gchar **interests,
    DBusGMethodInvocation *context)
{
  gchar *unique_name = NULL;
  const gchar **interest;
  TpBaseConnection *self = (TpBaseConnection *) svc;
  gpointer name_in_hash, count_p;
  gsize total;

  g_return_if_fail (TP_IS_BASE_CONNECTION (self));
  g_return_if_fail (self->priv->bus_proxy != NULL);

  if (interests == NULL || interests[0] == NULL)
    goto finally;

  unique_name = dbus_g_method_get_sender (context);

  /* this method isn't really meant to fail, so we might as well return now */

  if (!g_hash_table_lookup_extended (self->priv->interested_clients,
        unique_name, &name_in_hash, &count_p))
    {
      /* unique_name doesn't own any client interests. Strictly speaking this
       * is an error, but it's probably ignoring the reply anyway, so we
       * won't tell it. */
      goto finally;
    }

  total = GPOINTER_TO_SIZE (count_p);

  for (interest = interests; *interest != NULL; interest++)
    {
      GQuark q = g_quark_try_string (*interest);
      GHashTable *clients;
      gsize count;

      if (q == 0)
        {
          /* we can only declare an interest in known quarks, so clearly this
           * one is not useful */
          continue;
        }

      clients = g_hash_table_lookup (self->priv->client_interests,
            GUINT_TO_POINTER (q));

      if (clients == NULL)
        {
          /* declaring an interest in this token has no effect */
          continue;
        }

      count = GPOINTER_TO_SIZE (g_hash_table_lookup (clients, unique_name));

      if (count == 0)
        {
          /* strictly speaking, this is an error, but nobody will be waiting
           * for a reply anyway */
          DEBUG ("unable to decrement %s interest in %s past zero",
              unique_name, *interest);
          continue;
        }

      total--;

      if (count == 1)
        {
          g_hash_table_remove (clients, unique_name);

          if (g_hash_table_size (clients) == 0)
            {
              /* transition from 1 to 0 total interest-counts */
              DEBUG ("%s was the last client interested in %s", unique_name,
                  *interest);
              g_signal_emit (self, signals[CLIENTS_UNINTERESTED], q,
                  *interest);
            }
        }
      else
        {
          /* name_in_hash is borrowed from interested_clients so we have to
           * keep using the same one */
          g_hash_table_insert (clients, name_in_hash,
              GSIZE_TO_POINTER (--count));
        }
    }

  if (total == 0)
    {
      g_hash_table_remove (self->priv->interested_clients, unique_name);

      tp_dbus_daemon_cancel_name_owner_watch (self->priv->bus_proxy,
          unique_name, tp_base_connection_interested_name_owner_changed_cb,
          self);
    }

finally:
  tp_svc_connection_return_from_remove_client_interest (context);
  g_free (unique_name);
}

static void
conn_iface_init (gpointer g_iface, gpointer iface_data)
{
  TpSvcConnectionClass *klass = g_iface;

#define IMPLEMENT(prefix,x) tp_svc_connection_implement_##x (klass, \
    tp_base_connection_##prefix##x)
  IMPLEMENT(,connect);
  IMPLEMENT(,disconnect);
  IMPLEMENT(dbus_,add_client_interest);
  IMPLEMENT(dbus_,remove_client_interest);
#undef IMPLEMENT
}


/* The handling of calls to Connection.Interface.Requests.CreateChannel is
 * split into three chained functions, which each call the next function in
 * the chain unless an error has occured.
 */
static void conn_requests_check_basic_properties (TpBaseConnection *self,
    GHashTable *requested_properties, ChannelRequestMethod method,
    DBusGMethodInvocation *context);

static void
conn_requests_requestotron_validate_handle (TpBaseConnection *self,
    GHashTable *requested_properties, ChannelRequestMethod method,
    const gchar *type, TpHandleType target_handle_type,
    TpHandle target_handle, const gchar *target_id,
    DBusGMethodInvocation *context);

static void conn_requests_offer_request (TpBaseConnection *self,
    GHashTable *requested_properties, ChannelRequestMethod method,
    const gchar *type, TpHandleType target_handle_type,
    TpHandle target_handle, DBusGMethodInvocation *context);


#define RETURN_INVALID_ARGUMENT(message) \
  G_STMT_START { \
    GError e = { TP_ERROR, TP_ERROR_INVALID_ARGUMENT, message }; \
    dbus_g_method_return_error (context, &e); \
    return; \
  } G_STMT_END


static void
conn_requests_requestotron (TpBaseConnection *self,
                            GHashTable *requested_properties,
                            ChannelRequestMethod method,
                            DBusGMethodInvocation *context)
{
  TP_BASE_CONNECTION_ERROR_IF_NOT_CONNECTED (self, context);

  /* Call the first function in the chain handling incoming requests; it will
   * call the next steps.
   */
  conn_requests_check_basic_properties (self, requested_properties, method,
      context);
}


static void
conn_requests_check_basic_properties (TpBaseConnection *self,
                                      GHashTable *requested_properties,
                                      ChannelRequestMethod method,
                                      DBusGMethodInvocation *context)
{
  /* Step 1:
   *  Check that ChannelType, TargetHandleType, TargetHandle, TargetID have
   *  the correct types, and that ChannelType is not omitted.
   */
  const gchar *type;
  TpHandleType target_handle_type;
  TpHandle target_handle;
  const gchar *target_id;
  gboolean valid;

  type = tp_asv_get_string (requested_properties,
        TP_PROP_CHANNEL_CHANNEL_TYPE);

  if (type == NULL)
    RETURN_INVALID_ARGUMENT ("ChannelType is required");

  target_handle_type = tp_asv_get_uint32 (requested_properties,
      TP_PROP_CHANNEL_TARGET_HANDLE_TYPE, &valid);

  /* Allow TargetHandleType to be missing, but not to be otherwise broken */
  if (!valid && tp_asv_lookup (requested_properties,
          TP_PROP_CHANNEL_TARGET_HANDLE_TYPE) != NULL)
    RETURN_INVALID_ARGUMENT (
        "TargetHandleType must be an integer in range 0 to 2**32-1");

  target_handle = tp_asv_get_uint32 (requested_properties,
      TP_PROP_CHANNEL_TARGET_HANDLE, &valid);

  /* Allow TargetHandle to be missing, but not to be otherwise broken */
  if (!valid && tp_asv_lookup (requested_properties,
          TP_PROP_CHANNEL_TARGET_HANDLE) != NULL)
    RETURN_INVALID_ARGUMENT (
      "TargetHandle must be an integer in range 1 to 2**32-1");

  /* TargetHandle may not be 0 */
  if (valid && target_handle == 0)
    RETURN_INVALID_ARGUMENT ("TargetHandle may not be 0");

  target_id = tp_asv_get_string (requested_properties,
      TP_PROP_CHANNEL_TARGET_ID);

  /* Allow TargetID to be missing, but not to be otherwise broken */
  if (target_id == NULL && tp_asv_lookup (requested_properties,
          TP_PROP_CHANNEL_TARGET_ID) != NULL)
    RETURN_INVALID_ARGUMENT ("TargetID must be a string");

  if (tp_asv_lookup (requested_properties, TP_PROP_CHANNEL_INITIATOR_HANDLE)
      != NULL)
    RETURN_INVALID_ARGUMENT ("InitiatorHandle may not be requested");

  if (tp_asv_lookup (requested_properties, TP_PROP_CHANNEL_INITIATOR_ID)
      != NULL)
    RETURN_INVALID_ARGUMENT ("InitiatorID may not be requested");

  if (tp_asv_lookup (requested_properties, TP_PROP_CHANNEL_REQUESTED)
      != NULL)
    RETURN_INVALID_ARGUMENT ("Requested may not be requested");

  conn_requests_requestotron_validate_handle (self,
      requested_properties, method,
      type, target_handle_type, target_handle, target_id,
      context);
}


/*
 * @target_handle: non-zero if a TargetHandle property was in the request;
 *                 zero if TargetHandle was not in the request.
 */
static void
conn_requests_requestotron_validate_handle (TpBaseConnection *self,
                                            GHashTable *requested_properties,
                                            ChannelRequestMethod method,
                                            const gchar *type,
                                            TpHandleType target_handle_type,
                                            TpHandle target_handle,
                                            const gchar *target_id,
                                            DBusGMethodInvocation *context)
{
  /* Step 2: Validate the supplied set of Handle properties */
  TpHandleRepoIface *handles = NULL;
  GHashTable *altered_properties = NULL;
  GValue *target_handle_value = NULL;
  GValue *target_id_value = NULL;

  /* Handle type 0 cannot have a handle */
  if (target_handle_type == TP_HANDLE_TYPE_NONE && target_handle != 0)
    RETURN_INVALID_ARGUMENT (
        "When TargetHandleType is NONE, TargetHandle must be omitted");

  /* Handle type 0 cannot have a target id */
  if (target_handle_type == TP_HANDLE_TYPE_NONE && target_id != NULL)
    RETURN_INVALID_ARGUMENT (
      "When TargetHandleType is NONE, TargetID must be omitted");

  if (target_handle_type != TP_HANDLE_TYPE_NONE)
    {
      GError *error = NULL;

      if (target_handle == 0 && target_id == NULL)
        RETURN_INVALID_ARGUMENT ("When TargetHandleType is not None, either "
            "TargetHandle or TargetID must also be given");

      if (target_handle != 0 && target_id != NULL)
        RETURN_INVALID_ARGUMENT (
            "TargetHandle and TargetID must not both be given");

      handles = tp_base_connection_get_handles (self, target_handle_type);

      if (handles == NULL)
        {
          GError e = { TP_ERROR, TP_ERROR_NOT_AVAILABLE,
              "Handle type not supported by this connection manager" };

          dbus_g_method_return_error (context, &e);
          return;
        }

      if (target_handle == 0)
        {
          /* Turn TargetID into TargetHandle */
          target_handle = tp_handle_ensure (handles, target_id, NULL, &error);

          if (target_handle == 0)
            {
              /* tp_handle_ensure can return any error in any domain; force
               * the domain and code to be as documented for CreateChannel.
               */
              error->domain = TP_ERROR;
              error->code = TP_ERROR_INVALID_HANDLE;
              dbus_g_method_return_error (context, error);
              g_error_free (error);
              return;
            }

          altered_properties = g_hash_table_new_full (g_str_hash, g_str_equal,
              NULL, NULL);
          tp_g_hash_table_update (altered_properties, requested_properties,
              NULL, NULL);

          target_handle_value = tp_g_value_slice_new_uint (target_handle);
          g_hash_table_insert (altered_properties,
              TP_PROP_CHANNEL_TARGET_HANDLE, target_handle_value);

          requested_properties = altered_properties;
        }
      else
        {
          /* Check the supplied TargetHandle is valid */
          if (!tp_handle_is_valid (handles, target_handle, &error))
            {
              error->domain = TP_ERROR;
              error->code = TP_ERROR_INVALID_HANDLE;
              dbus_g_method_return_error (context, error);
              g_error_free (error);
              return;
            }

          altered_properties = g_hash_table_new_full (g_str_hash, g_str_equal,
              NULL, NULL);
          tp_g_hash_table_update (altered_properties, requested_properties,
              NULL, NULL);

          target_id_value = tp_g_value_slice_new_string (
              tp_handle_inspect (handles, target_handle));
          g_hash_table_insert (altered_properties,
              TP_PROP_CHANNEL_TARGET_ID,
              target_id_value);

          requested_properties = altered_properties;
        }
    }

  conn_requests_offer_request (self, requested_properties, method, type,
      target_handle_type, target_handle, context);

  /* If we made a new table, we should destroy it, and whichever of the GValues
   * holding TargetHandle or TargetID we filled in.  The other GValues are
   * borrowed from the supplied requested_properties table.
   */
  if (altered_properties != NULL)
    {
      g_hash_table_unref (altered_properties);

      if (target_handle_value != NULL)
        tp_g_value_slice_free (target_handle_value);

      if (target_id_value != NULL)
        tp_g_value_slice_free (target_id_value);
    }
}


static void
conn_requests_offer_request (TpBaseConnection *self,
                             GHashTable *requested_properties,
                             ChannelRequestMethod method,
                             const gchar *type,
                             TpHandleType target_handle_type,
                             TpHandle target_handle,
                             DBusGMethodInvocation *context)
{
  /* Step 3: offer the incoming, vaguely sanitized request to the channel
   * managers.
   */
  TpBaseConnectionPrivate *priv = self->priv;
  TpChannelManagerRequestFunc func;
  ChannelRequest *request;
  guint i;

  switch (method)
    {
    case METHOD_CREATE_CHANNEL:
      func = tp_channel_manager_create_channel;
      break;

    case METHOD_ENSURE_CHANNEL:
      func = tp_channel_manager_ensure_channel;
      break;

    default:
      g_assert_not_reached ();
    }

  request = channel_request_new (context, method,
      type, target_handle_type, target_handle);
  g_ptr_array_add (priv->channel_requests, request);

  for (i = 0; i < priv->channel_managers->len; i++)
    {
      TpChannelManager *manager = TP_CHANNEL_MANAGER (
          g_ptr_array_index (priv->channel_managers, i));

      if (func (manager, request, requested_properties))
        return;
    }

  /* Nobody accepted the request */
  tp_dbus_g_method_return_not_implemented (context);
  request->context = NULL;

  g_ptr_array_remove (priv->channel_requests, request);
  channel_request_free (request);
}


static void
conn_requests_create_channel (TpSvcConnectionInterfaceRequests *svc,
                              GHashTable *requested_properties,
                              DBusGMethodInvocation *context)
{
  TpBaseConnection *self = TP_BASE_CONNECTION (svc);

  conn_requests_requestotron (self, requested_properties,
      METHOD_CREATE_CHANNEL, context);
}


static void
conn_requests_ensure_channel (TpSvcConnectionInterfaceRequests *svc,
                              GHashTable *requested_properties,
                              DBusGMethodInvocation *context)
{
  TpBaseConnection *self = TP_BASE_CONNECTION (svc);

  conn_requests_requestotron (self, requested_properties,
      METHOD_ENSURE_CHANNEL, context);
}


static void
requests_iface_init (gpointer g_iface,
                     gpointer iface_data G_GNUC_UNUSED)
{
  TpSvcConnectionInterfaceRequestsClass *iface = g_iface;

#define IMPLEMENT(x) \
    tp_svc_connection_interface_requests_implement_##x (\
        iface, conn_requests_##x)
  IMPLEMENT (create_channel);
  IMPLEMENT (ensure_channel);
#undef IMPLEMENT
}


/**
 * tp_base_connection_channel_manager_iter_init: (skip)
 * @iter: an uninitialized #TpChannelManagerIter
 * @self: a connection
 *
 * Initializes an iterator over the #TpChannelManager objects known to
 * @self.  It is intended to be used as followed:
 *
 * <informalexample><programlisting>
 * TpChannelManagerIter iter;
 * TpChannelManager *manager;
 *
 * tp_base_connection_channel_manager_iter_init (&amp;iter, base_conn);
 * while (tp_base_connection_channel_manager_iter_next (&amp;iter, &amp;manager))
 *   {
 *     ...do something with manager...
 *   }
 * </programlisting></informalexample>
 *
 * Since: 0.7.15
 */
void
tp_base_connection_channel_manager_iter_init (TpChannelManagerIter *iter,
                                              TpBaseConnection *self)
{
  g_return_if_fail (TP_IS_BASE_CONNECTION (self));

  iter->self = self;
  iter->index = 0;
}


/**
 * tp_base_connection_channel_manager_iter_next: (skip)
 * @iter: an initialized #TpChannelManagerIter
 * @manager_out: a location to store the channel manager, or %NULL.
 *
 * Advances @iter, and retrieves the #TpChannelManager it now points to.  If
 * there are no more channel managers, @manager_out is not set and %FALSE is
 * returned.
 *
 * Returns: %FALSE if there are no more channel managers; else %TRUE.
 *
 * Since: 0.7.15
 */
gboolean
tp_base_connection_channel_manager_iter_next (TpChannelManagerIter *iter,
                                              TpChannelManager **manager_out)
{
  TpBaseConnectionPrivate *priv;

  /* Check the caller initialized the iterator properly. */
  g_assert (TP_IS_BASE_CONNECTION (iter->self));

  priv = iter->self->priv;

  /* Be noisy if something's gone really wrong */
  g_return_val_if_fail (iter->index <= priv->channel_managers->len, FALSE);

  if (iter->index == priv->channel_managers->len)
    return FALSE;

  if (manager_out != NULL)
    *manager_out = TP_CHANNEL_MANAGER (
        g_ptr_array_index (priv->channel_managers, iter->index));

  iter->index++;
  return TRUE;
}


static void
tp_base_connection_fill_contact_attributes (GObject *obj,
  const GArray *contacts, GHashTable *attributes_hash)
{
  TpBaseConnection *self = TP_BASE_CONNECTION (obj);
  TpBaseConnectionPrivate *priv = self->priv;
  guint i;

  for (i = 0; i < contacts->len; i++)
    {
      TpHandle handle;
      const gchar *tmp;

      handle = g_array_index (contacts, TpHandle, i);
      tmp = tp_handle_inspect (priv->handles[TP_HANDLE_TYPE_CONTACT], handle);
      g_assert (tmp != NULL);

      tp_contacts_mixin_set_contact_attribute (attributes_hash,
          handle, TP_TOKEN_CONNECTION_CONTACT_ID,
          tp_g_value_slice_new_string (tmp));
    }
}

/**
 * tp_base_connection_register_with_contacts_mixin: (skip)
 * @self: An instance of the #TpBaseConnections that uses the Contacts
 * mixin
 *
 * Register the Connection interface with the Contacts interface to make it
 * inspectable. The Contacts mixin should be initialized before this function
 * is called
 */
void
tp_base_connection_register_with_contacts_mixin (TpBaseConnection *self)
{
  g_return_if_fail (TP_IS_BASE_CONNECTION (self));

  tp_contacts_mixin_add_contact_attributes_iface (G_OBJECT (self),
      TP_IFACE_CONNECTION,
      tp_base_connection_fill_contact_attributes);
}

/**
 * tp_base_connection_get_dbus_daemon: (skip)
 * @self: the connection manager
 *
 * <!-- -->
 *
 * Returns: (transfer none): the value of the
 *  #TpBaseConnectionManager:dbus-daemon property. The caller must reference
 *  the returned object with g_object_ref() if it will be kept.
 *
 * Since: 0.11.3
 */
TpDBusDaemon *
tp_base_connection_get_dbus_daemon (TpBaseConnection *self)
{
  g_return_val_if_fail (TP_IS_BASE_CONNECTION (self), NULL);

  return self->priv->bus_proxy;
}

gpointer
_tp_base_connection_find_channel_manager (TpBaseConnection *self,
    GType type)
{
  guint i;

  g_return_val_if_fail (TP_IS_BASE_CONNECTION (self), NULL);

  for (i = 0; i < self->priv->channel_managers->len; i++)
    {
      gpointer manager = g_ptr_array_index (self->priv->channel_managers, i);

      if (g_type_is_a (G_OBJECT_TYPE (manager), type))
        {
          return manager;
        }
    }

  return NULL;
}

/**
 * tp_base_connection_get_bus_name:
 * @self: the connection
 *
 * Return the bus name starting with %TP_CONN_BUS_NAME_BASE that represents
 * this connection on D-Bus.
 *
 * The returned string belongs to the #TpBaseConnection and must be copied
 * by the caller if it will be kept.
 *
 * If this connection has never been present on D-Bus
 * (tp_base_connection_register() has never been called), return %NULL
 * instead.
 *
 * Returns: (allow-none) (transfer none): the bus name of this connection,
 *  or %NULL
 * Since: 0.19.1
 */
const gchar *
tp_base_connection_get_bus_name (TpBaseConnection *self)
{
  g_return_val_if_fail (TP_IS_BASE_CONNECTION (self), NULL);

  return self->priv->bus_name;
}

/**
 * tp_base_connection_get_object_path:
 * @self: the connection
 *
 * Return the object path starting with %TP_CONN_OBJECT_PATH_BASE that
 * represents this connection on D-Bus.
 *
 * The returned string belongs to the #TpBaseConnection and must be copied
 * by the caller if it will be kept.
 *
 * If this connection has never been present on D-Bus
 * (tp_base_connection_register() has never been called), return %NULL
 * instead.
 *
 * Returns: (allow-none) (transfer none): the object path of this connection,
 *  or %NULL
 * Since: 0.19.1
 */
const gchar *
tp_base_connection_get_object_path (TpBaseConnection *self)
{
  g_return_val_if_fail (TP_IS_BASE_CONNECTION (self), NULL);

  return self->priv->object_path;
}<|MERGE_RESOLUTION|>--- conflicted
+++ resolved
@@ -365,15 +365,12 @@
 
 struct _TpBaseConnectionPrivate
 {
-<<<<<<< HEAD
   gchar *bus_name;
   gchar *object_path;
 
   TpConnectionStatus status;
 
   TpHandle self_handle;
-=======
->>>>>>> 7ba46141
   const gchar *self_id;
 
   /* Telepathy properties */
@@ -463,10 +460,6 @@
 
     case PROP_SELF_ID:
       g_value_set_string (value, priv->self_id);
-      break;
-
-    case PROP_SELF_ID:
-      g_value_set_string (value, self->priv->self_id);
       break;
 
     case PROP_INTERFACES:
@@ -1205,11 +1198,7 @@
    * The identifier representing the local user. This is the result of
    * inspecting #TpBaseConnection:self-handle.
    *
-<<<<<<< HEAD
-   * Since: 0.99.1
-=======
    * Since: 0.UNRELEASED
->>>>>>> 7ba46141
    */
   param_spec = g_param_spec_string ("self-id",
       "Connection.SelfID",
@@ -1790,7 +1779,6 @@
 tp_base_connection_set_self_handle (TpBaseConnection *self,
                                     TpHandle self_handle)
 {
-<<<<<<< HEAD
   if (self->priv->status == TP_CONNECTION_STATUS_CONNECTED)
     g_return_if_fail (self_handle != 0);
 
@@ -1798,15 +1786,6 @@
     return;
 
   self->priv->self_handle = self_handle;
-=======
-  if (self->status == TP_CONNECTION_STATUS_CONNECTED)
-    g_return_if_fail (self_handle != 0);
-
-  if (self->self_handle == self_handle)
-    return;
-
-  self->self_handle = self_handle;
->>>>>>> 7ba46141
   self->priv->self_id = NULL;
 
   if (self_handle != 0)
@@ -1815,15 +1794,8 @@
           self->priv->handles[TP_HANDLE_TYPE_CONTACT], self_handle);
     }
 
-<<<<<<< HEAD
   tp_svc_connection_emit_self_contact_changed (self,
       self->priv->self_handle, self->priv->self_id);
-=======
-  tp_svc_connection_emit_self_handle_changed (self, self->self_handle);
-
-  tp_svc_connection_emit_self_contact_changed (self,
-      self->self_handle, self->priv->self_id);
->>>>>>> 7ba46141
 
   g_object_notify ((GObject *) self, "self-handle");
   g_object_notify ((GObject *) self, "self-id");
