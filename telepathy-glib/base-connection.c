--- conflicted
+++ resolved
@@ -1715,606 +1715,6 @@
 tp_base_connection_get_handles (TpBaseConnection *self,
                                 TpHandleType handle_type)
 {
-<<<<<<< HEAD
-=======
-  tp_svc_connection_return_from_get_status (
-      context, tp_base_connection_get_status (
-        (TpBaseConnection *) iface));
-}
-
-static void
-tp_base_connection_hold_handles (TpSvcConnection *iface,
-                                 guint handle_type,
-                                 const GArray *handles,
-                                 DBusGMethodInvocation *context)
-{
-  TpBaseConnection *self = TP_BASE_CONNECTION (iface);
-  TpBaseConnectionPrivate *priv;
-  GError *error = NULL;
-
-  g_assert (TP_IS_BASE_CONNECTION (self));
-
-  priv = self->priv;
-
-  TP_BASE_CONNECTION_ERROR_IF_NOT_CONNECTED (self, context);
-
-  if (!tp_handles_supported_and_valid (priv->handles,
-        handle_type, handles, FALSE, &error))
-    {
-      dbus_g_method_return_error (context, error);
-      g_error_free (error);
-      return;
-    }
-
-  tp_svc_connection_return_from_hold_handles (context);
-}
-
-static void
-tp_base_connection_inspect_handles (TpSvcConnection *iface,
-                                    guint handle_type,
-                                    const GArray *handles,
-                                    DBusGMethodInvocation *context)
-{
-  TpBaseConnection *self = TP_BASE_CONNECTION (iface);
-  TpBaseConnectionPrivate *priv = self->priv;
-  GError *error = NULL;
-  const gchar **ret;
-  guint i;
-
-  g_assert (TP_IS_BASE_CONNECTION (self));
-
-  TP_BASE_CONNECTION_ERROR_IF_NOT_CONNECTED (self, context);
-
-  if (!tp_handles_supported_and_valid (priv->handles,
-        handle_type, handles, FALSE, &error))
-    {
-      dbus_g_method_return_error (context, error);
-
-      g_error_free (error);
-
-      return;
-    }
-
-  ret = g_new (const gchar *, handles->len + 1);
-
-  for (i = 0; i < handles->len; i++)
-    {
-      TpHandle handle;
-      const gchar *tmp;
-
-      handle = g_array_index (handles, TpHandle, i);
-      tmp = tp_handle_inspect (priv->handles[handle_type], handle);
-      g_assert (tmp != NULL);
-
-      ret[i] = tmp;
-    }
-
-  ret[i] = NULL;
-
-  tp_svc_connection_return_from_inspect_handles (context, ret);
-
-  g_free (ret);
-}
-
-/*
- * list_channel_factory_foreach_one:
- * @chan: a channel
- * @data: a GPtrArray in which channel information should be stored
- *
- * Called by the exported ListChannels function for each channel in a channel
- * factory, this should add to the GPtrArray (in the data pointer) a
- * GValueArray containing the following:
- *  a D-Bus object path for the channel object on this service
- *  a D-Bus interface name representing the channel type
- *  an integer representing the handle type this channel communicates with,
- *    or zero
- *  an integer handle representing the contact, room or list this channel
- *    communicates with, or zero
- */
-static void
-list_channel_factory_foreach_one (TpChannelIface *chan,
-                                  gpointer data)
-{
-  GObject *channel = G_OBJECT (chan);
-  GPtrArray *values = (GPtrArray *) data;
-  gchar *path, *type;
-  guint handle_type, handle;
-  GValue *entry = tp_dbus_specialized_value_slice_new
-      (TP_STRUCT_TYPE_CHANNEL_INFO);
-
-  g_object_get (channel,
-      "object-path", &path,
-      "channel-type", &type,
-      "handle-type", &handle_type,
-      "handle", &handle,
-      NULL);
-
-  dbus_g_type_struct_set (entry,
-      0, path,
-      1, type,
-      2, handle_type,
-      3, handle,
-      G_MAXUINT);
-
-  g_ptr_array_add (values, entry);
-
-  g_free (path);
-  g_free (type);
-}
-
-
-/*
- * list_channel_manager_foreach_one:
- * @chan: a channel
- * @data: a GPtrArray in which channel information should be stored
- *
- * Called by the exported ListChannels function for each channel in a channel
- * manager, this should add to the GPtrArray (in the data pointer) a
- * GValueArray containing the following:
- *  a D-Bus object path for the channel object on this service
- *  a D-Bus interface name representing the channel type
- *  an integer representing the handle type this channel communicates with,
- *    or zero
- *  an integer handle representing the contact, room or list this channel
- *    communicates with, or zero
- */
-static void
-list_channel_manager_foreach_one (TpExportableChannel *channel,
-                                  gpointer data)
-{
-  GPtrArray *values = (GPtrArray *) data;
-  gchar *path, *type;
-  guint handle_type, handle;
-  GValue *entry = tp_dbus_specialized_value_slice_new
-      (TP_STRUCT_TYPE_CHANNEL_INFO);
-
-  g_assert (TP_IS_EXPORTABLE_CHANNEL (channel));
-
-  exportable_channel_get_old_info (channel, &path, &type, &handle_type,
-      &handle);
-
-  dbus_g_type_struct_set (entry,
-      0, path,
-      1, type,
-      2, handle_type,
-      3, handle,
-      G_MAXUINT);
-
-  g_ptr_array_add (values, entry);
-
-  g_free (path);
-  g_free (type);
-}
-
-
-static void
-tp_base_connection_list_channels (TpSvcConnection *iface,
-                                  DBusGMethodInvocation *context)
-{
-  TpBaseConnection *self = TP_BASE_CONNECTION (iface);
-  TpBaseConnectionPrivate *priv;
-  GPtrArray *channels, *values;
-  guint i;
-
-  g_assert (TP_IS_BASE_CONNECTION (self));
-
-  priv = self->priv;
-
-  TP_BASE_CONNECTION_ERROR_IF_NOT_CONNECTED (self, context);
-
-  /* I think on average, each factory will have 2 channels :D */
-  values = g_ptr_array_sized_new (priv->channel_factories->len * 2
-      + priv->channel_managers->len * 2);
-
-  G_GNUC_BEGIN_IGNORE_DEPRECATIONS
-  for (i = 0; i < priv->channel_factories->len; i++)
-    {
-      TpChannelFactoryIface *factory = g_ptr_array_index
-        (priv->channel_factories, i);
-
-      tp_channel_factory_iface_foreach (factory,
-          list_channel_factory_foreach_one, values);
-    }
-  G_GNUC_END_IGNORE_DEPRECATIONS
-
-  for (i = 0; i < priv->channel_managers->len; i++)
-    {
-      TpChannelManager *manager = g_ptr_array_index
-        (priv->channel_managers, i);
-
-      tp_channel_manager_foreach_channel (manager,
-          list_channel_manager_foreach_one, values);
-    }
-
-  channels = g_ptr_array_sized_new (values->len);
-
-  for (i = 0; i < values->len; i++)
-    {
-      g_ptr_array_add (channels, g_value_get_boxed (g_ptr_array_index
-            (values, i)));
-    }
-
-  tp_svc_connection_return_from_list_channels (context, channels);
-
-  g_ptr_array_unref (channels);
-  for (i = 0; i < values->len; i++)
-    {
-      tp_g_value_slice_free (g_ptr_array_index (values, i));
-    }
-  g_ptr_array_unref (values);
-}
-
-static void
-tp_base_connection_request_channel (TpSvcConnection *iface,
-                                    const gchar *type,
-                                    guint handle_type,
-                                    guint handle,
-                                    gboolean suppress_handler,
-                                    DBusGMethodInvocation *context)
-{
-  TpBaseConnection *self = TP_BASE_CONNECTION (iface);
-  TpBaseConnectionPrivate *priv;
-  TpChannelFactoryRequestStatus status =
-    TP_CHANNEL_FACTORY_REQUEST_STATUS_NOT_IMPLEMENTED;
-  GError *error = NULL;
-  guint i;
-  ChannelRequest *request;
-  GHashTable *request_properties;
-  gboolean claimed_by_channel_manager = FALSE;
-  TpHandleRepoIface *handle_repo = NULL;
-
-  g_assert (TP_IS_BASE_CONNECTION (self));
-
-  priv = self->priv;
-
-  TP_BASE_CONNECTION_ERROR_IF_NOT_CONNECTED (self, context);
-
-  if (handle_type == TP_HANDLE_TYPE_NONE)
-    {
-      if (handle != 0)
-        {
-          GError e = { TP_ERROR, TP_ERROR_INVALID_ARGUMENT,
-              "When handle type is NONE, handle must be 0" };
-
-          dbus_g_method_return_error (context, &e);
-          return;
-        }
-    }
-  else
-    {
-      handle_repo = tp_base_connection_get_handles (self,
-          handle_type);
-
-      if (handle_repo == NULL)
-        {
-          GError e = { TP_ERROR, TP_ERROR_NOT_AVAILABLE,
-              "Handle type not supported by this connection manager" };
-
-          dbus_g_method_return_error (context, &e);
-          return;
-        }
-
-      if (!tp_handle_is_valid (handle_repo, handle, &error))
-        {
-          dbus_g_method_return_error (context, error);
-          g_error_free (error);
-          return;
-        }
-    }
-
-  request = channel_request_new (context, METHOD_REQUEST_CHANNEL,
-      type, handle_type, handle, suppress_handler);
-  g_ptr_array_add (priv->channel_requests, request);
-
-  /* First try the channel managers */
-
-  request_properties = tp_asv_new (
-      TP_PROP_CHANNEL_CHANNEL_TYPE, G_TYPE_STRING, type,
-      TP_PROP_CHANNEL_TARGET_HANDLE_TYPE, G_TYPE_UINT, handle_type,
-      NULL);
-
-  if (handle != 0)
-    {
-      tp_asv_set_uint32 (request_properties,
-          TP_PROP_CHANNEL_TARGET_HANDLE, handle);
-      g_assert (handle_repo != NULL);
-      tp_asv_set_string (request_properties,
-          TP_PROP_CHANNEL_TARGET_ID,
-          tp_handle_inspect (handle_repo, handle));
-    }
-
-  for (i = 0; i < priv->channel_managers->len; i++)
-    {
-      TpChannelManager *manager = TP_CHANNEL_MANAGER (
-          g_ptr_array_index (priv->channel_managers, i));
-
-      if (tp_channel_manager_request_channel (manager, request,
-            request_properties))
-        {
-          claimed_by_channel_manager = TRUE;
-          break;
-        }
-    }
-
-  g_hash_table_unref (request_properties);
-
-  if (claimed_by_channel_manager)
-    return;
-
-  /* OK, none of them wanted it. Now try the channel factories */
-
-  for (i = 0; i < priv->channel_factories->len; i++)
-    {
-      TpChannelFactoryIface *factory = g_ptr_array_index
-        (priv->channel_factories, i);
-      TpChannelFactoryRequestStatus cur_status;
-      TpChannelIface *chan = NULL;
-
-      G_GNUC_BEGIN_IGNORE_DEPRECATIONS
-      cur_status = tp_channel_factory_iface_request (factory, type,
-          (TpHandleType) handle_type, handle, request, &chan, &error);
-      G_GNUC_END_IGNORE_DEPRECATIONS
-
-      switch (cur_status)
-        {
-        case TP_CHANNEL_FACTORY_REQUEST_STATUS_EXISTING:
-          {
-            g_assert (NULL != chan);
-            factory_satisfy_requests (self, factory, chan, request, FALSE);
-            /* factory_satisfy_requests should remove the request */
-            g_assert (!tp_g_ptr_array_contains (priv->channel_requests,
-                  request));
-            return;
-          }
-        case TP_CHANNEL_FACTORY_REQUEST_STATUS_CREATED:
-          g_assert (NULL != chan);
-          /* the signal handler should have completed the queued request
-           * and freed the ChannelRequest already */
-          g_assert (!tp_g_ptr_array_contains (priv->channel_requests,
-                request));
-          return;
-        case TP_CHANNEL_FACTORY_REQUEST_STATUS_QUEUED:
-          DEBUG ("queued request, channel_type=%s, handle_type=%u, "
-              "handle=%u, suppress_handler=%u", type, handle_type,
-              handle, suppress_handler);
-          return;
-        case TP_CHANNEL_FACTORY_REQUEST_STATUS_ERROR:
-          /* pass through error */
-          goto ERROR;
-        default:
-          /* always return the most specific error */
-          if (cur_status > status)
-            status = cur_status;
-        }
-    }
-
-  switch (status)
-    {
-      case TP_CHANNEL_FACTORY_REQUEST_STATUS_INVALID_HANDLE:
-        DEBUG ("invalid handle %u", handle);
-
-        error = g_error_new (TP_ERROR, TP_ERROR_INVALID_HANDLE,
-                             "invalid handle %u", handle);
-
-        break;
-
-      case TP_CHANNEL_FACTORY_REQUEST_STATUS_NOT_AVAILABLE:
-        DEBUG ("requested channel is unavailable with "
-                 "handle type %u", handle_type);
-
-        error = g_error_new (TP_ERROR, TP_ERROR_NOT_AVAILABLE,
-                             "requested channel is not available with "
-                             "handle type %u", handle_type);
-
-        break;
-
-      case TP_CHANNEL_FACTORY_REQUEST_STATUS_NOT_IMPLEMENTED:
-        DEBUG ("unsupported channel type %s", type);
-
-        error = g_error_new (TP_ERROR, TP_ERROR_NOT_IMPLEMENTED,
-                             "unsupported channel type %s", type);
-
-        break;
-
-      default:
-        g_assert_not_reached ();
-    }
-
-ERROR:
-  g_assert (error != NULL);
-  dbus_g_method_return_error (request->context, error);
-  request->context = NULL;
-  g_error_free (error);
-
-  g_ptr_array_remove (priv->channel_requests, request);
-  channel_request_free (request);
-}
-
-static void
-tp_base_connection_release_handles (TpSvcConnection *iface,
-                                    guint handle_type,
-                                    const GArray * handles,
-                                    DBusGMethodInvocation *context)
-{
-  TpBaseConnection *self = TP_BASE_CONNECTION (iface);
-  TpBaseConnectionPrivate *priv = self->priv;
-  GError *error = NULL;
-
-  g_assert (TP_IS_BASE_CONNECTION (self));
-
-  TP_BASE_CONNECTION_ERROR_IF_NOT_CONNECTED (self, context);
-
-  if (!tp_handles_supported_and_valid (priv->handles,
-        handle_type, handles, FALSE, &error))
-    {
-      dbus_g_method_return_error (context, error);
-      g_error_free (error);
-      return;
-    }
-
-  tp_svc_connection_return_from_release_handles (context);
-}
-
-typedef struct
-{
-  GArray *handles;
-  guint n_pending;
-  DBusGMethodInvocation *context;
-} RequestHandlesData;
-
-typedef struct
-{
-  RequestHandlesData *request;
-  guint pos;
-} EnsureHandleData;
-
-static void
-ensure_handle_cb (GObject *source,
-    GAsyncResult *result,
-    gpointer user_data)
-{
-  TpHandleRepoIface *repo = (TpHandleRepoIface *) source;
-  EnsureHandleData *data = user_data;
-  RequestHandlesData *request = data->request;
-  TpHandle handle;
-  GError *error = NULL;
-
-  /* If another tp_handle_ensure_async() already failed, ignore others */
-  if (request->context == NULL)
-    goto out;
-
-  handle = tp_handle_ensure_finish (repo, result, &error);
-  if (handle == 0)
-    {
-      dbus_g_method_return_error (request->context, error);
-      request->context = NULL;
-      g_clear_error (&error);
-    }
-  else
-    {
-      TpHandle *handle_p;
-
-      handle_p = &g_array_index (request->handles, TpHandle, data->pos);
-      g_assert (*handle_p == 0);
-      *handle_p = handle;
-    }
-
-out:
-  request->n_pending--;
-  if (request->n_pending == 0)
-    {
-      if (request->context != NULL)
-        {
-          tp_svc_connection_return_from_request_handles (request->context,
-              request->handles);
-        }
-      g_array_unref (request->handles);
-      g_slice_free (RequestHandlesData, request);
-    }
-
-  g_slice_free (EnsureHandleData, data);
-}
-
-/**
- * tp_base_connection_dbus_request_handles: (skip)
- * @iface: A pointer to #TpBaseConnection, cast to a pointer to
- *  #TpSvcConnection
- * @handle_type: The handle type (#TpHandleType) as a guint
- * @names: A strv of handle names
- * @context: The dbus-glib method invocation context
- *
- * Implements D-Bus method RequestHandles on interface
- * org.freedesktop.Telepathy.Connection.
- *
- * This was exported so subclasses could use it as a basis for their
- * reimplementations, but reimplementing the method is now deprecated.
- *
- * Deprecated: 0.19.0
- */
-void
-tp_base_connection_dbus_request_handles (TpSvcConnection *iface,
-                                         guint handle_type,
-                                         const gchar **names,
-                                         DBusGMethodInvocation *context)
-{
-  TpBaseConnection *self = TP_BASE_CONNECTION (iface);
-  TpHandleRepoIface *handle_repo = tp_base_connection_get_handles (self,
-      handle_type);
-  guint count, i;
-  GError *error = NULL;
-  RequestHandlesData *request;
-
-  g_return_if_fail (TP_IS_BASE_CONNECTION (self));
-
-  TP_BASE_CONNECTION_ERROR_IF_NOT_CONNECTED (self, context);
-
-  if (!tp_handle_type_is_valid (handle_type, &error))
-    {
-      g_assert (error != NULL);
-      goto error;
-    }
-
-  if (handle_repo == NULL)
-    {
-      DEBUG ("unimplemented handle type %u", handle_type);
-
-      error = g_error_new (TP_ERROR, TP_ERROR_NOT_IMPLEMENTED,
-                          "unimplemented handle type %u", handle_type);
-      goto error;
-    }
-
-  count = g_strv_length ((GStrv) names);
-
-  if (count == 0)
-    {
-      GArray *tmp = g_array_sized_new (FALSE, TRUE, sizeof (guint), 0);
-      tp_svc_connection_return_from_request_handles (context, tmp);
-      g_array_unref (tmp);
-      return;
-    }
-
-  request = g_slice_new0 (RequestHandlesData);
-  request->handles = g_array_sized_new (FALSE, TRUE, sizeof (guint), count);
-  request->n_pending = count;
-  request->context = context;
-
-  /* _sized_new() just pre-allocates memory, but handles->len is still 0 */
-  g_array_set_size (request->handles, count);
-
-  for (i = 0; i < count; i++)
-    {
-      EnsureHandleData *data;
-
-      data = g_slice_new0 (EnsureHandleData);
-      data->request = request;
-      data->pos = i;
-
-      tp_handle_ensure_async (handle_repo, self, names[i], NULL,
-          ensure_handle_cb, data);
-    }
-
-  return;
-
-error:
-  dbus_g_method_return_error (context, error);
-  g_error_free (error);
-}
-
-/**
- * tp_base_connection_get_handles:
- * @self: A connection
- * @handle_type: The handle type
- *
- * <!---->
- *
- * Returns: (transfer none): the handle repository corresponding to the given
- * handle type, or #NULL if it's unsupported or invalid.
- */
-TpHandleRepoIface *
-tp_base_connection_get_handles (TpBaseConnection *self,
-                                TpHandleType handle_type)
-{
->>>>>>> 84f63e56
   g_return_val_if_fail (TP_IS_BASE_CONNECTION (self), NULL);
 
   if (handle_type >= TP_NUM_HANDLE_TYPES)
