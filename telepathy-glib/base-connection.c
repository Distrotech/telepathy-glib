--- conflicted
+++ resolved
@@ -167,23 +167,12 @@
  * @start_connecting: Asynchronously start connecting - called to implement
  *  the Connect D-Bus method. See #TpBaseConnectionStartConnectingImpl for
  *  details. May not be left as %NULL.
-<<<<<<< HEAD
- * @interfaces_always_present: A strv of extra D-Bus interfaces which are
- *  always implemented by instances of this class, which may be filled in
- *  by subclasses. The default is to list no additional interfaces.
- *  Individual instances may detect which additional interfaces they support
- *  and signal them before going to state CONNECTED by calling
- *  tp_base_connection_add_interfaces(). Note that subclasses override this
- *  value; so if you're doing a sub-subclass of TpBaseConnection, you should use
- *  tp_base_connection_add_interfaces().
-=======
  * @get_interfaces_always_present: Returns a #GPtrArray of extra D-Bus
  *  interfaces which are always implemented by instances of this class,
  *  which may be filled in by subclasses. The default is to list no
  *  additional interfaces. Individual instances may detect which
  *  additional interfaces they support and signal them before going
  *  to state CONNECTED by calling tp_base_connection_add_interfaces().
->>>>>>> 932a5758
  * @create_channel_managers: Create an array of channel managers for this
  *  Connection. This must be set by subclasses to a non-%NULL
  *  value. Since: 0.7.15
