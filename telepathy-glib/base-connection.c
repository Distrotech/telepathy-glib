/*
 * base-connection.c - Source for TpBaseConnection
 *
 * Copyright © 2005-2010 Collabora Ltd.
 * Copyright © 2005-2009 Nokia Corporation
 *
 * This library is free software; you can redistribute it and/or
 * modify it under the terms of the GNU Lesser General Public
 * License as published by the Free Software Foundation; either
 * version 2.1 of the License, or (at your option) any later version.
 *
 * This library is distributed in the hope that it will be useful,
 * but WITHOUT ANY WARRANTY; without even the implied warranty of
 * MERCHANTABILITY or FITNESS FOR A PARTICULAR PURPOSE.  See the GNU
 * Lesser General Public License for more details.
 *
 * You should have received a copy of the GNU Lesser General Public
 * License along with this library; if not, write to the Free Software
 * Foundation, Inc., 51 Franklin St, Fifth Floor, Boston, MA  02110-1301  USA
 */

/**
 * SECTION:base-connection
 * @title: TpBaseConnection
 * @short_description: base class for #TpSvcConnection implementations
 * @see_also: #TpBaseConnectionManager, #TpSvcConnection
 *
 * This base class makes it easier to write #TpSvcConnection implementations
 * by managing connection status, channel managers and handle tracking.
 * A subclass should often not need to implement any of the Connection
 * methods itself.
 *
 * However, methods may be reimplemented if needed: for instance, Gabble
 * overrides RequestHandles so it can validate MUC rooms, which must be done
 * asynchronously.
 */

/**
 * TpBaseConnectionProc:
 * @self: The connection object
 *
 * Signature of a virtual method on #TpBaseConnection that takes no
 * additional parameters and returns nothing.
 */

/**
 * TpBaseConnectionStartConnectingImpl:
 * @self: The connection object
 * @error: Set to the error if %FALSE is returned
 *
 * Signature of an implementation of the start_connecting method
 * of #TpBaseConnection.
 *
 * On entry, the implementation may assume that it is in state NEW.
 *
 * If %TRUE is returned, the Connect D-Bus method succeeds; the
 * implementation must either have already set the status to CONNECTED by
 * calling tp_base_connection_change_status(), or have arranged for a
 * status change to either state DISCONNECTED or CONNECTED to be signalled by
 * calling tp_base_connection_change_status() at some later time.
 * If the status is still NEW after returning %TRUE, #TpBaseConnection will
 * automatically change it to CONNECTING for reason REQUESTED.
 *
 * If %FALSE is returned, the error will be raised from Connect as an
 * exception. If the status is not DISCONNECTED after %FALSE is returned,
 * #TpBaseConnection will automatically change it to DISCONNECTED
 * with a reason appropriate to the error; NetworkError results in
 * NETWORK_ERROR, PermissionDenied results in AUTHENTICATION_FAILED, and all
 * other errors currently result in NONE_SPECIFIED.
 *
 * All except the simplest connection managers are expected to implement this
 * asynchronously, returning %TRUE in most cases and changing the status
 * to CONNECTED or DISCONNECTED later.
 *
 * Returns: %FALSE if failure has already occurred, else %TRUE.
 */

/**
 * TpBaseConnectionCreateHandleReposImpl: (skip)
 * @self: The connection object
 * @repos: An array of pointers to be filled in; the implementation
 *         may assume all are initially NULL.
 *
 * Signature of an implementation of the create_handle_repos method
 * of #TpBaseConnection.
 */

/**
 * TpBaseConnectionCreateChannelManagersImpl:
 * @self: The implementation, a subclass of TpBaseConnection
 *
 * Signature of an implementation of the create_channel_managers method
 * of #TpBaseConnection.
 *
 * Returns: (transfer full): a GPtrArray of objects implementing
 *  #TpChannelManager which, between them, implement all channel types this
 *  Connection supports.
 */

/**
 * TpBaseConnectionGetUniqueConnectionNameImpl:
 * @self: The implementation, a subclass of TpBaseConnection
 *
 * Signature of the @get_unique_connection_name virtual method
 * on #TpBaseConnection.
 *
 * Returns: (transfer full): a name for this connection which will be unique
 *  within this connection manager process, as a string which the caller must
 *  free with #g_free.
 */

/**
 * TpBaseConnectionClass:
 * @parent_class: The superclass' structure
 * @create_handle_repos: Fill in suitable handle repositories in the
 *  given array for all those handle types this Connection supports.
 *  Must be set by subclasses to a non-%NULL value; the function must create
 *  at least a CONTACT handle repository (failing to do so will cause a crash).
 * @get_unique_connection_name: Construct a unique name for this connection
 *  (for example using the protocol's format for usernames). If %NULL (the
 *  default), a unique name will be generated. Subclasses should usually
 *  override this to get more obvious names, to aid debugging and prevent
 *  multiple connections to the same account.
 * @connecting: If set by subclasses, will be called just after the state
 *  changes to CONNECTING. May be %NULL if nothing special needs to happen.
 * @connected: If set by subclasses, will be called just after the state
 *  changes to CONNECTED. May be %NULL if nothing special needs to happen.
 * @disconnected: If set by subclasses, will be called just after the state
 *  changes to DISCONNECTED. May be %NULL if nothing special needs to happen.
 * @shut_down: Called after disconnected() is called, to clean up the
 *  connection. Must start the shutdown process for the underlying
 *  network connection, and arrange for tp_base_connection_finish_shutdown()
 *  to be called after the underlying connection has been closed. May not
 *  be left as %NULL.
 * @start_connecting: Asynchronously start connecting - called to implement
 *  the Connect D-Bus method. See #TpBaseConnectionStartConnectingImpl for
 *  details. May not be left as %NULL.
 * @interfaces_always_present: A strv of extra D-Bus interfaces which are
 *  always implemented by instances of this class, which may be filled in
 *  by subclasses. The default is to list no additional interfaces.
 *  Individual instances may detect which additional interfaces they support
 *  and signal them before going to state CONNECTED by calling
 *  tp_base_connection_add_interfaces(). Note that subclasses override this
 *  value; so if you're doing a sub-subclass of TpBaseConnection, you should use
 *  tp_base_connection_add_interfaces().
 * @create_channel_managers: Create an array of channel managers for this
<<<<<<< HEAD
 *  Connection. This must be set by subclasses to a non-%NULL value.
 *  Since: 0.7.15
=======
 *  Connection. At least one of this or @create_channel_factories must be set
 *  by subclasses to a non-%NULL value. Since: 0.7.15
>>>>>>> 0b77bfd9
 *
 * The class of a #TpBaseConnection. Many members are virtual methods etc.
 * to be filled in in the subclass' class_init function.
 */

/**
 * TP_INTERNAL_CONNECTION_STATUS_NEW: (skip)
 *
 * A special value for #TpConnectionStatus, used within GLib connection
 * managers to indicate that the connection is disconnected because
 * connection has never been attempted (as distinct from disconnected
 * after connection has started, either by user request or an error).
 *
 * Must never be visible on the D-Bus - %TP_CONNECTION_STATUS_DISCONNECTED
 * is sent instead.
 */

/**
 * TpBaseConnection:
 * @parent: Fields shared by the superclass.
 * @bus_name: A D-Bus well-known bus name, owned by the connection manager
 *  process and associated with this connection. Set by
 *  tp_base_connection_register; should be considered read-only by subclasses.
 * @object_path: The object-path of this connection. Set by
 *  tp_base_connection_register; should be considered read-only by subclasses.
 * @status: Connection status - may either be a valid TpConnectionStatus or
 *  TP_INTERNAL_CONNECTION_STATUS_NEW. Should be considered read-only by
 *  subclasses: use tp_base_connection_change_status() to set it.
 * @self_handle: The handle of type %TP_HANDLE_TYPE_CONTACT representing the
 *  local user. Must be set nonzero by the subclass before moving to state
 *  CONNECTED. Since 0.7.15, setting this property directly is
 *  deprecated, in favour of tp_base_connection_set_self_handle(); if this
 *  property is set directly, the connection must ensure it holds a reference
 *  to the handle. Changing this property directly having moved to state
 *  CONNECTED is very strongly discouraged, as this will prevent the
 *  SelfHandleChanged signal being emitted.
 *
 * Data structure representing a generic #TpSvcConnection implementation.
 *
 * In addition to the fields documented here, there are four gpointer fields
 * which must currently be %NULL (a meaning may be defined for these in a
 * future version of telepathy-glib), and a pointer to opaque private data.
 */

/**
 * TpChannelManagerIter: (skip)
 *
 * An iterator over the #TpChannelManager objects known to a #TpBaseConnection.
 * It has no public fields.
 *
 * Use tp_base_connection_channel_manager_iter_init() to start iteration and
 * tp_base_connection_channel_manager_iter_next() to continue.
 *
 * Since: 0.7.15
 */

/**
 * TP_BASE_CONNECTION_ERROR_IF_NOT_CONNECTED: (skip)
 * @conn: A TpBaseConnection
 * @context: A DBusGMethodInvocation
 *
 * If @conn is not in state #TP_CONNECTION_STATUS_CONNECTED, complete the
 * D-Bus method invocation @context by raising the Telepathy error
 * #TP_ERROR_DISCONNECTED, and return from the current function (which
 * must be void). For use in D-Bus method implementations.
 */

#include "config.h"

#include <telepathy-glib/base-connection.h>
#include <telepathy-glib/base-connection-internal.h>

#include <string.h>

#include <dbus/dbus-glib-lowlevel.h>

#include <telepathy-glib/channel-manager.h>
#include <telepathy-glib/connection-manager.h>
#include <telepathy-glib/contacts-mixin.h>
#include <telepathy-glib/dbus-properties-mixin.h>
#include <telepathy-glib/dbus.h>
#include <telepathy-glib/exportable-channel.h>
#include <telepathy-glib/gtypes.h>
#include <telepathy-glib/interfaces.h>
#include <telepathy-glib/svc-generic.h>
#include <telepathy-glib/util.h>

#define DEBUG_FLAG TP_DEBUG_CONNECTION
#include "telepathy-glib/debug-internal.h"

static void conn_iface_init (gpointer, gpointer);
static void requests_iface_init (gpointer, gpointer);

G_DEFINE_ABSTRACT_TYPE_WITH_CODE(TpBaseConnection,
    tp_base_connection,
    G_TYPE_OBJECT,
    G_IMPLEMENT_INTERFACE (TP_TYPE_SVC_CONNECTION,
      conn_iface_init);
    G_IMPLEMENT_INTERFACE (TP_TYPE_SVC_DBUS_PROPERTIES,
      tp_dbus_properties_mixin_iface_init);
    G_IMPLEMENT_INTERFACE (TP_TYPE_SVC_CONNECTION_INTERFACE_REQUESTS,
      requests_iface_init))

enum
{
    PROP_PROTOCOL = 1,
    PROP_SELF_HANDLE,
    PROP_INTERFACES,
    PROP_DBUS_STATUS,
    PROP_DBUS_DAEMON,
    N_PROPS
};

/* signal enum */
enum
{
    INVALID_SIGNAL,
    SHUTDOWN_FINISHED,
    CLIENTS_INTERESTED,
    CLIENTS_UNINTERESTED,
    N_SIGNALS
};

static guint signals[N_SIGNALS] = {0};

typedef struct _ChannelRequest ChannelRequest;

typedef enum {
    METHOD_CREATE_CHANNEL,
    METHOD_ENSURE_CHANNEL,
    NUM_METHODS
} ChannelRequestMethod;

struct _ChannelRequest
{
  DBusGMethodInvocation *context;
  ChannelRequestMethod method;

  gchar *channel_type;
  guint handle_type;
  guint handle;

  /* only meaningful for METHOD_ENSURE_CHANNEL; only true if this is the first
   * request to be satisfied with a particular channel, and no other request
   * satisfied by that channel has a different method.
   */
  unsigned yours : 1;
};

static ChannelRequest *
channel_request_new (DBusGMethodInvocation *context,
                     ChannelRequestMethod method,
                     const char *channel_type,
                     guint handle_type,
                     guint handle)
{
  ChannelRequest *ret;

  g_assert (NULL != context);
  g_assert (NULL != channel_type);
  g_assert (method < NUM_METHODS);

  ret = g_slice_new0 (ChannelRequest);
  ret->context = context;
  ret->method = method;
  ret->channel_type = g_strdup (channel_type);
  ret->handle_type = handle_type;
  ret->handle = handle;
  ret->yours = FALSE;

  DEBUG("New channel request at %p: ctype=%s htype=%d handle=%d",
        ret, channel_type, handle_type, handle);

  return ret;
}

static void
channel_request_free (ChannelRequest *request)
{
  g_assert (NULL == request->context);
  DEBUG("Freeing channel request at %p: ctype=%s htype=%d handle=%d",
        request, request->channel_type, request->handle_type,
        request->handle);
  g_free (request->channel_type);
  g_slice_free (ChannelRequest, request);
}

static void
channel_request_cancel (gpointer data, gpointer user_data)
{
  ChannelRequest *request = (ChannelRequest *) data;
  GError error = { TP_ERRORS, TP_ERROR_DISCONNECTED,
      "unable to service this channel request, we're disconnecting!" };

  DEBUG ("cancelling request at %p for %s/%u/%u", request,
      request->channel_type, request->handle_type, request->handle);

  dbus_g_method_return_error (request->context, &error);
  request->context = NULL;

  channel_request_free (request);
}

struct _TpBaseConnectionPrivate
{
  /* Telepathy properties */
  gchar *protocol;

  /* if TRUE, the object has gone away */
  gboolean dispose_has_run;
  /* array of (TpChannelManager *) */
  GPtrArray *channel_managers;
  /* array of (ChannelRequest *) */
  GPtrArray *channel_requests;

  TpHandleRepoIface *handles[NUM_TP_HANDLE_TYPES];

  /* If not %NULL, contains strings representing our interfaces.
   * If %NULL, we have no interfaces except those in
   * klass->interfaces_always_present (i.e. this is lazily allocated).
   *
   * Note that this is a GArray of gchar*, not a GPtrArray,
   * so that we can use GArray's convenient auto-null-termination. */
  GArray *interfaces;

  /* Array of DBusGMethodInvocation * representing Disconnect calls.
   * If NULL and we are in a state != DISCONNECTED, then we have not started
   * shutting down yet.
   * If NULL and we are in state DISCONNECTED, then we have finished shutting
   * down.
   * If not NULL, we are trying to shut down (and must be in state
   * DISCONNECTED). */
  GPtrArray *disconnect_requests;

  TpDBusDaemon *bus_proxy;
  /* TRUE after constructor() returns */
  gboolean been_constructed;
  /* TRUE if on D-Bus */
  gboolean been_registered;

  /* g_strdup (unique name) => gsize total count
   *
   * This is derivable from @client_interests: e.g. if
   *    client_interests = { LOCATION => { ":1.23" => 5, ":1.42" => 2 },
   *                         MAIL_NOTIFICATION => { ":1.23" => 1 } }
   * then it implies
   *    interested_clients = { ":1.23" => 6, ":1.42" => 2 }
   */
  GHashTable *interested_clients;
  /* GQuark iface => GHashTable {
   *    unique name borrowed from interested_clients => gsize count } */
  GHashTable *client_interests;
};

static guint tp_base_connection_get_dbus_status (TpBaseConnection *self);
static const gchar * const *tp_base_connection_get_interfaces (
    TpBaseConnection *self);

static gboolean
tp_base_connection_ensure_dbus (TpBaseConnection *self,
    GError **error)
{
  if (self->priv->bus_proxy == NULL)
    {
      self->priv->bus_proxy = tp_dbus_daemon_dup (error);

      if (self->priv->bus_proxy == NULL)
        return FALSE;
    }

  return TRUE;
}

static void
tp_base_connection_get_property (GObject *object,
                                 guint property_id,
                                 GValue *value,
                                 GParamSpec *pspec)
{
  TpBaseConnection *self = (TpBaseConnection *) object;
  TpBaseConnectionPrivate *priv = self->priv;

  switch (property_id)
    {
    case PROP_PROTOCOL:
      g_value_set_string (value, priv->protocol);
      break;

    case PROP_SELF_HANDLE:
      g_value_set_uint (value, self->self_handle);
      break;

    case PROP_INTERFACES:
      g_value_set_boxed (value, tp_base_connection_get_interfaces (self));
      break;

    case PROP_DBUS_STATUS:
      g_value_set_uint (value, tp_base_connection_get_dbus_status (self));
      break;

    case PROP_DBUS_DAEMON:
      g_value_set_object (value, self->priv->bus_proxy);
      break;

    default:
      G_OBJECT_WARN_INVALID_PROPERTY_ID (object, property_id, pspec);
      break;
    }
}

static void
tp_base_connection_set_property (GObject      *object,
                                 guint         property_id,
                                 const GValue *value,
                                 GParamSpec   *pspec)
{
  TpBaseConnection *self = (TpBaseConnection *) object;
  TpBaseConnectionPrivate *priv = self->priv;

  switch (property_id) {
    case PROP_PROTOCOL:
      g_free (priv->protocol);
      priv->protocol = g_value_dup_string (value);
      g_assert (priv->protocol != NULL);
      break;

    case PROP_SELF_HANDLE:
      {
        TpHandle new_self_handle = g_value_get_uint (value);

        if (self->status == TP_CONNECTION_STATUS_CONNECTED)
          g_return_if_fail (new_self_handle != 0);

        if (self->self_handle == new_self_handle)
          return;

        if (self->self_handle != 0)
          tp_handle_unref (priv->handles[TP_HANDLE_TYPE_CONTACT],
              self->self_handle);

        self->self_handle = 0;

        if (new_self_handle != 0)
          self->self_handle = tp_handle_ref (priv->handles[TP_HANDLE_TYPE_CONTACT],
              new_self_handle);

        tp_svc_connection_emit_self_handle_changed (self, self->self_handle);
      }
      break;

    case PROP_DBUS_DAEMON:
        {
          TpDBusDaemon *dbus_daemon = g_value_get_object (value);

          g_assert (self->priv->bus_proxy == NULL);     /* construct-only */

          if (dbus_daemon != NULL)
            self->priv->bus_proxy = g_object_ref (dbus_daemon);
        }
      break;

    default:
      G_OBJECT_WARN_INVALID_PROPERTY_ID (object, property_id, pspec);
      break;
  }
}

static void tp_base_connection_interested_name_owner_changed_cb (
    TpDBusDaemon *it,
    const gchar *unique_name,
    const gchar *new_owner,
    gpointer user_data);

static void
tp_base_connection_unregister (TpBaseConnection *self)
{
  TpBaseConnectionPrivate *priv = self->priv;

  if (priv->bus_proxy != NULL)
    {
      GHashTableIter iter;
      gpointer k;

      if (priv->been_registered)
        {
          tp_dbus_daemon_unregister_object (priv->bus_proxy, self);

          if (self->bus_name != NULL)
            tp_dbus_daemon_release_name (priv->bus_proxy, self->bus_name, NULL);

          priv->been_registered = FALSE;
        }

      g_hash_table_iter_init (&iter, self->priv->interested_clients);

      while (g_hash_table_iter_next (&iter, &k, NULL))
        {
          tp_dbus_daemon_cancel_name_owner_watch (priv->bus_proxy, k,
              tp_base_connection_interested_name_owner_changed_cb, self);
          g_hash_table_iter_remove (&iter);
        }
    }
}

static void
tp_base_connection_dispose (GObject *object)
{
  TpBaseConnection *self = TP_BASE_CONNECTION (object);
  TpBaseConnectionPrivate *priv = self->priv;
  guint i;

  if (priv->dispose_has_run)
    return;

  priv->dispose_has_run = TRUE;

  g_assert ((self->status == TP_CONNECTION_STATUS_DISCONNECTED) ||
            (self->status == TP_INTERNAL_CONNECTION_STATUS_NEW));
  if (self->self_handle != 0)
    {
      tp_handle_unref (self->priv->handles[TP_HANDLE_TYPE_CONTACT],
              self->self_handle);
      self->self_handle = 0;
    }

  tp_base_connection_unregister (self);

  tp_clear_object (&priv->bus_proxy);

  g_ptr_array_foreach (priv->channel_managers, (GFunc) g_object_unref, NULL);
  g_ptr_array_unref (priv->channel_managers);
  priv->channel_managers = NULL;

  if (priv->channel_requests)
    {
      g_assert (priv->channel_requests->len == 0);
      g_ptr_array_unref (priv->channel_requests);
      priv->channel_requests = NULL;
    }

  for (i = 0; i < NUM_TP_HANDLE_TYPES; i++)
    tp_clear_object (priv->handles + i);

  if (priv->interfaces)
    {
      g_array_unref (priv->interfaces);
    }

  if (G_OBJECT_CLASS (tp_base_connection_parent_class)->dispose)
    G_OBJECT_CLASS (tp_base_connection_parent_class)->dispose (object);
}

static void
tp_base_connection_finalize (GObject *object)
{
  TpBaseConnection *self = TP_BASE_CONNECTION (object);
  TpBaseConnectionPrivate *priv = self->priv;

  g_free (priv->protocol);
  g_free (self->bus_name);
  g_free (self->object_path);
  g_hash_table_unref (priv->client_interests);
  g_hash_table_unref (priv->interested_clients);

  G_OBJECT_CLASS (tp_base_connection_parent_class)->finalize (object);
}

/*
 * get_channel_details:
 * @obj: a channel, which must implement one of #TpExportableChannel and
 *       #TpChannelIface
 *
 * Returns: (oa{sv}: o.fd.T.Conn.Iface.Requests.Channel_Details), suitable for
 *          inclusion in the NewChannels signal.
 */
static GValueArray *
get_channel_details (GObject *obj)
{
  GValueArray *structure = g_value_array_new (2);
  GHashTable *table;
  GValue *value;
  gchar *object_path;

  g_object_get (obj,
      "object-path", &object_path,
      NULL);

  g_value_array_append (structure, NULL);
  value = g_value_array_get_nth (structure, 0);
  g_value_init (value, DBUS_TYPE_G_OBJECT_PATH);
  g_value_take_boxed (value, object_path);
  object_path = NULL;

  g_assert (TP_IS_EXPORTABLE_CHANNEL (obj));

  g_object_get (obj,
      "channel-properties", &table,
      NULL);

  g_value_array_append (structure, NULL);
  value = g_value_array_get_nth (structure, 1);
  g_value_init (value, TP_HASH_TYPE_QUALIFIED_PROPERTY_VALUE_MAP);
  g_value_take_boxed (value, table);

  return structure;
}

static void
satisfy_request (TpBaseConnection *conn,
                 ChannelRequest *request,
                 GObject *channel,
                 const gchar *object_path)
{
  TpBaseConnectionPrivate *priv = conn->priv;

  DEBUG ("completing queued request %p with success, "
      "channel_type=%s, handle_type=%u, "
      "handle=%u", request, request->channel_type,
      request->handle_type, request->handle);

  switch (request->method)
    {
    case METHOD_CREATE_CHANNEL:
        {
          GHashTable *properties;

          g_assert (TP_IS_EXPORTABLE_CHANNEL (channel));
          g_object_get (channel,
              "channel-properties", &properties,
              NULL);
          tp_svc_connection_interface_requests_return_from_create_channel (
              request->context, object_path, properties);
          g_hash_table_unref (properties);
        }
        break;

    case METHOD_ENSURE_CHANNEL:
        {
          GHashTable *properties;

          g_assert (TP_IS_EXPORTABLE_CHANNEL (channel));
          g_object_get (channel,
              "channel-properties", &properties,
              NULL);
          tp_svc_connection_interface_requests_return_from_ensure_channel (
              request->context, request->yours, object_path, properties);
          g_hash_table_unref (properties);
        }
        break;

    default:
      g_assert_not_reached ();
    }
  request->context = NULL;

  g_ptr_array_remove (priv->channel_requests, request);

  channel_request_free (request);
}

static void
fail_channel_request (TpBaseConnection *conn,
                      ChannelRequest *request,
                      GError *error)
{
  TpBaseConnectionPrivate *priv = conn->priv;

  DEBUG ("completing queued request %p with error, channel_type=%s, "
      "handle_type=%u, handle=%u",
      request, request->channel_type,
      request->handle_type, request->handle);

  dbus_g_method_return_error (request->context, error);
  request->context = NULL;

  g_ptr_array_remove (priv->channel_requests, request);

  channel_request_free (request);
}

/* Channel manager signal handlers */

static void
manager_new_channel (gpointer key,
                     gpointer value,
                     gpointer data)
{
  TpExportableChannel *channel = TP_EXPORTABLE_CHANNEL (key);
  GSList *request_tokens = value;
  TpBaseConnection *self = TP_BASE_CONNECTION (data);
  gchar *object_path;
  GSList *iter;
  gboolean satisfies_create_channel = FALSE;
  ChannelRequest *first_ensure = NULL;

  g_object_get (channel,
      "object-path", &object_path,
      NULL);

  for (iter = request_tokens; iter != NULL; iter = iter->next)
    {
      ChannelRequest *request = iter->data;

      switch (request->method)
        {
          case METHOD_CREATE_CHANNEL:
            satisfies_create_channel = TRUE;
            goto break_loop_early;
            break;

          case METHOD_ENSURE_CHANNEL:
            if (first_ensure == NULL)
              first_ensure = request;
            break;

          case NUM_METHODS:
            g_assert_not_reached ();
        }

    }

break_loop_early:
  /* If the only type of request satisfied by this new channel is
   * EnsureChannel, give exactly one request Yours=True.
   * If other kinds of requests are involved, don't give anyone Yours=True.
   */
  if (!satisfies_create_channel && first_ensure != NULL)
    {
      first_ensure->yours = TRUE;
    }

  for (iter = request_tokens; iter != NULL; iter = iter->next)
    {
      satisfy_request (self, iter->data, G_OBJECT (channel),
          object_path);
    }

  g_free (object_path);
}


static void
manager_new_channels_cb (TpChannelManager *manager,
                         GHashTable *channels,
                         TpBaseConnection *self)
{
  GPtrArray *array;
  GHashTableIter iter;
  gpointer key, value;

  g_assert (TP_IS_CHANNEL_MANAGER (manager));
  g_assert (TP_IS_BASE_CONNECTION (self));

  /* satisfy the RequestChannel/CreateChannel/EnsureChannel calls */
  g_hash_table_foreach (channels, manager_new_channel, self);

  /* Emit NewChannels */
  array = g_ptr_array_sized_new (g_hash_table_size (channels));
  g_hash_table_iter_init (&iter, channels);

  while (g_hash_table_iter_next (&iter, &key, &value))
    {
      g_ptr_array_add (array, get_channel_details (G_OBJECT (key)));
    }

  tp_svc_connection_interface_requests_emit_new_channels (self,
      array);

  g_ptr_array_foreach (array, (GFunc) g_value_array_free, NULL);
  g_ptr_array_unref (array);
}


static void
manager_request_already_satisfied_cb (TpChannelManager *manager,
                                      gpointer request_token,
                                      TpExportableChannel *channel,
                                      TpBaseConnection *self)
{
  gchar *object_path;

  g_assert (TP_IS_CHANNEL_MANAGER (manager));
  g_assert (TP_IS_EXPORTABLE_CHANNEL (channel));
  g_assert (TP_IS_BASE_CONNECTION (self));

  g_object_get (channel,
      "object-path", &object_path,
      NULL);

  satisfy_request (self, request_token, G_OBJECT (channel), object_path);
  g_free (object_path);
}


static void
manager_request_failed_cb (TpChannelManager *manager,
                           gpointer request_token,
                           guint domain,
                           gint code,
                           gchar *message,
                           TpBaseConnection *self)
{
  GError error = { domain, code, message };

  g_assert (TP_IS_CHANNEL_MANAGER (manager));
  g_assert (domain > 0);
  g_assert (message != NULL);
  g_assert (TP_IS_BASE_CONNECTION (self));

  fail_channel_request (self, request_token, &error);
}


static void
manager_channel_closed_cb (TpChannelManager *manager,
                           const gchar *path,
                           TpBaseConnection *self)
{
  g_assert (TP_IS_CHANNEL_MANAGER (manager));
  g_assert (path != NULL);
  g_assert (TP_IS_BASE_CONNECTION (self));

  tp_svc_connection_interface_requests_emit_channel_closed (self, path);
}

/*
 * Set the @handle_type'th handle repository, which must be %NULL, to
 * @handle_repo. This method can only be called from code run during the
 * constructor(), after handle repository instantiation (in practice, this
 * means it can only be called from the @create_channel_managers callback).
 */
void
_tp_base_connection_set_handle_repo (TpBaseConnection *self,
    TpHandleType handle_type,
    TpHandleRepoIface *handle_repo)
{
  g_return_if_fail (TP_IS_BASE_CONNECTION (self));
  g_return_if_fail (!self->priv->been_constructed);
  g_return_if_fail (tp_handle_type_is_valid (handle_type, NULL));
  g_return_if_fail (self->priv->handles[TP_HANDLE_TYPE_CONTACT] != NULL);
  g_return_if_fail (self->priv->handles[handle_type] == NULL);
  g_return_if_fail (TP_IS_HANDLE_REPO_IFACE (handle_repo));

  self->priv->handles[handle_type] = g_object_ref (handle_repo);
}

static GObject *
tp_base_connection_constructor (GType type, guint n_construct_properties,
    GObjectConstructParam *construct_params)
{
  guint i;
  TpBaseConnection *self = TP_BASE_CONNECTION (
      G_OBJECT_CLASS (tp_base_connection_parent_class)->constructor (
        type, n_construct_properties, construct_params));
  TpBaseConnectionPrivate *priv = self->priv;
  TpBaseConnectionClass *cls = TP_BASE_CONNECTION_GET_CLASS (self);

  g_assert (cls->create_handle_repos != NULL);
  g_assert (cls->create_channel_managers  != NULL);
  g_assert (cls->shut_down != NULL);
  g_assert (cls->start_connecting != NULL);

  /* if we fail to connect to D-Bus here, we'll return an error from
   * register */
  tp_base_connection_ensure_dbus (self, NULL);

  (cls->create_handle_repos) (self, priv->handles);

  /* a connection that doesn't support contacts is no use to anyone */
  g_assert (priv->handles[TP_HANDLE_TYPE_CONTACT] != NULL);

  if (cls->create_channel_managers != NULL)
    priv->channel_managers = cls->create_channel_managers (self);
  else
    priv->channel_managers = g_ptr_array_sized_new (0);

  for (i = 0; i < priv->channel_managers->len; i++)
    {
      TpChannelManager *manager = TP_CHANNEL_MANAGER (
          g_ptr_array_index (priv->channel_managers, i));

      g_signal_connect (manager, "new-channels",
          (GCallback) manager_new_channels_cb, self);
      g_signal_connect (manager, "request-already-satisfied",
          (GCallback) manager_request_already_satisfied_cb, self);
      g_signal_connect (manager, "request-failed",
          (GCallback) manager_request_failed_cb, self);
      g_signal_connect (manager, "channel-closed",
          (GCallback) manager_channel_closed_cb, self);
    }

  priv->been_constructed = TRUE;

  return (GObject *) self;
}

/**
 * tp_base_connection_add_possible_client_interest:
 * @self: a connection
 * @token: a quark corresponding to a D-Bus interface, or a token
 *  representing part of a D-Bus interface, for which this connection wishes
 *  to be notified when clients register an interest
 *
 * Add @token to the set of tokens for which this connection will emit
 * #TpBaseConnection::clients-interested and
 * #TpBaseConnection::clients-uninterested.
 *
 * This method must be called from the #GObjectClass<!--
 * -->.constructed or #GObjectClass<!-- -->.constructor callback
 * (otherwise, it will run too late to be useful).
 */
void
tp_base_connection_add_possible_client_interest (TpBaseConnection *self,
    GQuark token)
{
  gpointer p = GUINT_TO_POINTER (token);

  g_return_if_fail (TP_IS_BASE_CONNECTION (self));
  g_return_if_fail (self->status == TP_INTERNAL_CONNECTION_STATUS_NEW);

  if (g_hash_table_lookup (self->priv->client_interests, p) == NULL)
    g_hash_table_insert (self->priv->client_interests, p,
        g_hash_table_new (g_str_hash, g_str_equal));
}

/* D-Bus properties for the Requests interface */

static void
manager_get_channel_details_foreach (TpExportableChannel *chan,
                                     gpointer data)
{
  GPtrArray *details = data;

  g_ptr_array_add (details, get_channel_details (G_OBJECT (chan)));
}


static GPtrArray *
conn_requests_get_channel_details (TpBaseConnection *self)
{
  TpBaseConnectionPrivate *priv = self->priv;
  /* guess that each ChannelManager has two channels, on average */
  GPtrArray *details = g_ptr_array_sized_new (priv->channel_managers->len * 2);
  guint i;

  for (i = 0; i < priv->channel_managers->len; i++)
    {
      TpChannelManager *manager = TP_CHANNEL_MANAGER (
          g_ptr_array_index (priv->channel_managers, i));

      tp_channel_manager_foreach_channel (manager,
          manager_get_channel_details_foreach, details);
    }

  return details;
}


static void
get_requestables_foreach (TpChannelManager *manager,
                          GHashTable *fixed_properties,
                          const gchar * const *allowed_properties,
                          gpointer user_data)
{
  GPtrArray *details = user_data;
  GValueArray *requestable = g_value_array_new (2);
  GValue *value;

  g_value_array_append (requestable, NULL);
  value = g_value_array_get_nth (requestable, 0);
  g_value_init (value, TP_HASH_TYPE_CHANNEL_CLASS);
  g_value_set_boxed (value, fixed_properties);

  g_value_array_append (requestable, NULL);
  value = g_value_array_get_nth (requestable, 1);
  g_value_init (value, G_TYPE_STRV);
  g_value_set_boxed (value, allowed_properties);

  g_ptr_array_add (details, requestable);
}


static GPtrArray *
conn_requests_get_requestables (TpBaseConnection *self)
{
  TpBaseConnectionPrivate *priv = self->priv;
  /* generously guess that each ChannelManager has about 2 ChannelClasses */
  GPtrArray *details = g_ptr_array_sized_new (priv->channel_managers->len * 2);
  guint i;

  for (i = 0; i < priv->channel_managers->len; i++)
    {
      TpChannelManager *manager = TP_CHANNEL_MANAGER (
          g_ptr_array_index (priv->channel_managers, i));

      tp_channel_manager_foreach_channel_class (manager,
          get_requestables_foreach, details);
    }

  return details;
}


static void
conn_requests_get_dbus_property (GObject *object,
                                 GQuark interface,
                                 GQuark name,
                                 GValue *value,
                                 gpointer unused G_GNUC_UNUSED)
{
  TpBaseConnection *self = TP_BASE_CONNECTION (object);

  g_return_if_fail (interface == TP_IFACE_QUARK_CONNECTION_INTERFACE_REQUESTS);

  if (name == g_quark_from_static_string ("Channels"))
    {
      g_value_take_boxed (value, conn_requests_get_channel_details (self));
    }
  else if (name == g_quark_from_static_string ("RequestableChannelClasses"))
    {
      g_value_take_boxed (value, conn_requests_get_requestables (self));
    }
  else
    {
      g_return_if_reached ();
    }
}


static void
tp_base_connection_class_init (TpBaseConnectionClass *klass)
{
  static TpDBusPropertiesMixinPropImpl connection_properties[] = {
      { "SelfHandle", "self-handle", NULL },
      { "Status", "dbus-status", NULL },
      { "Interfaces", "interfaces", NULL },
      { NULL }
  };
  static TpDBusPropertiesMixinPropImpl requests_properties[] = {
        { "Channels", NULL, NULL },
        { "RequestableChannelClasses", NULL, NULL },
        { NULL }
  };
  GParamSpec *param_spec;
  GObjectClass *object_class = G_OBJECT_CLASS (klass);

  g_type_class_add_private (klass, sizeof (TpBaseConnectionPrivate));
  object_class->dispose = tp_base_connection_dispose;
  object_class->finalize = tp_base_connection_finalize;
  object_class->constructor = tp_base_connection_constructor;
  object_class->get_property = tp_base_connection_get_property;
  object_class->set_property = tp_base_connection_set_property;

  /**
   * TpBaseConnection:protocol: (skip)
   *
   * Identifier used in the Telepathy protocol when this connection's protocol
   * name is required.
   */
  param_spec = g_param_spec_string ("protocol",
      "Telepathy identifier for protocol",
      "Identifier string used when the protocol name is required.",
      NULL,
      G_PARAM_CONSTRUCT_ONLY | G_PARAM_READWRITE | G_PARAM_STATIC_STRINGS);
  g_object_class_install_property (object_class, PROP_PROTOCOL, param_spec);

  /**
   * TpBaseConnection:self-handle: (skip)
   *
   * The handle of type %TP_HANDLE_TYPE_CONTACT representing the local user.
   * Must be set nonzero by the subclass before moving to state CONNECTED.
   *
   * Since: 0.7.15
   */
  param_spec = g_param_spec_uint ("self-handle",
      "Connection.SelfHandle",
      "The handle of type %TP_HANDLE_TYPE_CONTACT representing the local user.",
      0, G_MAXUINT, 0,
      G_PARAM_READWRITE | G_PARAM_STATIC_STRINGS);
  g_object_class_install_property (object_class, PROP_SELF_HANDLE, param_spec);

  /**
   * TpBaseConnection:interfaces: (skip)
   *
   * The set of D-Bus interfaces available on this Connection, other than
   * Connection itself.
   *
   * Since: 0.11.3
   */
  param_spec = g_param_spec_boxed ("interfaces",
      "Connection.Interfaces",
      "The set of D-Bus interfaces available on this Connection, other than "
      "Connection itself",
      G_TYPE_STRV,
      G_PARAM_READABLE | G_PARAM_STATIC_STRINGS);
  g_object_class_install_property (object_class, PROP_INTERFACES, param_spec);

  /**
   * TpBaseConnection:dbus-status: (skip)
   *
   * The Connection.Status as visible on D-Bus, which is the same as
   * #TpBaseConnection<!-- -->.status except that
   * %TP_INTERNAL_CONNECTION_STATUS_NEW is replaced by
   * %TP_CONNECTION_STATUS_DISCONNECTED.
   *
   * The #GObject::notify signal is not currently emitted for this property.
   *
   * Since: 0.11.3
   */
  param_spec = g_param_spec_uint ("dbus-status",
      "Connection.Status",
      "The connection status as visible on D-Bus",
      TP_CONNECTION_STATUS_CONNECTED, TP_CONNECTION_STATUS_DISCONNECTED,
      TP_CONNECTION_STATUS_DISCONNECTED,
      G_PARAM_READABLE | G_PARAM_STATIC_STRINGS);
  g_object_class_install_property (object_class, PROP_DBUS_STATUS, param_spec);

  /**
   * TpBaseConnection:dbus-daemon: (skip)
   *
   * #TpDBusDaemon object encapsulating this object's connection to D-Bus.
   * Read-only except during construction.
   *
   * If this property is %NULL or omitted during construction, the object will
   * automatically attempt to connect to the starter or session bus with
   * tp_dbus_daemon_dup() just after it is constructed; if this fails, this
   * property will remain %NULL, and tp_base_connection_register() will fail.
   *
   * Since: 0.11.3
   */
  g_object_class_install_property (object_class, PROP_DBUS_DAEMON,
      g_param_spec_object ("dbus-daemon", "D-Bus daemon",
        "The D-Bus daemon used by this object", TP_TYPE_DBUS_DAEMON,
        G_PARAM_CONSTRUCT_ONLY | G_PARAM_READWRITE | G_PARAM_STATIC_STRINGS));

  /* signal definitions */

  /**
   * TpBaseConnection::shutdown-finished: (skip)
   * @connection: the #TpBaseConnection
   *
   * Emitted by tp_base_connection_finish_shutdown() when the underlying
   * network connection has been closed; #TpBaseConnectionManager listens
   * for this signal and removes connections from its table of active
   * connections when it is received.
   */
  signals[SHUTDOWN_FINISHED] =
    g_signal_new ("shutdown-finished",
                  G_OBJECT_CLASS_TYPE (klass),
                  G_SIGNAL_RUN_LAST | G_SIGNAL_DETAILED,
                  0,
                  NULL, NULL, NULL,
                  G_TYPE_NONE, 0);

  /**
   * TpBaseConnection::clients-interested:
   * @connection: the #TpBaseConnection
   * @token: the interface or part of an interface in which clients are newly
   *  interested
   *
   * Emitted when a client becomes interested in any token that was added with
   * tp_base_connection_add_possible_client_interest().
   *
   * The "signal detail" is a GQuark representing @token. Modules implementing
   * an interface (Location, say) should typically connect to a detailed signal
   * like
   * "clients-interested::im.telepathy1.Connection.Interface.Location"
   * rather than receiving all emissions of this signal.
   */
  signals[CLIENTS_INTERESTED] =
    g_signal_new ("clients-interested",
                  G_OBJECT_CLASS_TYPE (klass),
                  G_SIGNAL_RUN_LAST | G_SIGNAL_DETAILED,
                  0,
                  NULL, NULL, NULL,
                  G_TYPE_NONE, 1, G_TYPE_STRING);

  /**
   * TpBaseConnection::clients-uninterested:
   * @connection: the #TpBaseConnection
   * @token: the interface or part of an interface in which clients are no
   *  longer interested
   *
   * Emitted when no more clients are interested in an interface added with
   * tp_base_connection_add_possible_client_interest(), for which
   * #TpBaseConnection::clients-interested was previously emitted.
   *
   * As with #TpBaseConnection::clients-interested, the "signal detail" is a
   * GQuark representing @token. Modules implementing an interface (Location,
   * say) should typically connect to a detailed signal like
   * "clients-uninterested::im.telepathy1.Connection.Interface.Location"
   * rather than receiving all emissions of this signal.
   */
  signals[CLIENTS_UNINTERESTED] =
    g_signal_new ("clients-uninterested",
                  G_OBJECT_CLASS_TYPE (klass),
                  G_SIGNAL_RUN_LAST | G_SIGNAL_DETAILED,
                  0,
                  NULL, NULL, NULL,
                  G_TYPE_NONE, 1, G_TYPE_STRING);

  tp_dbus_properties_mixin_class_init (object_class, 0);
  tp_dbus_properties_mixin_implement_interface (object_class,
      TP_IFACE_QUARK_CONNECTION,
      tp_dbus_properties_mixin_getter_gobject_properties, NULL,
      connection_properties);
  tp_dbus_properties_mixin_implement_interface (object_class,
      TP_IFACE_QUARK_CONNECTION_INTERFACE_REQUESTS,
      conn_requests_get_dbus_property, NULL,
      requests_properties);
}

static void
tp_base_connection_init (TpBaseConnection *self)
{
  TpBaseConnectionPrivate *priv = G_TYPE_INSTANCE_GET_PRIVATE (self,
      TP_TYPE_BASE_CONNECTION, TpBaseConnectionPrivate);
  guint i;

  self->priv = priv;
  self->status = TP_INTERNAL_CONNECTION_STATUS_NEW;

  for (i = 0; i < NUM_TP_HANDLE_TYPES; i++)
    {
      priv->handles[i] = NULL;
    }

  priv->channel_requests = g_ptr_array_new ();
  priv->client_interests = g_hash_table_new_full (NULL, NULL, NULL,
      (GDestroyNotify) g_hash_table_unref);
  priv->interested_clients = g_hash_table_new_full (g_str_hash, g_str_equal,
      g_free, NULL);
}

static gchar *
squash_name (const gchar *name, guint length)
{
  GChecksum *checksum;
  gchar *squashed;

  g_assert (length >= 10);
  checksum = g_checksum_new (G_CHECKSUM_MD5);
  g_checksum_update (checksum, (guchar *) name, -1);
  squashed = g_strdup_printf (
      "%.*s_%.8s", length - 9, name, g_checksum_get_string (checksum));
  g_checksum_free (checksum);
  return squashed;
}

/**
 * tp_base_connection_register:
 * @self: A connection
 * @cm_name: The name of the connection manager in the Telepathy protocol
 * @bus_name: (out): Used to return the bus name corresponding to the connection
 *  if %TRUE is returned. To be freed by the caller.
 * @object_path: (out): Used to return the object path of the connection if
 *  %TRUE is returned. To be freed by the caller.
 * @error: Used to return an error if %FALSE is returned; may be %NULL
 *
 * Make the connection object appear on the bus, returning the bus
 * name and object path used. If %TRUE is returned, the connection owns the
 * bus name, and will release it when destroyed.
 *
 * Since 0.11.11, @bus_name and @object_path may be %NULL if the
 * strings are not needed.
 *
 * Returns: %TRUE on success, %FALSE on error.
 */
gboolean
tp_base_connection_register (TpBaseConnection *self,
                             const gchar *cm_name,
                             gchar **bus_name,
                             gchar **object_path,
                             GError **error)
{
  TpBaseConnectionClass *cls = TP_BASE_CONNECTION_GET_CLASS (self);
  TpBaseConnectionPrivate *priv = self->priv;
  gchar *tmp;
  gchar *safe_proto;
  gchar *unique_name;
  guint prefix_length;
  const guint dbus_max_name_length = 255;

  g_return_val_if_fail (TP_IS_BASE_CONNECTION (self), FALSE);
  g_return_val_if_fail (cm_name != NULL, FALSE);
  g_return_val_if_fail (!self->priv->been_registered, FALSE);

  if (tp_connection_manager_check_valid_protocol_name (priv->protocol, NULL))
    {
      safe_proto = g_strdelimit (g_strdup (priv->protocol), "-", '_');
    }
  else
    {
      WARNING ("Protocol name %s is not valid - should match "
          "[A-Za-z][A-Za-z0-9-]+", priv->protocol);
      safe_proto = tp_escape_as_identifier (priv->protocol);
    }

  /* Plus two for the dots. */
  prefix_length = strlen (TP_CONN_BUS_NAME_BASE) +
      strlen (cm_name) + strlen (safe_proto) + 2;

  if (cls->get_unique_connection_name)
    {

      tmp = cls->get_unique_connection_name (self);
      g_assert (tmp != NULL);
      unique_name = tp_escape_as_identifier (tmp);
      g_free (tmp);

      if (prefix_length + strlen (unique_name) > dbus_max_name_length)
        {
          /* Is prefix is too long to make reasonable bus name? Ten = one
           * character of the original unique name plus underscore plus
           * 8-character hash.
           */
          if (prefix_length >= dbus_max_name_length - 10)
            {
              WARNING (
                  "Couldn't fit CM name + protocol name + unique name into "
                  "255 characters.");
              g_free (unique_name);
              return FALSE;
            }

          tmp = unique_name;
          unique_name = squash_name (
              tmp, dbus_max_name_length - prefix_length);
          g_free (tmp);
        }
    }
  else
    {
      unique_name = g_strdup_printf ("_%p", self);
    }

  if (!tp_base_connection_ensure_dbus (self, error))
    {
      g_free (safe_proto);
      g_free (unique_name);
      return FALSE;
    }

  self->bus_name = g_strdup_printf (TP_CONN_BUS_NAME_BASE "%s.%s.%s",
      cm_name, safe_proto, unique_name);
  g_assert (strlen (self->bus_name) <= 255);
  self->object_path = g_strdup_printf (TP_CONN_OBJECT_PATH_BASE "%s/%s/%s",
      cm_name, safe_proto, unique_name);

  g_free (safe_proto);
  g_free (unique_name);

  if (!tp_dbus_daemon_request_name (priv->bus_proxy, self->bus_name, FALSE,
        error))
    {
      g_free (self->bus_name);
      self->bus_name = NULL;
      return FALSE;
    }

  DEBUG ("%p: bus name %s; object path %s", self, self->bus_name,
      self->object_path);
  tp_dbus_daemon_register_object (priv->bus_proxy, self->object_path, self);
  self->priv->been_registered = TRUE;

  if (bus_name != NULL)
    *bus_name = g_strdup (self->bus_name);

  if (object_path != NULL)
    *object_path = g_strdup (self->object_path);

  return TRUE;
}

/* D-Bus methods on Connection interface ----------------------------*/

static inline TpConnectionStatusReason
conn_status_reason_from_g_error (GError *error)
{
  if (error->domain == TP_ERRORS)
    {
      switch (error->code)
        {
#define OBVIOUS_MAPPING(x) \
        case TP_ERROR_ ## x: \
          return TP_CONNECTION_STATUS_REASON_ ## x

          OBVIOUS_MAPPING (NETWORK_ERROR);
          OBVIOUS_MAPPING (ENCRYPTION_ERROR);
          OBVIOUS_MAPPING (AUTHENTICATION_FAILED);
          OBVIOUS_MAPPING (CERT_NOT_PROVIDED);
          OBVIOUS_MAPPING (CERT_UNTRUSTED);
          OBVIOUS_MAPPING (CERT_EXPIRED);
          OBVIOUS_MAPPING (CERT_NOT_ACTIVATED);
          OBVIOUS_MAPPING (CERT_FINGERPRINT_MISMATCH);
          OBVIOUS_MAPPING (CERT_HOSTNAME_MISMATCH);
          OBVIOUS_MAPPING (CERT_SELF_SIGNED);
#undef OBVIOUS_MAPPING

        case TP_ERROR_PERMISSION_DENIED:
        case TP_ERROR_DOES_NOT_EXIST:
          return TP_CONNECTION_STATUS_REASON_AUTHENTICATION_FAILED;

        case TP_ERROR_CERT_INVALID:
          return TP_CONNECTION_STATUS_REASON_CERT_OTHER_ERROR;

        case TP_ERROR_CANCELLED:
          return TP_CONNECTION_STATUS_REASON_REQUESTED;

        case TP_ERROR_ENCRYPTION_NOT_AVAILABLE:
          return TP_CONNECTION_STATUS_REASON_ENCRYPTION_ERROR;

        case TP_ERROR_REGISTRATION_EXISTS:
        case TP_ERROR_ALREADY_CONNECTED:
        case TP_ERROR_CONNECTION_REPLACED:
          return TP_CONNECTION_STATUS_REASON_NAME_IN_USE;

        case TP_ERROR_CONNECTION_REFUSED:
        case TP_ERROR_CONNECTION_FAILED:
        case TP_ERROR_CONNECTION_LOST:
        case TP_ERROR_SERVICE_BUSY:
          return TP_CONNECTION_STATUS_REASON_NETWORK_ERROR;

        /* current status: all TP_ERRORS up to and including
         * TP_ERROR_RESOURCE_UNAVAILABLE have been looked at */
        }
    }

  return TP_CONNECTION_STATUS_REASON_NONE_SPECIFIED;
}

static void
tp_base_connection_connect (TpSvcConnection *iface,
                            DBusGMethodInvocation *context)
{
  TpBaseConnection *self = TP_BASE_CONNECTION (iface);
  TpBaseConnectionClass *cls = TP_BASE_CONNECTION_GET_CLASS (self);
  GError *error = NULL;

  g_assert (TP_IS_BASE_CONNECTION (self));

  if (self->status == TP_INTERNAL_CONNECTION_STATUS_NEW)
    {
      if (cls->start_connecting (self, &error))
        {
          if (self->status == TP_INTERNAL_CONNECTION_STATUS_NEW)
            {
              tp_base_connection_change_status (self,
                TP_CONNECTION_STATUS_CONNECTING,
                TP_CONNECTION_STATUS_REASON_REQUESTED);
            }
        }
      else
        {
          if (self->status != TP_CONNECTION_STATUS_DISCONNECTED)
            {
              tp_base_connection_change_status (self,
                TP_CONNECTION_STATUS_DISCONNECTED,
                conn_status_reason_from_g_error (error));
            }
          dbus_g_method_return_error (context, error);
          g_error_free (error);
          return;
        }
    }
  tp_svc_connection_return_from_connect (context);
}

static void
tp_base_connection_disconnect (TpSvcConnection *iface,
                               DBusGMethodInvocation *context)
{
  TpBaseConnection *self = TP_BASE_CONNECTION (iface);

  g_assert (TP_IS_BASE_CONNECTION (self));

  if (self->priv->disconnect_requests != NULL)
    {
      g_assert (self->status == TP_CONNECTION_STATUS_DISCONNECTED);
      g_ptr_array_add (self->priv->disconnect_requests, context);
      return;
    }

  if (self->status == TP_CONNECTION_STATUS_DISCONNECTED)
    {
      /* status DISCONNECTED and disconnect_requests NULL => already dead */
      tp_svc_connection_return_from_disconnect (context);
      return;
    }

  self->priv->disconnect_requests = g_ptr_array_sized_new (1);
  g_ptr_array_add (self->priv->disconnect_requests, context);

  tp_base_connection_change_status (self,
      TP_CONNECTION_STATUS_DISCONNECTED,
      TP_CONNECTION_STATUS_REASON_REQUESTED);
}

static const gchar * const *
tp_base_connection_get_interfaces (TpBaseConnection *self)
{
  g_return_val_if_fail (TP_IS_BASE_CONNECTION (self), NULL);

  if (self->priv->interfaces != NULL)
    {
      /* There are some extra interfaces for this connection */
      return (const gchar * const *)(self->priv->interfaces->data);
    }
  else
    {
      TpBaseConnectionClass *klass = TP_BASE_CONNECTION_GET_CLASS (self);

      /* We only have the interfaces that are always present.
       * Instead of bothering to duplicate the static
       * array into the GArray, we just use it directly */
      return (const gchar * const *)klass->interfaces_always_present;
    }
}

static guint
tp_base_connection_get_dbus_status (TpBaseConnection *self)
{
  g_return_val_if_fail (TP_IS_BASE_CONNECTION (self),
      TP_CONNECTION_STATUS_DISCONNECTED);

  if (self->status == TP_INTERNAL_CONNECTION_STATUS_NEW)
    {
      return TP_CONNECTION_STATUS_DISCONNECTED;
    }
  else
    {
      return self->status;
    }
}

static void
tp_base_connection_inspect_handles (TpSvcConnection *iface,
                                    guint handle_type,
                                    const GArray *handles,
                                    DBusGMethodInvocation *context)
{
  TpBaseConnection *self = TP_BASE_CONNECTION (iface);
  TpBaseConnectionPrivate *priv = self->priv;
  GError *error = NULL;
  const gchar **ret;
  guint i;

  g_assert (TP_IS_BASE_CONNECTION (self));

  TP_BASE_CONNECTION_ERROR_IF_NOT_CONNECTED (self, context);

  if (!tp_handles_supported_and_valid (priv->handles,
        handle_type, handles, FALSE, &error))
    {
      dbus_g_method_return_error (context, error);

      g_error_free (error);

      return;
    }

  ret = g_new (const gchar *, handles->len + 1);

  for (i = 0; i < handles->len; i++)
    {
      TpHandle handle;
      const gchar *tmp;

      handle = g_array_index (handles, TpHandle, i);
      tmp = tp_handle_inspect (priv->handles[handle_type], handle);
      g_assert (tmp != NULL);

      ret[i] = tmp;
    }

  ret[i] = NULL;

  tp_svc_connection_return_from_inspect_handles (context, ret);

  g_free (ret);
}

/**
 * tp_base_connection_dbus_request_handles: (skip)
 * @iface: A pointer to #TpBaseConnection, cast to a pointer to
 *  #TpSvcConnection
 * @handle_type: The handle type (#TpHandleType) as a guint
 * @names: A strv of handle names
 * @context: The dbus-glib method invocation context
 *
 * Implements D-Bus method RequestHandles on interface
 * im.telepathy1.Connection. Exported so subclasses can
 * use it as a basis for their own implementations (for instance,
 * at the time of writing Gabble's GabbleConnection does its own processing
 * for room handles, in order to validate them asynchronously, but delegates
 * to this implementation for all other types).
 */
void
tp_base_connection_dbus_request_handles (TpSvcConnection *iface,
                                         guint handle_type,
                                         const gchar **names,
                                         DBusGMethodInvocation *context)
{
  TpBaseConnection *self = TP_BASE_CONNECTION (iface);
  TpHandleRepoIface *handle_repo = tp_base_connection_get_handles (self,
      handle_type);
  guint count = 0, i;
  const gchar **cur_name;
  GError *error = NULL;
  GArray *handles = NULL;

  g_return_if_fail (TP_IS_BASE_CONNECTION (self));
  TP_BASE_CONNECTION_ERROR_IF_NOT_CONNECTED (self, context);

  for (cur_name = names; *cur_name != NULL; cur_name++)
    {
      count++;
    }

  if (!tp_handle_type_is_valid (handle_type, &error))
    {
      g_assert (error != NULL);
      goto out;
    }

  if (handle_repo == NULL)
    {
      DEBUG ("unimplemented handle type %u", handle_type);

      error = g_error_new (TP_ERRORS, TP_ERROR_NOT_IMPLEMENTED,
                          "unimplemented handle type %u", handle_type);
      goto out;
    }

  handles = g_array_sized_new (FALSE, FALSE, sizeof (guint), count);

  for (i = 0; i < count; i++)
    {
      TpHandle handle;
      const gchar *name = names[i];

      handle = tp_handle_ensure (handle_repo, name, NULL, &error);

      if (handle == 0)
        {
          DEBUG("RequestHandles of type %d failed because '%s' is invalid: %s",
              handle_type, name, error->message);
          g_assert (error != NULL);
          goto out;
        }
      g_array_append_val (handles, handle);
    }

out:
  if (error == NULL)
    {
      tp_svc_connection_return_from_request_handles (context, handles);
    }
  else
    {
      dbus_g_method_return_error (context, error);
      g_error_free (error);
    }

  if (handles != NULL)
    {
      tp_handles_unref (handle_repo, handles);
      g_array_unref (handles);
    }
}

/**
 * tp_base_connection_get_handles:
 * @self: A connection
 * @handle_type: The handle type
 *
 * <!---->
 *
 * Returns: (transfer none): the handle repository corresponding to the given
 * handle type, or #NULL if it's unsupported or invalid.
 */
TpHandleRepoIface *
tp_base_connection_get_handles (TpBaseConnection *self,
                                TpHandleType handle_type)
{
  g_return_val_if_fail (TP_IS_BASE_CONNECTION (self), NULL);

  if (handle_type >= NUM_TP_HANDLE_TYPES)
    return NULL;

  return self->priv->handles[handle_type];
}


/**
 * tp_base_connection_get_self_handle: (skip)
 * @self: A connection
 *
 * Returns the #TpBaseConnection:self-handle property, which is guaranteed not
 * to be 0 once the connection has moved to the CONNECTED state.
 *
 * Returns: the current self handle of the connection.
 *
 * Since: 0.7.15
 */
TpHandle
tp_base_connection_get_self_handle (TpBaseConnection *self)
{
  g_return_val_if_fail (TP_IS_BASE_CONNECTION (self), 0);

  return self->self_handle;
}

/**
 * tp_base_connection_set_self_handle:
 * @self: A connection
 * @self_handle: The new self handle for the connection.
 *
 * Sets the #TpBaseConnection:self-handle property.  self_handle may not be 0
 * once the connection has moved to the CONNECTED state.
 *
 * Since: 0.7.15
 */
void
tp_base_connection_set_self_handle (TpBaseConnection *self,
                                    TpHandle self_handle)
{
  g_object_set (self, "self-handle", self_handle, NULL);
}


/**
 * tp_base_connection_finish_shutdown: (skip)
 * @self: The connection
 *
 * Tell the connection manager that this Connection has been disconnected,
 * has emitted StatusChanged and is ready to be removed from D-Bus.
 */
void tp_base_connection_finish_shutdown (TpBaseConnection *self)
{
  GPtrArray *contexts;
  guint i;

  g_return_if_fail (TP_IS_BASE_CONNECTION (self));
  g_return_if_fail (self->status == TP_CONNECTION_STATUS_DISCONNECTED);
  g_return_if_fail (self->priv->disconnect_requests != NULL);

  contexts = self->priv->disconnect_requests;
  self->priv->disconnect_requests = NULL;

  for (i = 0; i < contexts->len; i++)
    {
      tp_svc_connection_return_from_disconnect (g_ptr_array_index (contexts,
            i));
    }

  g_ptr_array_unref (contexts);

  g_signal_emit (self, signals[SHUTDOWN_FINISHED], 0);
}

/**
 * tp_base_connection_disconnect_with_dbus_error: (skip)
 * @self: The connection
 * @error_name: The D-Bus error with which the connection changed status to
 *              Disconnected
 * @details: Further details of the error, as a hash table where the keys
 *           are strings as defined in the Telepathy specification, and the
 *           values are #GValue<!-- -->s. %NULL is allowed, and treated as
 *           an empty hash table.
 * @reason: The reason code to use in the StatusChanged signal
 *          (a less specific, non-extensible version of @error_name)
 *
 * Changes the #TpBaseConnection<!-- -->.status of @self to
 * %TP_CONNECTION_STATUS_DISCONNECTED, as if by a call to
 * tp_base_connection_change_status(), but additionally emits the
 * <code>ConnectionError</code> D-Bus signal to provide more details about the
 * error.
 *
 * Well-known keys for @details are documented in the Telepathy specification's
 * <ulink url='http://telepathy.freedesktop.org/spec/Connection.html#Signal:ConnectionError'>definition
 * of the ConnectionError signal</ulink>, and include:
 *
 * <itemizedlist>
 * <listitem><code>"debug-message"</code>, whose value should have type
 *    #G_TYPE_STRING, for debugging information about the
 *    disconnection which should not be shown to the user</listitem>
 * <listitem><code>"server-message"</code>, whose value should also have type
 *    #G_TYPE_STRING, for a human-readable error message from the server (in an
 *    unspecified language) explaining why the user was
 *    disconnected.</listitem>
 * </itemizedlist>
 *
 * Since: 0.7.24
 */
void
tp_base_connection_disconnect_with_dbus_error (TpBaseConnection *self,
                                               const gchar *error_name,
                                               GHashTable *details,
                                               TpConnectionStatusReason reason)
{
  GHashTable *dup_ = NULL;

  g_return_if_fail (TP_IS_BASE_CONNECTION (self));
  g_return_if_fail (tp_dbus_check_valid_interface_name (error_name, NULL));

  if (details == NULL)
    {
      dup_ = g_hash_table_new (g_str_hash, g_str_equal);
      details = dup_;
    }

  tp_svc_connection_emit_connection_error (self, error_name, details);
  tp_base_connection_change_status (self, TP_CONNECTION_STATUS_DISCONNECTED,
      reason);

  if (dup_ != NULL)
    g_hash_table_unref (dup_);
}

/**
 * tp_base_connection_change_status:
 * @self: The connection
 * @status: The new status
 * @reason: The reason for the status change
 *
 * Change the status of the connection. The allowed state transitions are:
 *
 * <itemizedlist>
 * <listitem>#TP_INTERNAL_CONNECTION_STATUS_NEW →
 *    #TP_CONNECTION_STATUS_CONNECTING</listitem>
 * <listitem>#TP_CONNECTION_STATUS_CONNECTING →
 *    #TP_CONNECTION_STATUS_CONNECTED</listitem>
 * <listitem>#TP_INTERNAL_CONNECTION_STATUS_NEW →
 *    #TP_CONNECTION_STATUS_CONNECTED (exactly equivalent to both of the above
 *    one after the other; see below)</listitem>
 * <listitem>anything except #TP_CONNECTION_STATUS_DISCONNECTED →
 *    #TP_CONNECTION_STATUS_DISCONNECTED</listitem>
 * </itemizedlist>
 *
 * Before the transition to #TP_CONNECTION_STATUS_CONNECTED, the implementation
 * must have discovered the handle for the local user and passed it to
 * tp_base_connection_set_self_handle().
 *
 * Changing from NEW to CONNECTED is implemented by doing the transition from
 * NEW to CONNECTING, followed by the transition from CONNECTING to CONNECTED;
 * it's exactly equivalent to calling tp_base_connection_change_status for
 * those two transitions one after the other.
 *
 * Any other valid transition does the following, in this order:
 *
 * <itemizedlist>
 * <listitem>Update #TpBaseConnection<!-- -->.status;</listitem>
 * <listitem>Emit the D-Bus StatusChanged signal;</listitem>
 * <listitem>Call #TpBaseConnectionClass.connecting,
 *    #TpBaseConnectionClass.connected or #TpBaseConnectionClass.disconnected
 *    as appropriate;</listitem>
 * <listitem>If the new state is #TP_CONNECTION_STATUS_DISCONNECTED, call the
 *    subclass' #TpBaseConnectionClass.shut_down callback.</listitem>
 * </itemizedlist>
 *
 * To provide more details about what happened when moving to @status
 * #TP_CONNECTION_STATUS_DISCONNECTED due to an error, consider calling
 * tp_base_connection_disconnect_with_dbus_error() instead of this function.
 *
 * Changed in 0.7.35: the @self_handle member of #TpBaseConnection was
 * previously set to 0 at this stage. It now remains non-zero until the object
 * is disposed.
 */
void
tp_base_connection_change_status (TpBaseConnection *self,
                                  TpConnectionStatus status,
                                  TpConnectionStatusReason reason)
{
  TpBaseConnectionPrivate *priv;
  TpBaseConnectionClass *klass;
  TpConnectionStatus prev_status;

  g_assert (TP_IS_BASE_CONNECTION (self));

  priv = self->priv;
  klass = TP_BASE_CONNECTION_GET_CLASS (self);

  if (self->status == TP_INTERNAL_CONNECTION_STATUS_NEW
      && status == TP_CONNECTION_STATUS_CONNECTED)
    {
      /* going straight from NEW to CONNECTED would cause confusion, so before
       * we do anything else, go via CONNECTING */
      DEBUG("from NEW to CONNECTED: going via CONNECTING first");
      tp_base_connection_change_status (self, TP_CONNECTION_STATUS_CONNECTING,
          reason);
    }

  DEBUG("was %u, now %u, for reason %u", self->status, status, reason);
  g_return_if_fail (status != TP_INTERNAL_CONNECTION_STATUS_NEW);

  if (self->status == status)
    {
      WARNING ("attempted to re-emit the current status %u, reason %u",
          status, reason);
      return;
    }

  prev_status = self->status;

  /* make appropriate assertions about our state */
  switch (status)
    {
    case TP_CONNECTION_STATUS_DISCONNECTED:
      /* you can go from any state to DISCONNECTED, except DISCONNECTED;
       * and we already warned and returned if that was the case, so
       * nothing to do here */
      break;
    case TP_CONNECTION_STATUS_CONNECTED:
      /* you can only go to CONNECTED if you're CONNECTING (or NEW, but we
       * covered that by forcing a transition to CONNECTING above) */
      g_return_if_fail (prev_status == TP_CONNECTION_STATUS_CONNECTING);
      /* by the time we go CONNECTED we must have the self handle */
      g_return_if_fail (self->self_handle != 0);
      break;
    case TP_CONNECTION_STATUS_CONNECTING:
      /* you can't go CONNECTING if a connection attempt has been made
       * before */
      g_return_if_fail (prev_status == TP_INTERNAL_CONNECTION_STATUS_NEW);
      break;
    default:
      CRITICAL ("invalid connection status %d", status);
      return;
    }

  /* now that we've finished return_if_fail'ing, we can start to make
   * the actual changes */
  self->status = status;

  /* ref self in case user callbacks unref us */
  g_object_ref (self);

  if (status == TP_CONNECTION_STATUS_DISCONNECTED)
    {
      /* the presence of this array indicates that we are shutting down */
      if (self->priv->disconnect_requests == NULL)
        self->priv->disconnect_requests = g_ptr_array_sized_new (0);
    }

  DEBUG("emitting status-changed to %u, for reason %u", status, reason);
  tp_svc_connection_emit_status_changed (self, status, reason);

  /* tell subclass about the state change. In the case of
   * disconnection, shut down afterwards */
  switch (status)
    {
    case TP_CONNECTION_STATUS_CONNECTING:
      if (klass->connecting)
        (klass->connecting) (self);
      break;

    case TP_CONNECTION_STATUS_CONNECTED:
      /* the implementation should have ensured we have a valid self_handle
       * before changing the state to CONNECTED */

      g_assert (self->self_handle != 0);
      g_assert (tp_handle_is_valid (priv->handles[TP_HANDLE_TYPE_CONTACT],
                self->self_handle, NULL));
      if (klass->connected)
        (klass->connected) (self);
      break;

    case TP_CONNECTION_STATUS_DISCONNECTED:
      /* cancel all queued channel requests that weren't already cancelled by
       * the channel managers.
       */
      if (priv->channel_requests->len > 0)
        {
          g_ptr_array_foreach (priv->channel_requests, (GFunc)
            channel_request_cancel, NULL);
          g_ptr_array_remove_range (priv->channel_requests, 0,
            priv->channel_requests->len);
        }

      if (prev_status != TP_INTERNAL_CONNECTION_STATUS_NEW)
        {
          if (klass->disconnected)
            (klass->disconnected) (self);
        }
      (klass->shut_down) (self);
      tp_base_connection_unregister (self);
      break;

    default:
      g_assert_not_reached ();
    }

  g_object_unref (self);
}


/**
 * tp_base_connection_add_interfaces: (skip)
 * @self: A TpBaseConnection in state #TP_INTERNAL_CONNECTION_STATUS_NEW
 *  or #TP_CONNECTION_STATUS_CONNECTING
 * @interfaces: A %NULL-terminated array of D-Bus interface names, which
 *  must remain valid at least until the connection enters state
 *  #TP_CONNECTION_STATUS_DISCONNECTED (in practice, you should either
 *  use static strings, or use strdup'd strings and free them in the dispose
 *  callback).
 *
 * Add some interfaces to the list supported by this Connection. If you're
 * going to call this function at all, you must do so before moving to state
 * CONNECTED (or DISCONNECTED); if you don't call it, only the set of
 * interfaces always present (@interfaces_always_present in
 * #TpBaseConnectionClass) will be supported.
 */
void
tp_base_connection_add_interfaces (TpBaseConnection *self,
                                   const gchar **interfaces)
{
  guint i, n_new;
  TpBaseConnectionPrivate *priv = self->priv;
  TpBaseConnectionClass *klass = TP_BASE_CONNECTION_GET_CLASS (self);

  g_return_if_fail (TP_IS_BASE_CONNECTION (self));
  g_return_if_fail (self->status != TP_CONNECTION_STATUS_CONNECTED);
  g_return_if_fail (self->status != TP_CONNECTION_STATUS_DISCONNECTED);

  if (interfaces == NULL || interfaces[0] == NULL)
    {
      /* If user tries to add no new interfaces, ignore it */
      return;
    }

  n_new = g_strv_length ((gchar **) interfaces);

  if (priv->interfaces)
    {
      guint size = priv->interfaces->len;

      g_array_set_size (priv->interfaces, size + n_new);
      for (i = 0; i < n_new; i++)
        {
          g_array_index (priv->interfaces, const gchar *, size + i) =
            interfaces[i];
        }
    }
  else
    {
      /* It's the first time anyone has added interfaces - create the array */
      guint n_static = 0;

      if (klass->interfaces_always_present)
        {
          n_static = g_strv_length (
              (gchar **) klass->interfaces_always_present);
        }
      priv->interfaces = g_array_sized_new (TRUE, FALSE, sizeof (gchar *),
          n_static + n_new);
      for (i = 0; i < n_static; i++)
        {
          g_array_append_val (priv->interfaces,
              klass->interfaces_always_present[i]);
        }
      for (i = 0; i < n_new; i++)
        {
          g_array_append_val (priv->interfaces, interfaces[i]);
        }
    }
}

static void
tp_base_connection_interested_name_owner_changed_cb (
    TpDBusDaemon *it G_GNUC_UNUSED,
    const gchar *unique_name,
    const gchar *new_owner,
    gpointer user_data)
{
  TpBaseConnection *self = user_data;
  GHashTableIter iter;
  gpointer q, hash;

  /* We don't care about the initial report that :1.42 is owned by :1.42. */
  if (!tp_str_empty (new_owner))
    return;

  /* Failing that, @unique_name must have crashed... */

  g_hash_table_iter_init (&iter, self->priv->client_interests);

  while (g_hash_table_iter_next (&iter, &q, &hash))
    {
      if (g_hash_table_remove (hash, unique_name) &&
          g_hash_table_size (hash) == 0)
        {
          const gchar *s = g_quark_to_string (GPOINTER_TO_UINT (q));

          DEBUG ("%s was the last client interested in %s", unique_name, s);
          g_signal_emit (self, signals[CLIENTS_UNINTERESTED],
              (GQuark) GPOINTER_TO_UINT (q), s);
        }
    }

  /* this has to be done last, because the keys in the other hashes are
   * borrowed from here */
  g_hash_table_remove (self->priv->interested_clients, unique_name);

  tp_dbus_daemon_cancel_name_owner_watch (self->priv->bus_proxy,
      unique_name, tp_base_connection_interested_name_owner_changed_cb, self);
}

static void
tp_base_connection_add_client_interest_impl (TpBaseConnection *self,
    const gchar *unique_name,
    const gchar * const *interests,
    gboolean only_if_uninterested)
{
  gpointer name_in_hash, count_p;
  gsize total;
  const gchar * const *interest;
  gboolean was_there;

  if (g_hash_table_lookup_extended (self->priv->interested_clients,
        unique_name, &name_in_hash, &count_p))
    {
      total = GPOINTER_TO_SIZE (count_p);
      was_there = TRUE;
    }
  else
    {
      name_in_hash = g_strdup (unique_name);
      total = 0;
      g_hash_table_insert (self->priv->interested_clients, name_in_hash,
          GSIZE_TO_POINTER (total));
      was_there = FALSE;
    }

  for (interest = interests; *interest != NULL; interest++)
    {
      GQuark q = g_quark_try_string (*interest);
      GHashTable *clients;
      gsize count;

      if (q == 0)
        {
          /* we can only declare an interest in known quarks, so clearly this
           * one is not useful */
          continue;
        }

      clients = g_hash_table_lookup (self->priv->client_interests,
            GUINT_TO_POINTER (q));

      if (clients == NULL)
        {
          /* declaring an interest in this token has no effect */
          continue;
        }

      count = GPOINTER_TO_SIZE (g_hash_table_lookup (clients, unique_name));

      if (count > 0 && only_if_uninterested)
        {
          /* that client is already interested - nothing to do */
          continue;
        }

      /* name_in_hash is borrowed from interested_clients so we have to
       * keep using the same one */
      g_hash_table_insert (clients, name_in_hash,
          GSIZE_TO_POINTER (++count));
      total++;

      if (count == 1 && g_hash_table_size (clients) == 1)
        {
          /* Transition from 0 to 1 interests in total; the signal detail is
           * the token. */
          DEBUG ("%s is the first to be interested in %s", unique_name,
              *interest);
          g_signal_emit (self, signals[CLIENTS_INTERESTED], q, *interest);
        }
    }

  if (total > 0)
    {
      /* name_in_hash is borrowed by client_interests so we have to keep
       * using the same one */
      g_hash_table_steal (self->priv->interested_clients, name_in_hash);
      g_hash_table_insert (self->priv->interested_clients, name_in_hash,
          GSIZE_TO_POINTER (total));

      if (!was_there)
        {
          tp_dbus_daemon_watch_name_owner (self->priv->bus_proxy, unique_name,
              tp_base_connection_interested_name_owner_changed_cb, self, NULL);
        }
    }
  else
    {
      g_hash_table_remove (self->priv->interested_clients, unique_name);

      tp_dbus_daemon_cancel_name_owner_watch (self->priv->bus_proxy,
          unique_name, tp_base_connection_interested_name_owner_changed_cb,
          self);
    }
}

/**
 * tp_base_connection_add_client_interest:
 * @self: a #TpBaseConnection
 * @unique_name: the unique bus name of a D-Bus client
 * @token: a D-Bus interface or a token representing part of an interface,
 *  added with tp_base_connection_add_possible_client_interest()
 * @only_if_uninterested: only add to the interest count if the client is not
 *  already interested (appropriate for APIs that implicitly subscribe on first
 *  use if this has not been done already, like Location)
 *
 * Add a "client interest" for @token on behalf of the given client.
 *
 * This emits #TpBaseConnection::clients-interested if this was the first
 * time a client expressed an interest in this token.
 */
void
tp_base_connection_add_client_interest (TpBaseConnection *self,
    const gchar *unique_name,
    const gchar *token,
    gboolean only_if_uninterested)
{
  const gchar * tokens[2] = { NULL, NULL };

  tokens[0] = token;
  tp_base_connection_add_client_interest_impl (self, unique_name, tokens,
      only_if_uninterested);
}

static void
tp_base_connection_dbus_add_client_interest (TpSvcConnection *svc,
    const gchar **interests,
    DBusGMethodInvocation *context)
{
  TpBaseConnection *self = (TpBaseConnection *) svc;
  gchar *unique_name = NULL;

  g_return_if_fail (TP_IS_BASE_CONNECTION (self));
  g_return_if_fail (self->priv->bus_proxy != NULL);

  if (interests == NULL || interests[0] == NULL)
    goto finally;

  unique_name = dbus_g_method_get_sender (context);

  tp_base_connection_add_client_interest_impl (self, unique_name,
      (const gchar * const *) interests, FALSE);

finally:
  tp_svc_connection_return_from_add_client_interest (context);
  g_free (unique_name);
}

static void
tp_base_connection_dbus_remove_client_interest (TpSvcConnection *svc,
    const gchar **interests,
    DBusGMethodInvocation *context)
{
  gchar *unique_name = NULL;
  const gchar **interest;
  TpBaseConnection *self = (TpBaseConnection *) svc;
  gpointer name_in_hash, count_p;
  gsize total;

  g_return_if_fail (TP_IS_BASE_CONNECTION (self));
  g_return_if_fail (self->priv->bus_proxy != NULL);

  if (interests == NULL || interests[0] == NULL)
    goto finally;

  unique_name = dbus_g_method_get_sender (context);

  /* this method isn't really meant to fail, so we might as well return now */

  if (!g_hash_table_lookup_extended (self->priv->interested_clients,
        unique_name, &name_in_hash, &count_p))
    {
      /* unique_name doesn't own any client interests. Strictly speaking this
       * is an error, but it's probably ignoring the reply anyway, so we
       * won't tell it. */
      goto finally;
    }

  total = GPOINTER_TO_SIZE (count_p);

  for (interest = interests; *interest != NULL; interest++)
    {
      GQuark q = g_quark_try_string (*interest);
      GHashTable *clients;
      gsize count;

      if (q == 0)
        {
          /* we can only declare an interest in known quarks, so clearly this
           * one is not useful */
          continue;
        }

      clients = g_hash_table_lookup (self->priv->client_interests,
            GUINT_TO_POINTER (q));

      if (clients == NULL)
        {
          /* declaring an interest in this token has no effect */
          continue;
        }

      count = GPOINTER_TO_SIZE (g_hash_table_lookup (clients, unique_name));

      if (count == 0)
        {
          /* strictly speaking, this is an error, but nobody will be waiting
           * for a reply anyway */
          DEBUG ("unable to decrement %s interest in %s past zero",
              unique_name, *interest);
          continue;
        }

      total--;

      if (count == 1)
        {
          g_hash_table_remove (clients, unique_name);

          if (g_hash_table_size (clients) == 0)
            {
              /* transition from 1 to 0 total interest-counts */
              DEBUG ("%s was the last client interested in %s", unique_name,
                  *interest);
              g_signal_emit (self, signals[CLIENTS_UNINTERESTED], q,
                  *interest);
            }
        }
      else
        {
          /* name_in_hash is borrowed from interested_clients so we have to
           * keep using the same one */
          g_hash_table_insert (clients, name_in_hash,
              GSIZE_TO_POINTER (--count));
        }
    }

  if (total == 0)
    {
      g_hash_table_remove (self->priv->interested_clients, unique_name);

      tp_dbus_daemon_cancel_name_owner_watch (self->priv->bus_proxy,
          unique_name, tp_base_connection_interested_name_owner_changed_cb,
          self);
    }

finally:
  tp_svc_connection_return_from_remove_client_interest (context);
  g_free (unique_name);
}

static void
conn_iface_init (gpointer g_iface, gpointer iface_data)
{
  TpSvcConnectionClass *klass = g_iface;

#define IMPLEMENT(prefix,x) tp_svc_connection_implement_##x (klass, \
    tp_base_connection_##prefix##x)
  IMPLEMENT(,connect);
  IMPLEMENT(,disconnect);
  IMPLEMENT(,inspect_handles);
  IMPLEMENT(dbus_,request_handles);
  IMPLEMENT(dbus_,add_client_interest);
  IMPLEMENT(dbus_,remove_client_interest);
#undef IMPLEMENT
}


/* The handling of calls to Connection.Interface.Requests.CreateChannel is
 * split into three chained functions, which each call the next function in
 * the chain unless an error has occured.
 */
static void conn_requests_check_basic_properties (TpBaseConnection *self,
    GHashTable *requested_properties, ChannelRequestMethod method,
    DBusGMethodInvocation *context);

static void
conn_requests_requestotron_validate_handle (TpBaseConnection *self,
    GHashTable *requested_properties, ChannelRequestMethod method,
    const gchar *type, TpHandleType target_handle_type,
    TpHandle target_handle, const gchar *target_id,
    DBusGMethodInvocation *context);

static void conn_requests_offer_request (TpBaseConnection *self,
    GHashTable *requested_properties, ChannelRequestMethod method,
    const gchar *type, TpHandleType target_handle_type,
    TpHandle target_handle, DBusGMethodInvocation *context);


#define RETURN_INVALID_ARGUMENT(message) \
  G_STMT_START { \
    GError e = { TP_ERRORS, TP_ERROR_INVALID_ARGUMENT, message }; \
    dbus_g_method_return_error (context, &e); \
    return; \
  } G_STMT_END


static void
conn_requests_requestotron (TpBaseConnection *self,
                            GHashTable *requested_properties,
                            ChannelRequestMethod method,
                            DBusGMethodInvocation *context)
{
  TP_BASE_CONNECTION_ERROR_IF_NOT_CONNECTED (self, context);

  /* Call the first function in the chain handling incoming requests; it will
   * call the next steps.
   */
  conn_requests_check_basic_properties (self, requested_properties, method,
      context);
}


static void
conn_requests_check_basic_properties (TpBaseConnection *self,
                                      GHashTable *requested_properties,
                                      ChannelRequestMethod method,
                                      DBusGMethodInvocation *context)
{
  /* Step 1:
   *  Check that ChannelType, TargetHandleType, TargetHandle, TargetID have
   *  the correct types, and that ChannelType is not omitted.
   */
  const gchar *type;
  TpHandleType target_handle_type;
  TpHandle target_handle;
  const gchar *target_id;
  gboolean valid;

  type = tp_asv_get_string (requested_properties,
        TP_PROP_CHANNEL_CHANNEL_TYPE);

  if (type == NULL)
    RETURN_INVALID_ARGUMENT ("ChannelType is required");

  target_handle_type = tp_asv_get_uint32 (requested_properties,
      TP_PROP_CHANNEL_TARGET_HANDLE_TYPE, &valid);

  /* Allow TargetHandleType to be missing, but not to be otherwise broken */
  if (!valid && tp_asv_lookup (requested_properties,
          TP_PROP_CHANNEL_TARGET_HANDLE_TYPE) != NULL)
    RETURN_INVALID_ARGUMENT (
        "TargetHandleType must be an integer in range 0 to 2**32-1");

  target_handle = tp_asv_get_uint32 (requested_properties,
      TP_PROP_CHANNEL_TARGET_HANDLE, &valid);

  /* Allow TargetHandle to be missing, but not to be otherwise broken */
  if (!valid && tp_asv_lookup (requested_properties,
          TP_PROP_CHANNEL_TARGET_HANDLE) != NULL)
    RETURN_INVALID_ARGUMENT (
      "TargetHandle must be an integer in range 1 to 2**32-1");

  /* TargetHandle may not be 0 */
  if (valid && target_handle == 0)
    RETURN_INVALID_ARGUMENT ("TargetHandle may not be 0");

  target_id = tp_asv_get_string (requested_properties,
      TP_PROP_CHANNEL_TARGET_ID);

  /* Allow TargetID to be missing, but not to be otherwise broken */
  if (target_id == NULL && tp_asv_lookup (requested_properties,
          TP_PROP_CHANNEL_TARGET_ID) != NULL)
    RETURN_INVALID_ARGUMENT ("TargetID must be a string");

  if (tp_asv_lookup (requested_properties, TP_PROP_CHANNEL_INITIATOR_HANDLE)
      != NULL)
    RETURN_INVALID_ARGUMENT ("InitiatorHandle may not be requested");

  if (tp_asv_lookup (requested_properties, TP_PROP_CHANNEL_INITIATOR_ID)
      != NULL)
    RETURN_INVALID_ARGUMENT ("InitiatorID may not be requested");

  if (tp_asv_lookup (requested_properties, TP_PROP_CHANNEL_REQUESTED)
      != NULL)
    RETURN_INVALID_ARGUMENT ("Requested may not be requested");

  conn_requests_requestotron_validate_handle (self,
      requested_properties, method,
      type, target_handle_type, target_handle, target_id,
      context);
}


/*
 * @target_handle: non-zero if a TargetHandle property was in the request;
 *                 zero if TargetHandle was not in the request.
 */
static void
conn_requests_requestotron_validate_handle (TpBaseConnection *self,
                                            GHashTable *requested_properties,
                                            ChannelRequestMethod method,
                                            const gchar *type,
                                            TpHandleType target_handle_type,
                                            TpHandle target_handle,
                                            const gchar *target_id,
                                            DBusGMethodInvocation *context)
{
  /* Step 2: Validate the supplied set of Handle properties */
  TpHandleRepoIface *handles = NULL;
  GHashTable *altered_properties = NULL;
  GValue *target_handle_value = NULL;
  GValue *target_id_value = NULL;

  /* Handle type 0 cannot have a handle */
  if (target_handle_type == TP_HANDLE_TYPE_NONE && target_handle != 0)
    RETURN_INVALID_ARGUMENT (
        "When TargetHandleType is NONE, TargetHandle must be omitted");

  /* Handle type 0 cannot have a target id */
  if (target_handle_type == TP_HANDLE_TYPE_NONE && target_id != NULL)
    RETURN_INVALID_ARGUMENT (
      "When TargetHandleType is NONE, TargetID must be omitted");

  if (target_handle_type != TP_HANDLE_TYPE_NONE)
    {
      GError *error = NULL;

      if (target_handle == 0 && target_id == NULL)
        RETURN_INVALID_ARGUMENT ("When TargetHandleType is not None, either "
            "TargetHandle or TargetID must also be given");

      if (target_handle != 0 && target_id != NULL)
        RETURN_INVALID_ARGUMENT (
            "TargetHandle and TargetID must not both be given");

      handles = tp_base_connection_get_handles (self, target_handle_type);

      if (handles == NULL)
        {
          GError e = { TP_ERRORS, TP_ERROR_NOT_AVAILABLE,
              "Handle type not supported by this connection manager" };

          dbus_g_method_return_error (context, &e);
          return;
        }

      if (target_handle == 0)
        {
          /* Turn TargetID into TargetHandle */
          target_handle = tp_handle_ensure (handles, target_id, NULL, &error);

          if (target_handle == 0)
            {
              /* tp_handle_ensure can return any error in any domain; force
               * the domain and code to be as documented for CreateChannel.
               */
              error->domain = TP_ERRORS;
              error->code = TP_ERROR_INVALID_HANDLE;
              dbus_g_method_return_error (context, error);
              g_error_free (error);
              return;
            }

          altered_properties = g_hash_table_new_full (g_str_hash, g_str_equal,
              NULL, NULL);
          tp_g_hash_table_update (altered_properties, requested_properties,
              NULL, NULL);

          target_handle_value = tp_g_value_slice_new_uint (target_handle);
          g_hash_table_insert (altered_properties,
              TP_PROP_CHANNEL_TARGET_HANDLE, target_handle_value);

          requested_properties = altered_properties;
        }
      else
        {
          /* Check the supplied TargetHandle is valid */
          if (!tp_handle_is_valid (handles, target_handle, &error))
            {
              error->domain = TP_ERRORS;
              error->code = TP_ERROR_INVALID_HANDLE;
              dbus_g_method_return_error (context, error);
              g_error_free (error);
              return;
            }

          altered_properties = g_hash_table_new_full (g_str_hash, g_str_equal,
              NULL, NULL);
          tp_g_hash_table_update (altered_properties, requested_properties,
              NULL, NULL);

          target_id_value = tp_g_value_slice_new_string (
              tp_handle_inspect (handles, target_handle));
          g_hash_table_insert (altered_properties,
              TP_PROP_CHANNEL_TARGET_ID,
              target_id_value);

          requested_properties = altered_properties;

          tp_handle_ref (handles, target_handle);
        }
    }

  conn_requests_offer_request (self, requested_properties, method, type,
      target_handle_type, target_handle, context);

  /* If HandleType was not None, we got the relevant repo and took a reference
   * to target_handle; release it before returning
   */
  if (handles != NULL)
    {
      tp_handle_unref (handles, target_handle);
    }

  /* If we made a new table, we should destroy it, and whichever of the GValues
   * holding TargetHandle or TargetID we filled in.  The other GValues are
   * borrowed from the supplied requested_properties table.
   */
  if (altered_properties != NULL)
    {
      g_hash_table_unref (altered_properties);

      if (target_handle_value != NULL)
        tp_g_value_slice_free (target_handle_value);

      if (target_id_value != NULL)
        tp_g_value_slice_free (target_id_value);
    }
}


static void
conn_requests_offer_request (TpBaseConnection *self,
                             GHashTable *requested_properties,
                             ChannelRequestMethod method,
                             const gchar *type,
                             TpHandleType target_handle_type,
                             TpHandle target_handle,
                             DBusGMethodInvocation *context)
{
  /* Step 3: offer the incoming, vaguely sanitized request to the channel
   * managers.
   */
  TpBaseConnectionPrivate *priv = self->priv;
  TpChannelManagerRequestFunc func;
  ChannelRequest *request;
  guint i;

  switch (method)
    {
    case METHOD_CREATE_CHANNEL:
      func = tp_channel_manager_create_channel;
      break;

    case METHOD_ENSURE_CHANNEL:
      func = tp_channel_manager_ensure_channel;
      break;

    default:
      g_assert_not_reached ();
    }

  request = channel_request_new (context, method,
      type, target_handle_type, target_handle);
  g_ptr_array_add (priv->channel_requests, request);

  for (i = 0; i < priv->channel_managers->len; i++)
    {
      TpChannelManager *manager = TP_CHANNEL_MANAGER (
          g_ptr_array_index (priv->channel_managers, i));

      if (func (manager, request, requested_properties))
        return;
    }

  /* Nobody accepted the request */
  tp_dbus_g_method_return_not_implemented (context);
  request->context = NULL;

  g_ptr_array_remove (priv->channel_requests, request);
  channel_request_free (request);
}


static void
conn_requests_create_channel (TpSvcConnectionInterfaceRequests *svc,
                              GHashTable *requested_properties,
                              DBusGMethodInvocation *context)
{
  TpBaseConnection *self = TP_BASE_CONNECTION (svc);

  conn_requests_requestotron (self, requested_properties,
      METHOD_CREATE_CHANNEL, context);
}


static void
conn_requests_ensure_channel (TpSvcConnectionInterfaceRequests *svc,
                              GHashTable *requested_properties,
                              DBusGMethodInvocation *context)
{
  TpBaseConnection *self = TP_BASE_CONNECTION (svc);

  conn_requests_requestotron (self, requested_properties,
      METHOD_ENSURE_CHANNEL, context);
}


static void
requests_iface_init (gpointer g_iface,
                     gpointer iface_data G_GNUC_UNUSED)
{
  TpSvcConnectionInterfaceRequestsClass *iface = g_iface;

#define IMPLEMENT(x) \
    tp_svc_connection_interface_requests_implement_##x (\
        iface, conn_requests_##x)
  IMPLEMENT (create_channel);
  IMPLEMENT (ensure_channel);
#undef IMPLEMENT
}


/**
 * tp_base_connection_channel_manager_iter_init: (skip)
 * @iter: an uninitialized #TpChannelManagerIter
 * @self: a connection
 *
 * Initializes an iterator over the #TpChannelManager objects known to
 * @self.  It is intended to be used as followed:
 *
 * <informalexample><programlisting>
 * TpChannelManagerIter iter;
 * TpChannelManager *manager;
 *
 * tp_base_connection_channel_manager_iter_init (&amp;iter, base_conn);
 * while (tp_base_connection_channel_manager_iter_next (&amp;iter, &amp;manager))
 *   {
 *     ...do something with manager...
 *   }
 * </programlisting></informalexample>
 *
 * Since: 0.7.15
 */
void
tp_base_connection_channel_manager_iter_init (TpChannelManagerIter *iter,
                                              TpBaseConnection *self)
{
  g_return_if_fail (TP_IS_BASE_CONNECTION (self));

  iter->self = self;
  iter->index = 0;
}


/**
 * tp_base_connection_channel_manager_iter_next: (skip)
 * @iter: an initialized #TpChannelManagerIter
 * @manager_out: a location to store the channel manager, or %NULL.
 *
 * Advances @iter, and retrieves the #TpChannelManager it now points to.  If
 * there are no more channel managers, @manager_out is not set and %FALSE is
 * returned.
 *
 * Returns: %FALSE if there are no more channel managers; else %TRUE.
 *
 * Since: 0.7.15
 */
gboolean
tp_base_connection_channel_manager_iter_next (TpChannelManagerIter *iter,
                                              TpChannelManager **manager_out)
{
  TpBaseConnectionPrivate *priv;

  /* Check the caller initialized the iterator properly. */
  g_assert (TP_IS_BASE_CONNECTION (iter->self));

  priv = iter->self->priv;

  /* Be noisy if something's gone really wrong */
  g_return_val_if_fail (iter->index <= priv->channel_managers->len, FALSE);

  if (iter->index == priv->channel_managers->len)
    return FALSE;

  if (manager_out != NULL)
    *manager_out = TP_CHANNEL_MANAGER (
        g_ptr_array_index (priv->channel_managers, iter->index));

  iter->index++;
  return TRUE;
}


static void
tp_base_connection_fill_contact_attributes (GObject *obj,
  const GArray *contacts, GHashTable *attributes_hash)
{
  TpBaseConnection *self = TP_BASE_CONNECTION (obj);
  TpBaseConnectionPrivate *priv = self->priv;
  guint i;

  for (i = 0; i < contacts->len; i++)
    {
      TpHandle handle;
      const gchar *tmp;

      handle = g_array_index (contacts, TpHandle, i);
      tmp = tp_handle_inspect (priv->handles[TP_HANDLE_TYPE_CONTACT], handle);
      g_assert (tmp != NULL);

      tp_contacts_mixin_set_contact_attribute (attributes_hash,
          handle, TP_TOKEN_CONNECTION_CONTACT_ID,
          tp_g_value_slice_new_string (tmp));
    }
}

/**
 * tp_base_connection_register_with_contacts_mixin: (skip)
 * @self: An instance of the #TpBaseConnections that uses the Contacts
 * mixin
 *
 * Register the Connection interface with the Contacts interface to make it
 * inspectable. The Contacts mixin should be initialized before this function
 * is called
 */
void
tp_base_connection_register_with_contacts_mixin (TpBaseConnection *self)
{
  g_return_if_fail (TP_IS_BASE_CONNECTION (self));

  tp_contacts_mixin_add_contact_attributes_iface (G_OBJECT (self),
      TP_IFACE_CONNECTION,
      tp_base_connection_fill_contact_attributes);
}

/**
 * tp_base_connection_get_dbus_daemon: (skip)
 * @self: the connection manager
 *
 * <!-- -->
 *
 * Returns: (transfer none): the value of the
 *  #TpBaseConnectionManager:dbus-daemon property. The caller must reference
 *  the returned object with g_object_ref() if it will be kept.
 *
 * Since: 0.11.3
 */
TpDBusDaemon *
tp_base_connection_get_dbus_daemon (TpBaseConnection *self)
{
  g_return_val_if_fail (TP_IS_BASE_CONNECTION (self), NULL);

  return self->priv->bus_proxy;
}

gpointer
_tp_base_connection_find_channel_manager (TpBaseConnection *self,
    GType type)
{
  guint i;

  g_return_val_if_fail (TP_IS_BASE_CONNECTION (self), NULL);

  for (i = 0; i < self->priv->channel_managers->len; i++)
    {
      gpointer manager = g_ptr_array_index (self->priv->channel_managers, i);

      if (g_type_is_a (G_OBJECT_TYPE (manager), type))
        {
          return manager;
        }
    }

  return NULL;
}<|MERGE_RESOLUTION|>--- conflicted
+++ resolved
@@ -144,13 +144,8 @@
  *  value; so if you're doing a sub-subclass of TpBaseConnection, you should use
  *  tp_base_connection_add_interfaces().
  * @create_channel_managers: Create an array of channel managers for this
-<<<<<<< HEAD
- *  Connection. This must be set by subclasses to a non-%NULL value.
- *  Since: 0.7.15
-=======
- *  Connection. At least one of this or @create_channel_factories must be set
- *  by subclasses to a non-%NULL value. Since: 0.7.15
->>>>>>> 0b77bfd9
+ *  Connection. This must be set by subclasses to a non-%NULL
+ *  value. Since: 0.7.15
  *
  * The class of a #TpBaseConnection. Many members are virtual methods etc.
  * to be filled in in the subclass' class_init function.
