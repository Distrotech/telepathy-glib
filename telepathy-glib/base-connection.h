/*
 * base-connection.h - Header for TpBaseConnection
 *
 * Copyright (C) 2007-2008 Collabora Ltd.
 * Copyright (C) 2007-2008 Nokia Corporation
 *
 * This library is free software; you can redistribute it and/or
 * modify it under the terms of the GNU Lesser General Public
 * License as published by the Free Software Foundation; either
 * version 2.1 of the License, or (at your option) any later version.
 *
 * This library is distributed in the hope that it will be useful,
 * but WITHOUT ANY WARRANTY; without even the implied warranty of
 * MERCHANTABILITY or FITNESS FOR A PARTICULAR PURPOSE.  See the GNU
 * Lesser General Public License for more details.
 *
 * You should have received a copy of the GNU Lesser General Public
 * License along with this library; if not, write to the Free Software
 * Foundation, Inc., 51 Franklin St, Fifth Floor, Boston, MA  02110-1301  USA
 */

#if !defined (_TP_GLIB_H_INSIDE) && !defined (_TP_COMPILATION)
#error "Only <telepathy-glib/telepathy-glib.h> can be included directly."
#endif

#ifndef __TP_BASE_CONNECTION_H__
#define __TP_BASE_CONNECTION_H__

#include <dbus/dbus-glib.h>
#include <glib-object.h>

#include <telepathy-glib/channel-manager.h>
#include <telepathy-glib/defs.h>
#include <telepathy-glib/enums.h>
#include <telepathy-glib/handle-repo.h>
#include <telepathy-glib/proxy.h>

G_BEGIN_DECLS

/* The TpBaseConnection typedef is forward-declared in handle-repo.h */
typedef struct _TpBaseConnectionClass TpBaseConnectionClass;
typedef struct _TpBaseConnectionPrivate TpBaseConnectionPrivate;

typedef struct _TpContactAttributeMap TpContactAttributeMap;

typedef void (*TpBaseConnectionProc) (TpBaseConnection *self);

typedef gboolean (*TpBaseConnectionStartConnectingImpl) (
    TpBaseConnection *self, GError **error);

typedef void (*TpBaseConnectionCreateHandleReposImpl) (TpBaseConnection *self,
    TpHandleRepoIface *repos[TP_NUM_ENTITY_TYPES]);

typedef GPtrArray *(*TpBaseConnectionCreateChannelManagersImpl) (
    TpBaseConnection *self);

typedef gchar *(*TpBaseConnectionGetUniqueConnectionNameImpl) (
    TpBaseConnection *self);

typedef GPtrArray *(*TpBaseConnectionGetInterfacesImpl) (
    TpBaseConnection *self);

struct _TpBaseConnection {
    /*<private>*/
    GObject parent;

    TpBaseConnectionPrivate *priv;
};

struct _TpBaseConnectionClass {
    GObjectClass parent_class;

#ifdef __GI_SCANNER__
    /*<private>*/
    GCallback _internal_create_handle_repos;
    /*<public>*/
#else
    TpBaseConnectionCreateHandleReposImpl create_handle_repos;
#endif

    TpBaseConnectionGetUniqueConnectionNameImpl get_unique_connection_name;

    TpBaseConnectionProc connecting;
    TpBaseConnectionProc connected;
    TpBaseConnectionProc disconnected;

    TpBaseConnectionProc shut_down;

    TpBaseConnectionStartConnectingImpl start_connecting;

    /*<private>*/
    const gchar **_TP_SEAL (interfaces_always_present);
    /*<public>*/
    TpBaseConnectionCreateChannelManagersImpl create_channel_managers;

    TpBaseConnectionGetInterfacesImpl get_interfaces_always_present;

    void (*fill_contact_attributes) (TpBaseConnection *self,
        const gchar *dbus_interface,
        TpHandle contact,
        TpContactAttributeMap *attributes);

    /*<private>*/
    GCallback _future[16];

    gpointer priv;
};

#   define TP_INTERNAL_CONNECTION_STATUS_NEW ((TpConnectionStatus)(-1))

GType tp_base_connection_get_type (void);

_TP_AVAILABLE_IN_0_20
const gchar *tp_base_connection_get_bus_name (TpBaseConnection *self);

_TP_AVAILABLE_IN_0_20
const gchar *tp_base_connection_get_object_path (TpBaseConnection *self);

_TP_AVAILABLE_IN_0_20
TpConnectionStatus tp_base_connection_get_status (TpBaseConnection *self);

_TP_AVAILABLE_IN_0_20
gboolean tp_base_connection_is_destroyed (TpBaseConnection *self);

_TP_AVAILABLE_IN_0_20
gboolean tp_base_connection_check_connected (TpBaseConnection *self,
    GError **error);

TpHandleRepoIface *tp_base_connection_get_handles (TpBaseConnection *self,
    TpEntityType handle_type);

gboolean tp_base_connection_register (TpBaseConnection *self,
    const gchar *cm_name, gchar **bus_name, gchar **object_path,
    GError **error);

/* FIXME: when dbus-glib exposes its GError -> D-Bus error name mapping,
we could also add:
void tp_base_connection_disconnect_with_error (TpBaseConnection *self,
    const GError *error, GHashTable *details, TpConnectionStatusReason reason);
*/

void tp_base_connection_disconnect_with_dbus_error (
    TpBaseConnection *self,
    const gchar *error_name,
    GVariant *details,
    TpConnectionStatusReason reason);

void tp_base_connection_change_status (TpBaseConnection *self,
    TpConnectionStatus status, TpConnectionStatusReason reason);

TpHandle tp_base_connection_get_self_handle (TpBaseConnection *self);

void tp_base_connection_set_self_handle (TpBaseConnection *self,
    TpHandle self_handle);

void tp_base_connection_finish_shutdown (TpBaseConnection *self);

void tp_base_connection_add_interfaces (TpBaseConnection *self,
    const gchar **interfaces);

typedef struct _TpChannelManagerIter TpChannelManagerIter;

struct _TpChannelManagerIter {
    /*<private>*/
    TpBaseConnection *self;
    guint index;
    gpointer _future[2];
};

void tp_base_connection_channel_manager_iter_init (TpChannelManagerIter *iter,
    TpBaseConnection *self);

gboolean tp_base_connection_channel_manager_iter_next (
    TpChannelManagerIter *iter, TpChannelManager **manager_out);


/* TYPE MACROS */
#define TP_TYPE_BASE_CONNECTION \
  (tp_base_connection_get_type ())
#define TP_BASE_CONNECTION(obj) \
  (G_TYPE_CHECK_INSTANCE_CAST((obj), TP_TYPE_BASE_CONNECTION, \
                              TpBaseConnection))
#define TP_BASE_CONNECTION_CLASS(klass) \
  (G_TYPE_CHECK_CLASS_CAST((klass), TP_TYPE_BASE_CONNECTION, \
                           TpBaseConnectionClass))
#define TP_IS_BASE_CONNECTION(obj) \
  (G_TYPE_CHECK_INSTANCE_TYPE((obj), TP_TYPE_BASE_CONNECTION))
#define TP_IS_BASE_CONNECTION_CLASS(klass) \
  (G_TYPE_CHECK_CLASS_TYPE((klass), TP_TYPE_BASE_CONNECTION))
#define TP_BASE_CONNECTION_GET_CLASS(obj) \
  (G_TYPE_INSTANCE_GET_CLASS ((obj), TP_TYPE_BASE_CONNECTION, \
                              TpBaseConnectionClass))

#define TP_BASE_CONNECTION_ERROR_IF_NOT_CONNECTED(conn, context) \
  G_STMT_START { \
    TpBaseConnection *c_ = (conn); \
    GError *e_ = NULL; \
    \
    if (!tp_base_connection_check_connected (c_, &e_)) \
      { \
        dbus_g_method_return_error ((context), e_); \
        g_error_free (e_); \
        return; \
      } \
  } G_STMT_END

TpDBusDaemon *tp_base_connection_get_dbus_daemon (TpBaseConnection *self);

void tp_base_connection_add_client_interest (TpBaseConnection *self,
    const gchar *unique_name, const gchar *token,
    gboolean only_if_uninterested);

void tp_base_connection_add_possible_client_interest (TpBaseConnection *self,
    GQuark token);

<<<<<<< HEAD
_TP_AVAILABLE_IN_1_0
GHashTable *tp_base_connection_dup_contact_attributes_hash (
    TpBaseConnection *self,
    const GArray *handles,
    const gchar * const *interfaces,
    const gchar * const *assumed_interfaces);

_TP_AVAILABLE_IN_1_0
void tp_contact_attribute_map_set (TpContactAttributeMap *map,
    TpHandle contact,
    const gchar *token,
    GVariant *value);

_TP_AVAILABLE_IN_1_0
void tp_contact_attribute_map_take_sliced_gvalue (TpContactAttributeMap *map,
    TpHandle contact,
    const gchar *token,
    GValue *value);
=======
_TP_AVAILABLE_IN_0_24
const gchar *tp_base_connection_get_account_path_suffix (
    TpBaseConnection *self);
>>>>>>> 7f475bb7

G_END_DECLS

#endif /* #ifndef __TP_BASE_CONNECTION_H__*/<|MERGE_RESOLUTION|>--- conflicted
+++ resolved
@@ -213,7 +213,6 @@
 void tp_base_connection_add_possible_client_interest (TpBaseConnection *self,
     GQuark token);
 
-<<<<<<< HEAD
 _TP_AVAILABLE_IN_1_0
 GHashTable *tp_base_connection_dup_contact_attributes_hash (
     TpBaseConnection *self,
@@ -232,11 +231,10 @@
     TpHandle contact,
     const gchar *token,
     GValue *value);
-=======
+
 _TP_AVAILABLE_IN_0_24
 const gchar *tp_base_connection_get_account_path_suffix (
     TpBaseConnection *self);
->>>>>>> 7f475bb7
 
 G_END_DECLS
 
