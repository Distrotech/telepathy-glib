/*
 * base-connection.h - Header for TpBaseConnection
 *
 * Copyright (C) 2007-2008 Collabora Ltd.
 * Copyright (C) 2007-2008 Nokia Corporation
 *
 * This library is free software; you can redistribute it and/or
 * modify it under the terms of the GNU Lesser General Public
 * License as published by the Free Software Foundation; either
 * version 2.1 of the License, or (at your option) any later version.
 *
 * This library is distributed in the hope that it will be useful,
 * but WITHOUT ANY WARRANTY; without even the implied warranty of
 * MERCHANTABILITY or FITNESS FOR A PARTICULAR PURPOSE.  See the GNU
 * Lesser General Public License for more details.
 *
 * You should have received a copy of the GNU Lesser General Public
 * License along with this library; if not, write to the Free Software
 * Foundation, Inc., 51 Franklin St, Fifth Floor, Boston, MA  02110-1301  USA
 */

#ifndef __TP_BASE_CONNECTION_H__
#define __TP_BASE_CONNECTION_H__

#include <dbus/dbus-glib.h>
#include <glib-object.h>

#include <telepathy-glib/channel-manager.h>
#include <telepathy-glib/defs.h>
#include <telepathy-glib/enums.h>
#include <telepathy-glib/handle-repo.h>
#include <telepathy-glib/proxy.h>

G_BEGIN_DECLS

typedef struct _TpBaseConnection TpBaseConnection;
typedef struct _TpBaseConnectionClass TpBaseConnectionClass;
typedef struct _TpBaseConnectionPrivate TpBaseConnectionPrivate;

typedef void (*TpBaseConnectionProc) (TpBaseConnection *self);

typedef gboolean (*TpBaseConnectionStartConnectingImpl) (
    TpBaseConnection *self, GError **error);

typedef void (*TpBaseConnectionCreateHandleReposImpl) (TpBaseConnection *self,
    TpHandleRepoIface *repos[TP_NUM_HANDLE_TYPES]);

typedef GPtrArray *(*TpBaseConnectionCreateChannelManagersImpl) (
    TpBaseConnection *self);

typedef gchar *(*TpBaseConnectionGetUniqueConnectionNameImpl) (
    TpBaseConnection *self);

struct _TpBaseConnection {
    /*<private>*/
    GObject parent;

    gchar *_TP_SEAL (bus_name);
    gchar *_TP_SEAL (object_path);

    TpConnectionStatus _TP_SEAL (status);

<<<<<<< HEAD
    TpHandle self_handle;
    const gchar *self_id;
=======
    TpHandle _TP_SEAL (self_handle);
>>>>>>> 1fea0da1

    /*<private>*/
    gpointer _future1;
    gpointer _future2;
    gpointer _future3;
    gpointer _future4;

    TpBaseConnectionPrivate *priv;
};

struct _TpBaseConnectionClass {
    GObjectClass parent_class;

#ifdef __GI_SCANNER__
    /*<private>*/
    GCallback _internal_create_handle_repos;
    /*<public>*/
#else
    TpBaseConnectionCreateHandleReposImpl create_handle_repos;
#endif

    TpBaseConnectionGetUniqueConnectionNameImpl get_unique_connection_name;

    TpBaseConnectionProc connecting;
    TpBaseConnectionProc connected;
    TpBaseConnectionProc disconnected;

    TpBaseConnectionProc shut_down;

    TpBaseConnectionStartConnectingImpl start_connecting;

    const gchar **interfaces_always_present;

    TpBaseConnectionCreateChannelManagersImpl create_channel_managers;

    /*<private>*/
    gpointer _future2;
    gpointer _future3;
    gpointer _future4;

    gpointer priv;
};

#   define TP_INTERNAL_CONNECTION_STATUS_NEW ((TpConnectionStatus)(-1))

GType tp_base_connection_get_type (void);

_TP_AVAILABLE_IN_UNRELEASED
const gchar *tp_base_connection_get_bus_name (TpBaseConnection *self);

_TP_AVAILABLE_IN_UNRELEASED
const gchar *tp_base_connection_get_object_path (TpBaseConnection *self);

_TP_AVAILABLE_IN_UNRELEASED
TpConnectionStatus tp_base_connection_get_status (TpBaseConnection *self);

_TP_AVAILABLE_IN_UNRELEASED
gboolean tp_base_connection_is_destroyed (TpBaseConnection *self);

_TP_AVAILABLE_IN_UNRELEASED
gboolean tp_base_connection_check_connected (TpBaseConnection *self,
    GError **error);

TpHandleRepoIface *tp_base_connection_get_handles (TpBaseConnection *self,
    TpHandleType handle_type);

gboolean tp_base_connection_register (TpBaseConnection *self,
    const gchar *cm_name, gchar **bus_name, gchar **object_path,
    GError **error);

/* FIXME: when dbus-glib exposes its GError -> D-Bus error name mapping,
we could also add:
void tp_base_connection_disconnect_with_error (TpBaseConnection *self,
    const GError *error, GHashTable *details, TpConnectionStatusReason reason);
*/

void tp_base_connection_disconnect_with_dbus_error (TpBaseConnection *self,
    const gchar *error_name, GHashTable *details,
    TpConnectionStatusReason reason);
void tp_base_connection_disconnect_with_dbus_error_vardict (
    TpBaseConnection *self,
    const gchar *error_name,
    GVariant *details,
    TpConnectionStatusReason reason);

void tp_base_connection_change_status (TpBaseConnection *self,
    TpConnectionStatus status, TpConnectionStatusReason reason);

TpHandle tp_base_connection_get_self_handle (TpBaseConnection *self);

void tp_base_connection_set_self_handle (TpBaseConnection *self,
    TpHandle self_handle);

void tp_base_connection_finish_shutdown (TpBaseConnection *self);

void tp_base_connection_add_interfaces (TpBaseConnection *self,
    const gchar **interfaces);

void tp_base_connection_register_with_contacts_mixin (TpBaseConnection *self);


typedef struct _TpChannelManagerIter TpChannelManagerIter;

struct _TpChannelManagerIter {
    /*<private>*/
    TpBaseConnection *self;
    guint index;
    gpointer _future[2];
};

void tp_base_connection_channel_manager_iter_init (TpChannelManagerIter *iter,
    TpBaseConnection *self);

gboolean tp_base_connection_channel_manager_iter_next (
    TpChannelManagerIter *iter, TpChannelManager **manager_out);


/* TYPE MACROS */
#define TP_TYPE_BASE_CONNECTION \
  (tp_base_connection_get_type ())
#define TP_BASE_CONNECTION(obj) \
  (G_TYPE_CHECK_INSTANCE_CAST((obj), TP_TYPE_BASE_CONNECTION, \
                              TpBaseConnection))
#define TP_BASE_CONNECTION_CLASS(klass) \
  (G_TYPE_CHECK_CLASS_CAST((klass), TP_TYPE_BASE_CONNECTION, \
                           TpBaseConnectionClass))
#define TP_IS_BASE_CONNECTION(obj) \
  (G_TYPE_CHECK_INSTANCE_TYPE((obj), TP_TYPE_BASE_CONNECTION))
#define TP_IS_BASE_CONNECTION_CLASS(klass) \
  (G_TYPE_CHECK_CLASS_TYPE((klass), TP_TYPE_BASE_CONNECTION))
#define TP_BASE_CONNECTION_GET_CLASS(obj) \
  (G_TYPE_INSTANCE_GET_CLASS ((obj), TP_TYPE_BASE_CONNECTION, \
                              TpBaseConnectionClass))

#define TP_BASE_CONNECTION_ERROR_IF_NOT_CONNECTED(conn, context) \
  G_STMT_START { \
    TpBaseConnection *c_ = (conn); \
    GError *e_ = NULL; \
    \
    if (!tp_base_connection_check_connected (c_, &e_)) \
      { \
        dbus_g_method_return_error ((context), e_); \
        g_error_free (e_); \
        return; \
      } \
  } G_STMT_END

TpDBusDaemon *tp_base_connection_get_dbus_daemon (TpBaseConnection *self);

void tp_base_connection_add_client_interest (TpBaseConnection *self,
    const gchar *unique_name, const gchar *token,
    gboolean only_if_uninterested);

void tp_base_connection_add_possible_client_interest (TpBaseConnection *self,
    GQuark token);

G_END_DECLS

#endif /* #ifndef __TP_BASE_CONNECTION_H__*/<|MERGE_RESOLUTION|>--- conflicted
+++ resolved
@@ -60,12 +60,8 @@
 
     TpConnectionStatus _TP_SEAL (status);
 
-<<<<<<< HEAD
-    TpHandle self_handle;
-    const gchar *self_id;
-=======
     TpHandle _TP_SEAL (self_handle);
->>>>>>> 1fea0da1
+    const gchar *_TP_SEAL (self_id);
 
     /*<private>*/
     gpointer _future1;
