--- conflicted
+++ resolved
@@ -719,12 +719,7 @@
     {
       presence_changed = TRUE;
       arr = tp_asv_get_boxed (properties, "CurrentPresence",
-<<<<<<< HEAD
           TP_STRUCT_TYPE_PRESENCE);
-      priv->cur_presence = g_value_get_uint (g_value_array_get_nth (arr, 0));
-=======
-          TP_STRUCT_TYPE_SIMPLE_PRESENCE);
->>>>>>> a02af787
 
       tp_value_array_unpack (arr, 3,
           &priv->cur_presence,
@@ -739,13 +734,7 @@
   if (g_hash_table_lookup (properties, "RequestedPresence") != NULL)
     {
       arr = tp_asv_get_boxed (properties, "RequestedPresence",
-<<<<<<< HEAD
           TP_STRUCT_TYPE_PRESENCE);
-      priv->requested_presence =
-        g_value_get_uint (g_value_array_get_nth (arr, 0));
-=======
-          TP_STRUCT_TYPE_SIMPLE_PRESENCE);
->>>>>>> a02af787
 
       tp_value_array_unpack (arr, 3,
           &priv->requested_presence,
@@ -764,13 +753,7 @@
   if (g_hash_table_lookup (properties, "AutomaticPresence") != NULL)
     {
       arr = tp_asv_get_boxed (properties, "AutomaticPresence",
-<<<<<<< HEAD
           TP_STRUCT_TYPE_PRESENCE);
-      priv->auto_presence =
-        g_value_get_uint (g_value_array_get_nth (arr, 0));
-=======
-          TP_STRUCT_TYPE_SIMPLE_PRESENCE);
->>>>>>> a02af787
 
       tp_value_array_unpack (arr, 3,
           &priv->auto_presence,
