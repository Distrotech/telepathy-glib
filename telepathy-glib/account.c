/*
 * account.c - proxy for an account in the Telepathy account manager
 *
 * Copyright © 2009–2012 Collabora Ltd. <http://www.collabora.co.uk/>
 * Copyright © 2009–2010 Nokia Corporation
 *
 * This library is free software; you can redistribute it and/or
 * modify it under the terms of the GNU Lesser General Public
 * License as published by the Free Software Foundation; either
 * version 2.1 of the License, or (at your option) any later version.
 *
 * This library is distributed in the hope that it will be useful,
 * but WITHOUT ANY WARRANTY; without even the implied warranty of
 * MERCHANTABILITY or FITNESS FOR A PARTICULAR PURPOSE.  See the GNU
 * Lesser General Public License for more details.
 *
 * You should have received a copy of the GNU Lesser General Public
 * License along with this library; if not, write to the Free Software
 * Foundation, Inc., 51 Franklin St, Fifth Floor, Boston, MA  02110-1301  USA
 */

#include "config.h"

#include <string.h>

#include "telepathy-glib/account-internal.h"
#include "telepathy-glib/account.h"

#include <telepathy-glib/cli-misc.h>
#include <telepathy-glib/dbus.h>
#include <telepathy-glib/defs.h>
#include <telepathy-glib/errors.h>
#include <telepathy-glib/gtypes.h>
#include <telepathy-glib/interfaces.h>
#include <telepathy-glib/proxy-subclass.h>
#include <telepathy-glib/util.h>

#define DEBUG_FLAG TP_DEBUG_ACCOUNTS
#include "telepathy-glib/connection-internal.h"
#include "telepathy-glib/dbus-internal.h"
#include "telepathy-glib/debug-internal.h"
#include "telepathy-glib/proxy-internal.h"
#include "telepathy-glib/client-factory-internal.h"
#include <telepathy-glib/util-internal.h>
#include "telepathy-glib/variant-util-internal.h"

/**
 * SECTION:account
 * @title: TpAccount
 * @short_description: proxy object for an account in the Telepathy account
 *  manager
 * @see_also: #TpAccountManager
 *
 * The Telepathy Account Manager stores the user's configured real-time
 * communication accounts. The #TpAccount object represents a stored account.
 *
 * Since: 0.7.32
 */

/**
 * TpAccount:
 *
 * The Telepathy Account Manager stores the user's configured real-time
 * communication accounts. This object represents a stored account.
 *
 * If this account is deleted from the account manager, the
 * #TpProxy::invalidated signal will be emitted
 * with the domain %TP_DBUS_ERRORS and the error code
 * %TP_DBUS_ERROR_OBJECT_REMOVED.
 *
 * One can connect to the #GObject::notify signal to get change notifications
 * for many of the properties on this object. Refer to each property's
 * documentation for whether it can be used in this way.
 *
 * #TpAccount objects should normally be obtained from the #TpAccountManager.
 *
 * Since 0.16, #TpAccount always has a non-%NULL #TpProxy:factory, and its
 * #TpProxy:factory will be propagated to its #TpConnection
 * (if any). If a #TpAccount is created without going via the
 * #TpAccountManager or specifying a #TpProxy:factory, the default
 * is to use a new #TpAutomaticClientFactory.
 *
 * Since: 0.7.32
 */

/**
 * TpAccountClass:
 *
 * The class of a #TpAccount.
 */

struct _TpAccountPrivate {
  gboolean dispose_has_run;

  TpConnection *connection;
  gchar *connection_object_path;

  TpConnectionStatus connection_status;
  TpConnectionStatusReason reason;
  gchar *error;
  GHashTable *error_details;

  TpConnectionPresenceType cur_presence;
  gchar *cur_status;
  gchar *cur_message;

  TpConnectionPresenceType requested_presence;
  gchar *requested_status;
  gchar *requested_message;

  TpConnectionPresenceType auto_presence;
  gchar *auto_status;
  gchar *auto_message;

  gboolean changing_presence;
  gboolean connect_automatically;
  gboolean has_been_online;

  gchar *normalized_name;
  gchar *nickname;

  gboolean enabled;
  gboolean usable;
  gboolean removed;

  gchar *cm_name;
  gchar *proto_name;
  gchar *icon_name;
  gchar *service;

  gchar *display_name;
  GStrv supersedes;

  GHashTable *parameters;

  gchar *storage_provider;
  GValue *storage_identifier;
  TpStorageRestrictionFlags storage_restrictions;

  GStrv uri_schemes;

  gboolean connection_prepared;
};

G_DEFINE_TYPE (TpAccount, tp_account, TP_TYPE_PROXY)

/* signals */
enum {
  STATUS_CHANGED,
  PRESENCE_CHANGED,
  LAST_SIGNAL
};

static guint signals[LAST_SIGNAL];

/* properties */
enum {
  PROP_ENABLED = 1,
  PROP_CHANGING_PRESENCE,
  PROP_CURRENT_PRESENCE_TYPE,
  PROP_CURRENT_STATUS,
  PROP_CURRENT_STATUS_MESSAGE,
  PROP_CONNECTION_STATUS,
  PROP_CONNECTION_STATUS_REASON,
  PROP_CONNECTION_ERROR,
  PROP_CONNECTION_ERROR_DETAILS,
  PROP_CONNECTION,
  PROP_DISPLAY_NAME,
  PROP_CM_NAME,
  PROP_PROTOCOL_NAME,
  PROP_ICON_NAME,
  PROP_CONNECT_AUTOMATICALLY,
  PROP_HAS_BEEN_ONLINE,
  PROP_SERVICE,
  PROP_USABLE,
  PROP_REQUESTED_PRESENCE_TYPE,
  PROP_REQUESTED_STATUS,
  PROP_REQUESTED_STATUS_MESSAGE,
  PROP_NICKNAME,
  PROP_AUTOMATIC_PRESENCE_TYPE,
  PROP_AUTOMATIC_STATUS,
  PROP_AUTOMATIC_STATUS_MESSAGE,
  PROP_NORMALIZED_NAME,
  PROP_STORAGE_PROVIDER,
  PROP_STORAGE_IDENTIFIER,
  PROP_STORAGE_IDENTIFIER_VARIANT,
  PROP_STORAGE_RESTRICTIONS,
  PROP_SUPERSEDES,
  PROP_URI_SCHEMES,
  N_PROPS
};

static void tp_account_prepare_connection_async (TpProxy *proxy,
    const TpProxyFeature *feature,
    GAsyncReadyCallback callback,
    gpointer user_data);

static void tp_account_prepare_addressing_async (TpProxy *proxy,
    const TpProxyFeature *feature,
    GAsyncReadyCallback callback,
    gpointer user_data);

static void tp_account_prepare_storage_async (TpProxy *proxy,
    const TpProxyFeature *feature,
    GAsyncReadyCallback callback,
    gpointer user_data);

static gboolean
connection_is_internal (TpAccount *self)
{
  if (!tp_proxy_is_prepared (self, TP_ACCOUNT_FEATURE_CONNECTION))
    return FALSE;

  return !self->priv->connection_prepared;
}

/**
 * TP_ACCOUNT_FEATURE_CORE:
 *
 * Expands to a call to a function that returns a quark for the "core" feature
 * on a #TpAccount.
 *
 * When this feature is prepared, the basic properties of the Account have
 * been retrieved and are available for use, and change-notification has been
 * set up.
 *
 * One can ask for a feature to be prepared using the
 * tp_proxy_prepare_async() function, and waiting for it to callback.
 *
 * Since: 0.9.0
 */

/**
 * TP_ACCOUNT_FEATURE_CONNECTION:
 *
 * Expands to a call to a function that returns a quark for the "connection"
 * feature on a #TpAccount.
 *
 * When this feature is prepared, it is guaranteed that #TpAccount:connection
<<<<<<< HEAD
 * will always be either %NULL or prepared. If the account was created using a
 * #TpClientFactory, the same factory will be used to create #TpConnection
 * object and to determine desired connection features. Change notification of
=======
 * will always be either %NULL or prepared. The account's #TpProxy:factory
 * will be used to create the #TpConnection object and to determine its
 * desired connection features. Change notification of the
>>>>>>> 21b395c3
 * #TpAccount:connection property will be delayed until all features (at least
 * %TP_CONNECTION_FEATURE_CORE) are prepared. See
 * tp_client_factory_add_account_features() to define which features
 * needs to be prepared.
 *
 * One can ask for a feature to be prepared using the
 * tp_proxy_prepare_async() function, and waiting for it to callback.
 *
 * Since: 0.15.5
 */

/**
 * TP_ACCOUNT_FEATURE_STORAGE:
 *
 * Expands to a call to a function that returns a quark for the "storage"
 * feature on a #TpAccount.
 *
 * When this feature is prepared, the Account.Interface.Storage properties have
 * been retrieved and are available for use.
 *
 * One can ask for a feature to be prepared using the
 * tp_proxy_prepare_async() function, and waiting for it to callback.
 *
 * Since: 0.13.2
 */

/**
 * TP_ACCOUNT_FEATURE_ADDRESSING:
 *
 * Expands to a call to a function that returns a quark for the "addressing"
 * feature on a #TpAccount.
 *
 * When this feature is prepared, the list of URI schemes from
 * Account.Interface.Addressing has been retrieved and is available for use.
 *
 * One can ask for a feature to be prepared using the
 * tp_proxy_prepare_async() function, and waiting for it to callback.
 *
 * Since: 0.13.8
 */

/**
 * tp_account_get_feature_quark_core:
 *
 * <!-- -->
 *
 * Returns: the quark used for representing the core feature of a
 *          #TpAccount
 *
 * Since: 0.9.0
 */
GQuark
tp_account_get_feature_quark_core (void)
{
  return g_quark_from_static_string ("tp-account-feature-core");
}

/**
 * tp_account_get_feature_quark_connection:
 *
 * <!-- -->
 *
 * Returns: the quark used for representing the connection feature of a
 *          #TpAccount
 *
 * Since: 0.15.5
 */
GQuark
tp_account_get_feature_quark_connection (void)
{
  return g_quark_from_static_string ("tp-account-feature-connection");
}

/**
 * tp_account_get_feature_quark_storage:
 *
 * <!-- -->
 *
 * Returns: the quark used for representing the storage interface of a
 *          #TpAccount
 *
 * Since: 0.13.2
 */
GQuark
tp_account_get_feature_quark_storage (void)
{
  return g_quark_from_static_string ("tp-account-feature-storage");
}

GQuark
tp_account_get_feature_quark_addressing (void)
{
  return g_quark_from_static_string ("tp-account-feature-addressing");
}

enum {
    FEAT_CORE,
    FEAT_CONNECTION,
    FEAT_ADDRESSING,
    FEAT_STORAGE,
    N_FEAT
};

static const TpProxyFeature *
_tp_account_list_features (TpProxyClass *cls G_GNUC_UNUSED)
{
  static TpProxyFeature features[N_FEAT + 1] = { { 0 } };

  if (G_UNLIKELY (features[0].name == 0))
    {
      features[FEAT_CORE].name = TP_ACCOUNT_FEATURE_CORE;
      features[FEAT_CORE].core = TRUE;
      /* no need for a prepare_async function - the constructor starts it */

      features[FEAT_CONNECTION].name = TP_ACCOUNT_FEATURE_CONNECTION;
      features[FEAT_CONNECTION].prepare_async =
        tp_account_prepare_connection_async;

      features[FEAT_ADDRESSING].name = TP_ACCOUNT_FEATURE_ADDRESSING;
      features[FEAT_ADDRESSING].prepare_async =
        tp_account_prepare_addressing_async;

      features[FEAT_STORAGE].name = TP_ACCOUNT_FEATURE_STORAGE;
      features[FEAT_STORAGE].prepare_async =
        tp_account_prepare_storage_async;

      /* assert that the terminator at the end is there */
      g_assert (features[N_FEAT].name == 0);
    }

  return features;
}

static void
tp_account_init (TpAccount *self)
{
  self->priv = G_TYPE_INSTANCE_GET_PRIVATE (self, TP_TYPE_ACCOUNT,
      TpAccountPrivate);

  self->priv->connection_status = TP_CONNECTION_STATUS_DISCONNECTED;
  self->priv->error = g_strdup (TP_ERROR_STR_DISCONNECTED);
  self->priv->error_details = g_hash_table_new_full (g_str_hash, g_str_equal,
      g_free, (GDestroyNotify) tp_g_value_slice_free);
  self->priv->supersedes = g_new0 (gchar *, 1);
}

static void
_tp_account_invalidated_cb (TpAccount *self,
    guint domain,
    guint code,
    gchar *message)
{
  TpAccountPrivate *priv = self->priv;

  /* The connection will get disconnected as a result of account deletion,
   * but by then we will no longer be telling the API user about changes -
   * so claim the disconnection already happened (see fd.o#25149) */
  if (priv->connection_status != TP_CONNECTION_STATUS_DISCONNECTED)
    {
      priv->connection_status = TP_CONNECTION_STATUS_DISCONNECTED;
      tp_clear_pointer (&priv->error, g_free);
      g_hash_table_remove_all (priv->error_details);

      if (domain == TP_DBUS_ERRORS && code == TP_DBUS_ERROR_OBJECT_REMOVED)
        {
          /* presumably the user asked for it to be deleted... */
          priv->reason = TP_CONNECTION_STATUS_REASON_REQUESTED;
          priv->error = g_strdup (TP_ERROR_STR_CANCELLED);
          g_hash_table_insert (priv->error_details,
              g_strdup ("debug-message"),
              tp_g_value_slice_new_static_string ("TpAccount was removed"));
        }
      else
        {
          gchar *s;

          priv->reason = TP_CONNECTION_STATUS_REASON_NONE_SPECIFIED;
          priv->error = g_strdup (TP_ERROR_STR_DISCONNECTED);
          s = g_strdup_printf ("TpAccount was invalidated: %s #%u: %s",
              g_quark_to_string (domain), code, message);
          g_hash_table_insert (priv->error_details,
              g_strdup ("debug-message"),
              tp_g_value_slice_new_take_string (s));
        }

      g_object_notify ((GObject *) self, "connection-status");
      g_object_notify ((GObject *) self, "connection-status-reason");
      g_object_notify ((GObject *) self, "connection-error");
      g_object_notify ((GObject *) self, "connection-error-details");
    }
}

static void
_tp_account_removed_cb (TpAccount *self,
    gpointer unused G_GNUC_UNUSED,
    GObject *object G_GNUC_UNUSED)
{
  GError e = { TP_DBUS_ERRORS, TP_DBUS_ERROR_OBJECT_REMOVED,
               "Account removed" };

  if (self->priv->removed)
    return;

  self->priv->removed = TRUE;

  tp_proxy_invalidate ((TpProxy *) self, &e);
}

static void
set_connection_prepare_cb (GObject *object,
    GAsyncResult *res,
    gpointer user_data)
{
  TpConnection *connection = (TpConnection *) object;
  TpAccount *self = user_data;
  GError *error = NULL;

  if (!tp_proxy_prepare_finish (object, res, &error))
    {
      DEBUG ("Error preparing connection: %s", error->message);
      g_clear_error (&error);
      goto OUT;
    }

  /* Connection could have changed again while we were preparing it */
  if (self->priv->connection == connection)
    {
      self->priv->connection_prepared = TRUE;
      g_object_notify ((GObject *) self, "connection");
    }

OUT:
  g_object_unref (self);
}

static void _tp_account_set_connection (TpAccount *account, const gchar *path);

static void
connection_invalidated_cb (TpConnection *connection,
    guint domain,
    gint code,
    gchar *message,
    TpAccount *account)
{
  _tp_account_set_connection (account, "/");
}

static void
_tp_account_set_connection (TpAccount *account,
    const gchar *path)
{
  TpAccountPrivate *priv = account->priv;
  gboolean had_public_connection;
  gboolean have_public_connection;
  GError *error = NULL;

  if (priv->connection != NULL)
    {
      const gchar *current;

      /* Do nothing if we already have a connection for the same path */
      current = tp_proxy_get_object_path (priv->connection);
      if (!tp_strdiff (current, path))
        return;

      g_signal_handlers_disconnect_by_func (priv->connection,
          connection_invalidated_cb, account);
    }

  had_public_connection = (priv->connection != NULL &&
      !connection_is_internal (account));

  tp_clear_object (&account->priv->connection);
  g_free (priv->connection_object_path);
  priv->connection_object_path = g_strdup (path);
  priv->connection_prepared = FALSE;

  /* The account has no connection */
  if (!tp_strdiff ("/", path))
    {
      /* Do not emit change notifications if the connection was not yet made
       * public */
      if (had_public_connection)
        g_object_notify (G_OBJECT (account), "connection");

      return;
    }

  priv->connection = tp_client_factory_ensure_connection (
      tp_proxy_get_factory (account), path, NULL, &error);

  if (priv->connection == NULL)
    {
      DEBUG ("Failed to create a new TpConnection: %s",
          error->message);
      g_error_free (error);
    }
  else
    {
      tp_g_signal_connect_object (priv->connection, "invalidated",
          G_CALLBACK (connection_invalidated_cb), account, 0);

      _tp_connection_set_account (priv->connection, account);
      if (tp_proxy_is_prepared (account, TP_ACCOUNT_FEATURE_CONNECTION))
        {
          GArray *features;

          features = tp_client_factory_dup_connection_features (
              tp_proxy_get_factory (account), priv->connection);

          tp_proxy_prepare_async (priv->connection, (GQuark *) features->data,
              set_connection_prepare_cb, g_object_ref (account));

          g_array_unref (features);
        }
    }

  have_public_connection = (priv->connection != NULL &&
      !connection_is_internal (account));

  /* Do not emit signal if connection wasn't public and still isn't */
  if (had_public_connection || have_public_connection)
    g_object_notify (G_OBJECT (account), "connection");
}

static void
_tp_account_got_all_storage_cb (TpProxy *proxy,
    GHashTable *properties,
    const GError *error,
    gpointer user_data,
    GObject *object)
{
  TpAccount *self = TP_ACCOUNT (proxy);
  GSimpleAsyncResult *result = user_data;

  if (error != NULL)
    DEBUG ("Error getting Storage properties: %s", error->message);

  if (properties == NULL)
    self->priv->storage_provider = NULL;
  else
    self->priv->storage_provider = g_strdup (tp_asv_get_string (properties,
          "StorageProvider"));

  if (!tp_str_empty (self->priv->storage_provider))
    {
      self->priv->storage_identifier = tp_g_value_slice_dup (
          tp_asv_get_boxed (properties, "StorageIdentifier", G_TYPE_VALUE));
      self->priv->storage_restrictions = tp_asv_get_uint32 (properties,
          "StorageRestrictions", NULL);
    }

  /* if the StorageProvider isn't known, set it to the empty string */
  if (self->priv->storage_provider == NULL)
    self->priv->storage_provider = g_strdup ("");

  g_simple_async_result_complete (result);
}

static void
tp_account_prepare_storage_async (TpProxy *proxy,
    const TpProxyFeature *feature,
    GAsyncReadyCallback callback,
    gpointer user_data)
{
  TpAccount *self = TP_ACCOUNT (proxy);
  GSimpleAsyncResult *result;

  result = g_simple_async_result_new ((GObject *) proxy, callback, user_data,
      tp_account_prepare_storage_async);

  g_assert (self->priv->storage_provider == NULL);

  tp_cli_dbus_properties_call_get_all (self, -1,
      TP_IFACE_ACCOUNT_INTERFACE_STORAGE,
      _tp_account_got_all_storage_cb, result, g_object_unref, G_OBJECT (self));
}

static void
_tp_account_update (TpAccount *account,
    GHashTable *properties)
{
  TpProxy *proxy = TP_PROXY (account);
  TpAccountPrivate *priv = account->priv;
  GValueArray *arr;
  TpConnectionStatus old_s = priv->connection_status;
  gboolean status_changed = FALSE;
  gboolean presence_changed = FALSE;

  tp_proxy_add_interfaces (proxy, tp_asv_get_strv (properties, "Interfaces"));

  if (g_hash_table_lookup (properties, "ConnectionStatus") != NULL)
    {
      priv->connection_status =
        tp_asv_get_uint32 (properties, "ConnectionStatus", NULL);

      if (old_s != priv->connection_status)
        status_changed = TRUE;
    }

  if (g_hash_table_lookup (properties, "ConnectionStatusReason") != NULL)
    {
      TpConnectionStatusReason old = priv->reason;

      priv->reason =
        tp_asv_get_uint32 (properties, "ConnectionStatusReason", NULL);

      if (old != priv->reason)
        status_changed = TRUE;
    }

  if (g_hash_table_lookup (properties, "ConnectionError") != NULL)
    {
      const gchar *new_error = tp_asv_get_string (properties,
          "ConnectionError");

      if (tp_str_empty (new_error))
        new_error = NULL;

      if (tp_strdiff (new_error, priv->error))
        {
          tp_clear_pointer (&priv->error, g_free);
          priv->error = g_strdup (new_error);
          status_changed = TRUE;
        }
    }

  if (g_hash_table_lookup (properties, "ConnectionErrorDetails") != NULL)
    {
      const GHashTable *details = tp_asv_get_boxed (properties,
          "ConnectionErrorDetails", TP_HASH_TYPE_STRING_VARIANT_MAP);

      if ((details != NULL && tp_asv_size (details) > 0) ||
          tp_asv_size (priv->error_details) > 0)
        {
          g_hash_table_remove_all (priv->error_details);

          if (details != NULL)
            tp_g_hash_table_update (priv->error_details,
                (GHashTable *) details,
                (GBoxedCopyFunc) g_strdup,
                (GBoxedCopyFunc) tp_g_value_slice_dup);

          status_changed = TRUE;
        }
    }

  if (status_changed)
    {
      if (priv->connection_status == TP_CONNECTION_STATUS_CONNECTED)
        {
          /* our connection status is CONNECTED - clear any error we may
           * have recorded previously */
          g_hash_table_remove_all (priv->error_details);
          tp_clear_pointer (&priv->error, g_free);
        }
      else if (priv->error == NULL)
        {
          /* our connection status is worse than CONNECTED but the
           * AccountManager didn't tell us why, so attempt to guess
           * a detailed error from the status reason */
          const gchar *guessed = NULL;

          _tp_connection_status_reason_to_gerror (priv->reason,
              old_s, &guessed, NULL);

          if (guessed == NULL)
            guessed = TP_ERROR_STR_DISCONNECTED;

          priv->error = g_strdup (guessed);
        }
    }

  if (g_hash_table_lookup (properties, "CurrentPresence") != NULL)
    {
      presence_changed = TRUE;
      arr = tp_asv_get_boxed (properties, "CurrentPresence",
          TP_STRUCT_TYPE_PRESENCE);
      priv->cur_presence = g_value_get_uint (g_value_array_get_nth (arr, 0));

      g_free (priv->cur_status);
      priv->cur_status = g_value_dup_string (g_value_array_get_nth (arr, 1));

      g_free (priv->cur_message);
      priv->cur_message = g_value_dup_string (g_value_array_get_nth (arr, 2));
    }

  if (g_hash_table_lookup (properties, "RequestedPresence") != NULL)
    {
      arr = tp_asv_get_boxed (properties, "RequestedPresence",
          TP_STRUCT_TYPE_PRESENCE);
      priv->requested_presence =
        g_value_get_uint (g_value_array_get_nth (arr, 0));

      g_free (priv->requested_status);
      priv->requested_status =
        g_value_dup_string (g_value_array_get_nth (arr, 1));

      g_free (priv->requested_message);
      priv->requested_message =
        g_value_dup_string (g_value_array_get_nth (arr, 2));

      g_object_notify (G_OBJECT (account), "requested-presence-type");
      g_object_notify (G_OBJECT (account), "requested-status");
      g_object_notify (G_OBJECT (account), "requested-status-message");
    }

  if (g_hash_table_lookup (properties, "AutomaticPresence") != NULL)
    {
      arr = tp_asv_get_boxed (properties, "AutomaticPresence",
          TP_STRUCT_TYPE_PRESENCE);
      priv->auto_presence =
        g_value_get_uint (g_value_array_get_nth (arr, 0));

      g_free (priv->auto_status);
      priv->auto_status =
        g_value_dup_string (g_value_array_get_nth (arr, 1));

      g_free (priv->auto_message);
      priv->auto_message =
        g_value_dup_string (g_value_array_get_nth (arr, 2));

      g_object_notify (G_OBJECT (account), "automatic-presence-type");
      g_object_notify (G_OBJECT (account), "automatic-status");
      g_object_notify (G_OBJECT (account), "automatic-status-message");
    }

  if (g_hash_table_lookup (properties, "DisplayName") != NULL)
    {
      gchar *old = priv->display_name;

      priv->display_name =
        g_strdup (tp_asv_get_string (properties, "DisplayName"));

      if (tp_strdiff (old, priv->display_name))
        g_object_notify (G_OBJECT (account), "display-name");

      g_free (old);
    }

  if (g_hash_table_lookup (properties, "Nickname") != NULL)
    {
      gchar *old = priv->nickname;

      priv->nickname = g_strdup (tp_asv_get_string (properties, "Nickname"));

      if (tp_strdiff (old, priv->nickname))
        g_object_notify (G_OBJECT (account), "nickname");

      g_free (old);
    }

  if (g_hash_table_lookup (properties, "Supersedes") != NULL)
    {
      GStrv old = priv->supersedes;
      GPtrArray *new_arr = tp_asv_get_boxed (properties, "Supersedes",
          TP_ARRAY_TYPE_OBJECT_PATH_LIST);
      gboolean changed = FALSE;
      guint i;

      if (new_arr == NULL)
        {
          priv->supersedes = g_new0 (gchar *, 1);
        }
      else
        {
          priv->supersedes = g_new0 (gchar *, new_arr->len + 1);

          for (i = 0; i < new_arr->len; i++)
            priv->supersedes[i] = g_strdup (g_ptr_array_index (new_arr, i));
        }

      if (new_arr == NULL || new_arr->len == 0)
        {
          changed = (old != NULL && *old != NULL);
        }
      else if (old == NULL || *old == NULL ||
          g_strv_length (old) != new_arr->len)
        {
          changed = TRUE;
        }
      else
        {
          for (i = 0; i < new_arr->len; i++)
            {
              if (tp_strdiff (old[i], priv->supersedes[i]))
                {
                  changed = TRUE;
                  break;
                }
            }
        }

      if (changed)
        g_object_notify (G_OBJECT (account), "supersedes");

      g_strfreev (old);
    }

  if (g_hash_table_lookup (properties, "NormalizedName") != NULL)
    {
      gchar *old = priv->normalized_name;

      priv->normalized_name = g_strdup (tp_asv_get_string (properties,
            "NormalizedName"));

      if (tp_strdiff (old, priv->normalized_name))
        g_object_notify (G_OBJECT (account), "normalized-name");

      g_free (old);
    }

  if (g_hash_table_lookup (properties, "Icon") != NULL)
    {
      const gchar *icon_name;
      gchar *old = priv->icon_name;

      icon_name = tp_asv_get_string (properties, "Icon");

      if (tp_str_empty (icon_name))
        priv->icon_name = g_strdup_printf ("im-%s", priv->proto_name);
      else
        priv->icon_name = g_strdup (icon_name);

      if (tp_strdiff (old, priv->icon_name))
        g_object_notify (G_OBJECT (account), "icon-name");

      g_free (old);
    }

  if (g_hash_table_lookup (properties, "Enabled") != NULL)
    {
      gboolean enabled = tp_asv_get_boolean (properties, "Enabled", NULL);
      if (priv->enabled != enabled)
        {
          priv->enabled = enabled;
          g_object_notify (G_OBJECT (account), "enabled");
        }
    }

  if (g_hash_table_lookup (properties, "Service") != NULL)
    {
      const gchar *service;
      gchar *old = priv->service;

      service = tp_asv_get_string (properties, "Service");

      if (tp_str_empty (service))
        priv->service = g_strdup (priv->proto_name);
      else
        priv->service = g_strdup (service);

      if (tp_strdiff (old, priv->service))
        g_object_notify (G_OBJECT (account), "service");

      g_free (old);
    }

  if (g_hash_table_lookup (properties, "Usable") != NULL)
    {
      gboolean old = priv->usable;

      priv->usable = tp_asv_get_boolean (properties, "Usable", NULL);

      if (old != priv->usable)
        g_object_notify (G_OBJECT (account), "usable");
    }

  if (g_hash_table_lookup (properties, "Parameters") != NULL)
    {
      GHashTable *parameters;

      parameters = tp_asv_get_boxed (properties, "Parameters",
          TP_HASH_TYPE_STRING_VARIANT_MAP);

      if (priv->parameters != NULL)
        g_hash_table_unref (priv->parameters);

      priv->parameters = g_boxed_copy (TP_HASH_TYPE_STRING_VARIANT_MAP,
          parameters);
      /* this isn't a property, so we don't notify */
    }

  if (status_changed)
    {
      g_signal_emit (account, signals[STATUS_CHANGED], 0,
          old_s, priv->connection_status, priv->reason, priv->error,
          priv->error_details);

      g_object_notify (G_OBJECT (account), "connection-status");
      g_object_notify (G_OBJECT (account), "connection-status-reason");
      g_object_notify (G_OBJECT (account), "connection-error");
      g_object_notify (G_OBJECT (account), "connection-error-details");
    }

  if (presence_changed)
    {
      g_signal_emit (account, signals[PRESENCE_CHANGED], 0,
          priv->cur_presence, priv->cur_status, priv->cur_message);
      g_object_notify (G_OBJECT (account), "current-presence-type");
      g_object_notify (G_OBJECT (account), "current-status");
      g_object_notify (G_OBJECT (account), "current-status-message");
    }

  if (g_hash_table_lookup (properties, "Connection") != NULL)
    {
      const gchar *path = tp_asv_get_object_path (properties, "Connection");

      _tp_account_set_connection (account, path);
    }

  if (g_hash_table_lookup (properties, "ChangingPresence") != NULL)
    {
      gboolean old = priv->changing_presence;

      priv->changing_presence =
        tp_asv_get_boolean (properties, "ChangingPresence", NULL);

      if (old != priv->changing_presence)
        g_object_notify (G_OBJECT (account), "changing-presence");
    }

  if (g_hash_table_lookup (properties, "ConnectAutomatically") != NULL)
    {
      gboolean old = priv->connect_automatically;

      priv->connect_automatically =
        tp_asv_get_boolean (properties, "ConnectAutomatically", NULL);

      if (old != priv->connect_automatically)
        g_object_notify (G_OBJECT (account), "connect-automatically");
    }

  if (g_hash_table_lookup (properties, "HasBeenOnline") != NULL)
    {
      gboolean old = priv->has_been_online;

      priv->has_been_online =
        tp_asv_get_boolean (properties, "HasBeenOnline", NULL);

      if (old != priv->has_been_online)
        g_object_notify (G_OBJECT (account), "has-been-online");
    }

  _tp_proxy_set_feature_prepared (proxy, TP_ACCOUNT_FEATURE_CORE, TRUE);
}

static void
_tp_account_properties_changed (TpAccount *proxy,
    GHashTable *properties,
    gpointer user_data,
    GObject *weak_object)
{
  TpAccount *self = TP_ACCOUNT (weak_object);

  if (!tp_proxy_is_prepared (self, TP_ACCOUNT_FEATURE_CORE))
    return;

  _tp_account_update (self, properties);
}

static void
_tp_account_got_all_cb (TpProxy *proxy,
    GHashTable *properties,
    const GError *error,
    gpointer user_data,
    GObject *weak_object)
{
  TpAccount *self = TP_ACCOUNT (weak_object);

  DEBUG ("Got whole set of properties for %s",
      tp_proxy_get_object_path (self));

  if (error != NULL)
    {
      DEBUG ("Failed to get the initial set of account properties: %s",
          error->message);
      tp_proxy_invalidate ((TpProxy *) self, error);
      return;
    }

  _tp_account_update (self, properties);
}

static gboolean
_tp_account_parse_object_path (const gchar *object_path,
    gchar **cm,
    gchar **protocol,
    gchar **account_id,
    GError **error);

static void
addressing_props_changed (TpAccount *self,
    GHashTable *changed_properties)
{
  const gchar * const * v;

  if (self->priv->uri_schemes == NULL)
    /* We did not fetch the initial value yet, ignoring */
    return;

  v = tp_asv_get_strv (changed_properties, "URISchemes");
  if (v == NULL)
    return;

  g_strfreev (self->priv->uri_schemes);
  self->priv->uri_schemes = g_strdupv ((GStrv) v);

  g_object_notify (G_OBJECT (self), "uri-schemes");
}

static void
dbus_properties_changed_cb (TpProxy *proxy,
    const gchar *interface_name,
    GHashTable *changed_properties,
    const gchar **invalidated_properties,
    gpointer user_data,
    GObject *weak_object)
{
  TpAccount *self = TP_ACCOUNT (weak_object);

  if (!tp_strdiff (interface_name, TP_IFACE_ACCOUNT_INTERFACE_ADDRESSING))
    {
      addressing_props_changed (self, changed_properties);
    }
}

static void
_tp_account_constructed (GObject *object)
{
  TpAccount *self = TP_ACCOUNT (object);
  TpAccountPrivate *priv = self->priv;
  void (*chain_up) (GObject *) =
    ((GObjectClass *) tp_account_parent_class)->constructed;
  GError *error = NULL;
  TpProxySignalConnection *sc;

  if (chain_up != NULL)
    chain_up (object);

  g_return_if_fail (tp_proxy_get_dbus_daemon (self) != NULL);

  g_assert (tp_proxy_get_factory (self) != NULL);

  sc = tp_cli_account_connect_to_removed (self, _tp_account_removed_cb,
      NULL, NULL, NULL, &error);

  if (sc == NULL)
    {
      CRITICAL ("Couldn't connect to Removed: %s", error->message);
      g_error_free (error);
    }

  _tp_account_parse_object_path (tp_proxy_get_object_path (self),
      &(priv->cm_name), &(priv->proto_name), NULL, NULL);

  priv->icon_name = g_strdup_printf ("im-%s", priv->proto_name);
  priv->service = g_strdup (priv->proto_name);

  g_signal_connect (self, "invalidated",
      G_CALLBACK (_tp_account_invalidated_cb), NULL);

  tp_cli_account_connect_to_account_property_changed (self,
      _tp_account_properties_changed, NULL, NULL, object, NULL);

  tp_cli_dbus_properties_connect_to_properties_changed (self,
      dbus_properties_changed_cb, NULL, NULL, object, NULL);

  tp_cli_dbus_properties_call_get_all (self, -1, TP_IFACE_ACCOUNT,
      _tp_account_got_all_cb, NULL, NULL, G_OBJECT (self));
}

static void
_tp_account_get_property (GObject *object,
    guint prop_id,
    GValue *value,
    GParamSpec *pspec)
{
  TpAccount *self = TP_ACCOUNT (object);

  switch (prop_id)
    {
    case PROP_ENABLED:
      g_value_set_boolean (value, self->priv->enabled);
      break;
    case PROP_CURRENT_PRESENCE_TYPE:
      g_value_set_uint (value, self->priv->cur_presence);
      break;
    case PROP_CURRENT_STATUS:
      g_value_set_string (value, self->priv->cur_status);
      break;
    case PROP_CURRENT_STATUS_MESSAGE:
      g_value_set_string (value, self->priv->cur_message);
      break;
    case PROP_CONNECTION_STATUS:
      g_value_set_uint (value, self->priv->connection_status);
      break;
    case PROP_CONNECTION_STATUS_REASON:
      g_value_set_uint (value, self->priv->reason);
      break;
    case PROP_CONNECTION_ERROR:
      g_value_set_string (value, self->priv->error);
      break;
    case PROP_CONNECTION_ERROR_DETAILS:
      g_value_set_boxed (value, self->priv->error_details);
      break;
    case PROP_CONNECTION:
      g_value_set_object (value,
          tp_account_get_connection (self));
      break;
    case PROP_DISPLAY_NAME:
      g_value_set_string (value,
          tp_account_get_display_name (self));
      break;
    case PROP_CM_NAME:
      g_value_set_string (value, self->priv->cm_name);
      break;
    case PROP_PROTOCOL_NAME:
      g_value_set_string (value, self->priv->proto_name);
      break;
    case PROP_ICON_NAME:
      g_value_set_string (value, self->priv->icon_name);
      break;
    case PROP_CHANGING_PRESENCE:
      g_value_set_boolean (value, self->priv->changing_presence);
      break;
    case PROP_CONNECT_AUTOMATICALLY:
      g_value_set_boolean (value, self->priv->connect_automatically);
      break;
    case PROP_HAS_BEEN_ONLINE:
      g_value_set_boolean (value, self->priv->has_been_online);
      break;
    case PROP_SERVICE:
      g_value_set_string (value, self->priv->service);
      break;
    case PROP_USABLE:
      g_value_set_boolean (value, self->priv->usable);
      break;
    case PROP_REQUESTED_PRESENCE_TYPE:
      g_value_set_uint (value, self->priv->requested_presence);
      break;
    case PROP_REQUESTED_STATUS:
      g_value_set_string (value, self->priv->requested_status);
      break;
    case PROP_REQUESTED_STATUS_MESSAGE:
      g_value_set_string (value, self->priv->requested_message);
      break;
    case PROP_NICKNAME:
      g_value_set_string (value, self->priv->nickname);
      break;
    case PROP_SUPERSEDES:
      g_value_set_boxed (value, self->priv->supersedes);
      break;
    case PROP_URI_SCHEMES:
      g_value_set_boxed (value, self->priv->uri_schemes);
      break;
    case PROP_AUTOMATIC_PRESENCE_TYPE:
      g_value_set_uint (value, self->priv->auto_presence);
      break;
    case PROP_AUTOMATIC_STATUS:
      g_value_set_string (value, self->priv->auto_status);
      break;
    case PROP_AUTOMATIC_STATUS_MESSAGE:
      g_value_set_string (value, self->priv->auto_message);
      break;
    case PROP_NORMALIZED_NAME:
      g_value_set_string (value,
          tp_account_get_normalized_name (self));
      break;
    case PROP_STORAGE_PROVIDER:
      g_value_set_string (value, self->priv->storage_provider);
      break;
    case PROP_STORAGE_IDENTIFIER:
      g_value_set_boxed (value, self->priv->storage_identifier);
      break;
    case PROP_STORAGE_IDENTIFIER_VARIANT:
      g_value_take_variant (value,
          tp_account_dup_storage_identifier_variant (self));
      break;
    case PROP_STORAGE_RESTRICTIONS:
      g_value_set_uint (value, self->priv->storage_restrictions);
      break;
    default:
      G_OBJECT_WARN_INVALID_PROPERTY_ID (object, prop_id, pspec);
      break;
    }
}

static void
_tp_account_dispose (GObject *object)
{
  TpAccount *self = TP_ACCOUNT (object);
  TpAccountPrivate *priv = self->priv;

  if (priv->dispose_has_run)
    return;

  priv->dispose_has_run = TRUE;

  _tp_account_set_connection (self, "/");

  /* release any references held by the object here */
  if (G_OBJECT_CLASS (tp_account_parent_class)->dispose != NULL)
    G_OBJECT_CLASS (tp_account_parent_class)->dispose (object);
}

static void
_tp_account_finalize (GObject *object)
{
  TpAccount *self = TP_ACCOUNT (object);
  TpAccountPrivate *priv = self->priv;

  g_free (priv->connection_object_path);
  g_free (priv->cur_status);
  g_free (priv->cur_message);
  g_free (priv->requested_status);
  g_free (priv->requested_message);
  g_free (priv->error);
  g_free (priv->auto_status);
  g_free (priv->auto_message);
  g_free (priv->normalized_name);

  g_free (priv->nickname);
  g_strfreev (priv->supersedes);

  g_free (priv->cm_name);
  g_free (priv->proto_name);
  g_free (priv->icon_name);
  g_free (priv->display_name);
  g_free (priv->service);

  tp_clear_pointer (&priv->parameters, g_hash_table_unref);
  tp_clear_pointer (&priv->error_details, g_hash_table_unref);

  g_free (priv->storage_provider);
  tp_clear_pointer (&priv->storage_identifier, tp_g_value_slice_free);

  g_strfreev (priv->uri_schemes);

  /* free any data held directly by the object here */
  if (G_OBJECT_CLASS (tp_account_parent_class)->finalize != NULL)
    G_OBJECT_CLASS (tp_account_parent_class)->finalize (object);
}

static void
tp_account_class_init (TpAccountClass *klass)
{
  TpProxyClass *proxy_class = (TpProxyClass *) klass;
  GObjectClass *object_class = (GObjectClass *) klass;

  g_type_class_add_private (klass, sizeof (TpAccountPrivate));

  object_class->constructed = _tp_account_constructed;
  object_class->get_property = _tp_account_get_property;
  object_class->dispose = _tp_account_dispose;
  object_class->finalize = _tp_account_finalize;

  /**
   * TpAccount:enabled:
   *
   * Whether this account is enabled or not.
   *
   * One can receive change notifications on this property by connecting
   * to the #GObject::notify signal and using this property as the signal
   * detail.
   *
   * This is not guaranteed to have been retrieved until
   * tp_proxy_prepare_async() has finished; until then, the value is FALSE.
   *
   * Since: 0.9.0
   */
  g_object_class_install_property (object_class, PROP_ENABLED,
      g_param_spec_boolean ("enabled",
          "Enabled",
          "Whether this account is enabled or not",
          FALSE,
          G_PARAM_STATIC_STRINGS | G_PARAM_READABLE));

  /**
   * TpAccount:current-presence-type:
   *
   * The account connection's current presence type
   * (a %TpConnectionPresenceType).
   *
   * One can receive change notifications on this property by connecting
   * to the #GObject::notify signal and using this property as the signal
   * detail. Change notifications for current-presence-type,
   * current-status and current-status-message are always emitted together,
   * so it is sufficient to connect to one of the notification signals.
   *
   * This is not guaranteed to have been retrieved until
   * tp_proxy_prepare_async() has finished; until then, the value is
   * %TP_CONNECTION_PRESENCE_TYPE_UNSET.
   *
   * Since: 0.9.0
   */
  g_object_class_install_property (object_class, PROP_CURRENT_PRESENCE_TYPE,
      g_param_spec_uint ("current-presence-type",
          "Presence",
          "The account connection's current presence type",
          0,
          TP_NUM_CONNECTION_PRESENCE_TYPES,
          TP_CONNECTION_PRESENCE_TYPE_UNSET,
          G_PARAM_STATIC_STRINGS | G_PARAM_READABLE));

  /**
   * TpAccount:current-status:
   *
   * The current Status string of the account.
   *
   * One can receive change notifications on this property by connecting
   * to the #GObject::notify signal and using this property as the signal
   * detail. Change notifications for current-presence-type,
   * current-status and current-status-message are always emitted together,
   * so it is sufficient to connect to one of the notification signals.
   *
   * This is not guaranteed to have been retrieved until
   * tp_proxy_prepare_async() has finished; until then, the value is
   * %NULL.
   *
   * Since: 0.9.0
   */
  g_object_class_install_property (object_class, PROP_CURRENT_STATUS,
      g_param_spec_string ("current-status",
          "Current Status",
          "The Status string of the account",
          NULL,
          G_PARAM_STATIC_STRINGS | G_PARAM_READABLE));

  /**
   * TpAccount:current-status-message:
   *
   * The current status message message of the account.
   *
   * One can receive change notifications on this property by connecting
   * to the #GObject::notify signal and using this property as the signal
   * detail. Change notifications for current-presence-type,
   * current-status and current-status-message are always emitted together,
   * so it is sufficient to connect to one of the notification signals.
   *
   * This is not guaranteed to have been retrieved until
   * tp_proxy_prepare_async() has finished; until then, the value is
   * %NULL.
   *
   * Since: 0.9.0
   */
  g_object_class_install_property (object_class, PROP_CURRENT_STATUS_MESSAGE,
      g_param_spec_string ("current-status-message",
          "current-status-message",
          "The Status message string of the account",
          NULL,
          G_PARAM_STATIC_STRINGS | G_PARAM_READABLE));

  /**
   * TpAccount:changing-presence:
   *
   * %TRUE if an attempt is currently being made to change the account's
   * presence (#TpAccount:current-presence-type, #TpAccount:current-status
   * and #TpAccount:current-status-message) to match its requested presence
   * (#TpAccount:requested-presence-type, #TpAccount:requested-status
   * and #TpAccount:requested-status-message).
   *
   * One can receive change notifications on this property by connecting
   * to the #GObject::notify signal and using this property as the signal
   * detail.
   *
   * This is not guaranteed to have been retrieved until
   * tp_proxy_prepare_async() has finished; until then, the value is
   * %FALSE.
   *
   * Since: 0.11.6
   */
  g_object_class_install_property (object_class, PROP_CHANGING_PRESENCE,
      g_param_spec_boolean ("changing-presence",
          "Changing Presence",
          "TRUE if presence is changing",
          FALSE,
          G_PARAM_STATIC_STRINGS | G_PARAM_READABLE));

  /**
   * TpAccount:connection-status:
   *
   * The account's connection status type (a %TpConnectionStatus).
   *
   * One can receive change notifications on this property by connecting
   * to the #TpAccount::status-changed signal, or by connecting
   * to the #GObject::notify signal and using this property as the signal
   * detail.
   *
   * This is not guaranteed to have been retrieved until
   * tp_proxy_prepare_async() has finished; until then, the value is
   * %TP_CONNECTION_STATUS_DISCONNECTED.
   *
   * Since: 0.9.0
   */
  g_object_class_install_property (object_class, PROP_CONNECTION_STATUS,
      g_param_spec_uint ("connection-status",
          "ConnectionStatus",
          "The account's connection status type",
          0,
          TP_NUM_CONNECTION_STATUSES,
          TP_CONNECTION_STATUS_DISCONNECTED,
          G_PARAM_STATIC_STRINGS | G_PARAM_READABLE));

  /**
   * TpAccount:connection-status-reason:
   *
   * The account's connection status reason (a %TpConnectionStatusReason).
   *
   * One can receive change notifications on this property by connecting
   * to the #TpAccount::status-changed signal, or by connecting
   * to the #GObject::notify signal and using this property as the signal
   * detail.
   *
   * This is not guaranteed to have been retrieved until
   * tp_proxy_prepare_async() has finished; until then, the value is
   * %TP_CONNECTION_STATUS_REASON_NONE_SPECIFIED.
   *
   * Since: 0.9.0
   */
  g_object_class_install_property (object_class, PROP_CONNECTION_STATUS_REASON,
      g_param_spec_uint ("connection-status-reason",
          "ConnectionStatusReason",
          "The account's connection status reason",
          0,
          TP_NUM_CONNECTION_STATUS_REASONS,
          TP_CONNECTION_STATUS_REASON_NONE_SPECIFIED,
          G_PARAM_STATIC_STRINGS | G_PARAM_READABLE));

  /**
   * TpAccount:connection-error:
   *
   * The D-Bus error name for the last disconnection or connection failure,
   * (in particular, %TP_ERROR_STR_CANCELLED if it was disconnected by user
   * request), or %NULL if the account is connected.
   *
   * One can receive change notifications on this property by connecting
   * to the #TpAccount::status-changed signal, or by connecting
   * to the #GObject::notify signal and using this property as the signal
   * detail.
   *
   * This is not guaranteed to have been retrieved until
   * tp_proxy_prepare_async() has finished; until then, the value is
   * %NULL.
   *
   * Since: 0.11.7
   */
  g_object_class_install_property (object_class, PROP_CONNECTION_ERROR,
      g_param_spec_string ("connection-error",
          "ConnectionError",
          "The account's last connection error",
          NULL,
          G_PARAM_STATIC_STRINGS | G_PARAM_READABLE));

  /**
   * TpAccount:connection-error-details:
   *
   * A map from string to #GValue containing extensible error details
   * related to #TpAccount:connection-error. Functions like tp_asv_get_string()
   * can be used to read from this map.
   *
   * The keys for this map are defined by
   * <ulink url="http://telepathy.freedesktop.org/spec/">the Telepathy D-Bus
   * Interface Specification</ulink>. They will typically include
   * <literal>debug-message</literal>, which is a debugging message in the C
   * locale, analogous to #GError<!-- -->.message.
   *
   * One can receive change notifications on this property by connecting
   * to the #TpAccount::status-changed signal, or by connecting
   * to the #GObject::notify signal and using this property as the signal
   * detail.
   *
   * This is not guaranteed to have been retrieved until
   * tp_proxy_prepare_async() has finished; until then, the value is
   * an empty map.
   *
   * Since: 0.11.7
   */
  g_object_class_install_property (object_class, PROP_CONNECTION_ERROR_DETAILS,
      g_param_spec_boxed ("connection-error-details",
          "ConnectionErrorDetails",
          "Extensible details of the account's last connection error",
          G_TYPE_HASH_TABLE,
          G_PARAM_STATIC_STRINGS | G_PARAM_READABLE));

  /**
   * TpAccount:connection:
   *
   * The connection of the account, or %NULL if account is offline.
   * Note that the returned #TpConnection is not guaranteed to have any
   * features pre-prepared (not even %TP_CONNECTION_FEATURE_CORE) unless
   * %TP_ACCOUNT_FEATURE_CONNECTION has been prepared on the account
   *
   * One can receive change notifications on this property by connecting
   * to the #GObject::notify signal and using this property as the signal
   * detail. If %TP_ACCOUNT_FEATURE_CONNECTION has been prepared, this signal
   * will be delayed until the connection is ready.
   *
   * This is not guaranteed to have been retrieved until
   * tp_proxy_prepare_async() has finished; until then, the value is
   * %NULL.
   *
   * Since: 0.9.0
   */
  g_object_class_install_property (object_class, PROP_CONNECTION,
      g_param_spec_object ("connection",
          "Connection",
          "The account's connection",
          TP_TYPE_CONNECTION,
          G_PARAM_STATIC_STRINGS | G_PARAM_READABLE));

  /**
   * TpAccount:display-name:
   *
   * The account's display name, from the DisplayName property.
   *
   * One can receive change notifications on this property by connecting
   * to the #GObject::notify signal and using this property as the signal
   * detail.
   *
   * This is not guaranteed to have been retrieved until
   * tp_proxy_prepare_async() has finished; until then, the value is
   * %NULL.
   *
   * Since: 0.9.0
   */
  g_object_class_install_property (object_class, PROP_DISPLAY_NAME,
      g_param_spec_string ("display-name",
          "DisplayName",
          "The account's display name",
          NULL,
          G_PARAM_STATIC_STRINGS | G_PARAM_READABLE));

  /**
   * TpAccount:cm-name:
   *
   * The account's connection manager name.
   *
   * Since: 0.19.3
   */
  g_object_class_install_property (object_class, PROP_CM_NAME,
      g_param_spec_string ("cm-name",
          "Connection manager",
          "The account's connection manager name",
          NULL,
          G_PARAM_STATIC_STRINGS | G_PARAM_READABLE));

  /**
   * TpAccount:protocol-name:
   *
   * The account's machine-readable protocol name, such as "jabber", "msn" or
   * "local-xmpp". Recommended names for most protocols can be found in the
   * Telepathy D-Bus Interface Specification.
   *
   * Since: 0.19.3
   */
  g_object_class_install_property (object_class, PROP_PROTOCOL_NAME,
      g_param_spec_string ("protocol-name",
          "Protocol",
          "The account's protocol name",
          NULL,
          G_PARAM_STATIC_STRINGS | G_PARAM_READABLE));

  /**
   * TpAccount:service:
   *
   * A machine-readable name identifying a specific service to which this
   * account connects, or a copy of #TpAccount:protocol if there is no more
   * specific service.
   *
   * Well-known names for various services can be found in the Telepathy D-Bus
   * Interface Specification.
   *
   * For instance, accounts for the "jabber" protocol should have the service
   * names "google-talk", "ovi-chat", "facebook" and "lj-talk" for accounts
   * that connect to Google Talk, Ovi Chat, Facebook and Livejournal,
   * respectively, and this property will be "jabber" for accounts that
   * connect to a generic Jabber server.
   *
   * To change this property, use
   * tp_account_set_service_async().
   *
   * Since: 0.11.9
   */
  g_object_class_install_property (object_class, PROP_SERVICE,
      g_param_spec_string ("service",
          "Service",
          "The account's service name",
          NULL,
          G_PARAM_STATIC_STRINGS | G_PARAM_READABLE));

  /**
   * TpAccount:icon-name:
   *
   * The account's icon name. To change this propery, use
   * tp_account_set_icon_name_async().
   *
   * One can receive change notifications on this property by connecting
   * to the #GObject::notify signal and using this property as the signal
   * detail.
   *
   * This is not guaranteed to have been retrieved until
   * tp_proxy_prepare_async() has finished; until then, the value is
   * %NULL.
   *
   * Since: 0.9.0
   */
  g_object_class_install_property (object_class, PROP_ICON_NAME,
      g_param_spec_string ("icon-name",
          "Icon",
          "The account's icon name",
          NULL,
          G_PARAM_STATIC_STRINGS | G_PARAM_READABLE));

  /**
   * TpAccount:connect-automatically:
   *
   * Whether the account should connect automatically or not. To change this
   * property, use tp_account_set_connect_automatically_async().
   *
   * One can receive change notifications on this property by connecting
   * to the #GObject::notify signal and using this property as the signal
   * detail.
   *
   * This is not guaranteed to have been retrieved until
   * tp_proxy_prepare_async() has finished; until then, the value is
   * %FALSE.
   *
   * Since: 0.9.0
   */
  g_object_class_install_property (object_class, PROP_CONNECT_AUTOMATICALLY,
      g_param_spec_boolean ("connect-automatically",
          "ConnectAutomatically",
          "Whether this account should connect automatically or not",
          FALSE,
          G_PARAM_STATIC_STRINGS | G_PARAM_READABLE));

  /**
   * TpAccount:has-been-online:
   *
   * Whether this account has been online or not.
   *
   * One can receive change notifications on this property by connecting
   * to the #GObject::notify signal and using this property as the signal
   * detail.
   *
   * This is not guaranteed to have been retrieved until
   * tp_proxy_prepare_async() has finished; until then, the value is
   * %FALSE.
   *
   * Since: 0.9.0
   */
  g_object_class_install_property (object_class, PROP_HAS_BEEN_ONLINE,
      g_param_spec_boolean ("has-been-online",
          "HasBeenOnline",
          "Whether this account has been online or not",
          FALSE,
          G_PARAM_STATIC_STRINGS | G_PARAM_READABLE));

  /**
   * TpAccount:usable:
   *
   * Whether this account is usable.
   *
   * One can receive change notifications on this property by connecting
   * to the #GObject::notify signal and using this property as the signal
   * detail.
   *
   * This is not guaranteed to have been retrieved until
   * tp_proxy_prepare_async() has finished; until then, the value is
   * %FALSE.
   *
   * Since: 0.9.0
   */
  g_object_class_install_property (object_class, PROP_USABLE,
      g_param_spec_boolean ("usable",
          "Usable",
          "Whether this account is usable",
          FALSE,
          G_PARAM_STATIC_STRINGS | G_PARAM_READABLE));

  /**
   * TpAccount:requested-presence-type:
   *
   * The account's requested presence type (a #TpConnectionPresenceType).
   *
   * Since 0.13.8,
   * one can receive change notifications on this property by connecting
   * to the #GObject::notify signal and using this property as the signal
   * detail. Change notifications for requested-presence-type,
   * requested-status and requested-status-message are always emitted together,
   * so it is sufficient to connect to one of the notification signals.
   *
   * This is not guaranteed to have been retrieved until
   * tp_proxy_prepare_async() has finished; until then, the value is
   * %NULL.
   *
   * Since: 0.9.0
   */
  g_object_class_install_property (object_class, PROP_REQUESTED_PRESENCE_TYPE,
      g_param_spec_uint ("requested-presence-type",
          "RequestedPresence",
          "The account's requested presence type",
          0,
          TP_NUM_CONNECTION_PRESENCE_TYPES,
          TP_CONNECTION_PRESENCE_TYPE_UNSET,
          G_PARAM_STATIC_STRINGS | G_PARAM_READABLE));

  /**
   * TpAccount:requested-status:
   *
   * The requested Status string of the account.
   *
   * Since 0.13.8,
   * one can receive change notifications on this property by connecting
   * to the #GObject::notify signal and using this property as the signal
   * detail. Change notifications for requested-presence-type,
   * requested-status and requested-status-message are always emitted together,
   * so it is sufficient to connect to one of the notification signals.
   *
   * This is not guaranteed to have been retrieved until
   * tp_proxy_prepare_async() has finished; until then, the value is
   * %NULL.
   *
   * Since: 0.9.0
   */
  g_object_class_install_property (object_class, PROP_REQUESTED_STATUS,
      g_param_spec_string ("requested-status",
          "RequestedStatus",
          "The account's requested status string",
          NULL,
          G_PARAM_STATIC_STRINGS | G_PARAM_READABLE));

  /**
   * TpAccount:requested-status-message:
   *
   * The requested status message message of the account.
   *
   * Since 0.13.8,
   * one can receive change notifications on this property by connecting
   * to the #GObject::notify signal and using this property as the signal
   * detail. Change notifications for requested-presence-type,
   * requested-status and requested-status-message are always emitted together,
   * so it is sufficient to connect to one of the notification signals.
   *
   * This is not guaranteed to have been retrieved until
   * tp_proxy_prepare_async() has finished; until then, the value is
   * %NULL.
   *
   * Since: 0.9.0
   */
  g_object_class_install_property (object_class, PROP_REQUESTED_STATUS_MESSAGE,
      g_param_spec_string ("requested-status-message",
          "RequestedStatusMessage",
          "The requested Status message string of the account",
          NULL,
          G_PARAM_STATIC_STRINGS | G_PARAM_READABLE));

  /**
   * TpAccount:nickname:
   *
   * The nickname that should be set for the user on this account.
   *
   * One can receive change notifications on this property by connecting
   * to the #GObject::notify signal and using this property as the signal
   * detail.
   *
   * This is not guaranteed to have been retrieved until
   * tp_proxy_prepare_async() has finished; until then, the value is
   * %NULL.
   *
   * Since: 0.9.0
   */
  g_object_class_install_property (object_class, PROP_NICKNAME,
      g_param_spec_string ("nickname",
          "Nickname",
          "The account's nickname",
          NULL,
          G_PARAM_STATIC_STRINGS | G_PARAM_READABLE));

  /**
   * TpAccount:automatic-presence-type:
   *
   * The account's automatic presence type (a #TpConnectionPresenceType).
   *
   * When the account is put online automatically, for instance to make a
   * channel request or because network connectivity becomes available,
   * the automatic presence type, status and message will be copied to
   * their "requested" counterparts.
   *
   * One can receive change notifications on this property by connecting
   * to the #GObject::notify signal and using this property as the signal
   * detail. Change notifications for automatic-presence-type,
   * automatic-status and automatic-status-message are always emitted together,
   * so it is sufficient to connect to one of the notification signals.
   *
   * This is not guaranteed to have been retrieved until
   * tp_proxy_prepare_async() has finished; until then, the value is
   * %TP_CONNECTION_PRESENCE_TYPE_UNSET.
   *
   * Since: 0.13.8
   */
  g_object_class_install_property (object_class, PROP_AUTOMATIC_PRESENCE_TYPE,
      g_param_spec_uint ("automatic-presence-type",
          "AutomaticPresence type",
          "Presence type used to put the account online automatically",
          0,
          TP_NUM_CONNECTION_PRESENCE_TYPES,
          TP_CONNECTION_PRESENCE_TYPE_UNSET,
          G_PARAM_STATIC_STRINGS | G_PARAM_READABLE));

  /**
   * TpAccount:automatic-status:
   *
   * The string status name to use in conjunction with the
   * #TpAccount:automatic-presence-type.
   *
   * One can receive change notifications on this property by connecting
   * to the #GObject::notify signal and using this property as the signal
   * detail. Change notifications for automatic-presence-type,
   * automatic-status and automatic-status-message are always emitted together,
   * so it is sufficient to connect to one of the notification signals.
   *
   * This is not guaranteed to have been retrieved until
   * tp_proxy_prepare_async() has finished; until then, the value is
   * %NULL.
   *
   * Since: 0.13.8
   */
  g_object_class_install_property (object_class, PROP_AUTOMATIC_STATUS,
      g_param_spec_string ("automatic-status",
          "AutomaticPresence status",
          "Presence status used to put the account online automatically",
          NULL,
          G_PARAM_STATIC_STRINGS | G_PARAM_READABLE));

  /**
   * TpAccount:automatic-status-message:
   *
   * The user-defined message to use in conjunction with the
   * #TpAccount:automatic-presence-type.
   *
   * One can receive change notifications on this property by connecting
   * to the #GObject::notify signal and using this property as the signal
   * detail. Change notifications for automatic-presence-type,
   * automatic-status and automatic-status-message are always emitted together,
   * so it is sufficient to connect to one of the notification signals.
   *
   * This is not guaranteed to have been retrieved until
   * tp_proxy_prepare_async() has finished; until then, the value is
   * %NULL.
   *
   * Since: 0.13.8
   */
  g_object_class_install_property (object_class, PROP_AUTOMATIC_STATUS_MESSAGE,
      g_param_spec_string ("automatic-status-message",
          "AutomaticPresence message",
          "User-defined message used to put the account online automatically",
          NULL,
          G_PARAM_STATIC_STRINGS | G_PARAM_READABLE));

  /**
   * TpAccount:normalized-name:
   *
   * The normalized form of the user's own unique identifier on this
   * protocol. For example, on XMPP accounts this is the user's JID; on
   * ICQ this is the user's UIN; and so on.
   *
   * One can receive change notifications on this property by connecting
   * to the #GObject::notify signal and using this property as the signal
   * detail.
   *
   * This is not guaranteed to have been retrieved until
   * tp_proxy_prepare_async() has finished; until then, the value is
   * %NULL.
   *
   * Since: 0.13.8
   */
  g_object_class_install_property (object_class, PROP_NORMALIZED_NAME,
      g_param_spec_string ("normalized-name",
          "NormalizedName",
          "The normalized identifier of the user",
          NULL,
          G_PARAM_STATIC_STRINGS | G_PARAM_READABLE));

  /**
   * TpAccount:storage-provider:
   *
   * The storage provider for this account.
   *
   * The name of the account storage implementation. When this
   * is the empty string the account is internally stored.
   *
   * This property cannot change once an Account has been created.
   *
   * This is not guaranteed to have been retrieved until the
   * %TP_ACCOUNT_FEATURE_STORAGE feature has been prepared; until then,
   * the value is %NULL.
   *
   * Since: 0.13.2
   */
  g_object_class_install_property (object_class, PROP_STORAGE_PROVIDER,
      g_param_spec_string ("storage-provider",
        "StorageProvider",
        "The storage provider for this account",
        NULL,
        G_PARAM_STATIC_STRINGS | G_PARAM_READABLE));

  /**
   * TpAccount:storage-identifier:
   *
   * The storage identifier for this account.
   *
   * A provider-specific variant type used to identify this account with the
   * provider. This value will be %NULL if #TpAccount:storage-provider is
   * an empty string.
   *
   * This property cannot change once an Account has been created.
   *
   * This is not guaranteed to have been retrieved until the
   * %TP_ACCOUNT_FEATURE_STORAGE feature has been prepared; until then,
   * the value is %NULL.
   *
   * Since: 0.13.2
   */
  g_object_class_install_property (object_class, PROP_STORAGE_IDENTIFIER,
      g_param_spec_boxed ("storage-identifier",
        "StorageIdentifier",
        "The storage identifier for this account",
        G_TYPE_VALUE,
        G_PARAM_STATIC_STRINGS | G_PARAM_READABLE));

  /**
   * TpAccount:storage-identifier-variant:
   *
   * Provider-specific information used to identify this
   * account. Use g_variant_get_type() to check that the type
   * is what you expect. For instance, if you use a
   * #TpAccount:storage-provider with numeric identifiers for accounts,
   * this variant might have type %G_VARIANT_TYPE_UINT32;
   * if the storage provider has string-based identifiers, it should
   * have type %G_VARIANT_TYPE_STRING.
   *
   * This property cannot change once an Account has been created.
   *
   * This is not guaranteed to have been retrieved until the
   * %TP_ACCOUNT_FEATURE_STORAGE feature has been prepared; until then,
   * the value is %NULL.
   *
   * Since: 0.13.2
   */
  g_object_class_install_property (object_class,
      PROP_STORAGE_IDENTIFIER_VARIANT,
      g_param_spec_variant ("storage-identifier-variant",
        "StorageIdentifier as variant",
        "The storage identifier for this account",
        G_VARIANT_TYPE_ANY,
        NULL,
        G_PARAM_STATIC_STRINGS | G_PARAM_READABLE));

  /**
   * TpAccount:storage-restrictions:
   *
   * The storage restrictions for this account.
   *
   * A bitfield of #TpStorageRestrictionFlags that give the limitations of
   * this account imposed by the storage provider. This value will be 0
   * if #TpAccount:storage-provider is an empty string.
   *
   * This property cannot change once an Account has been created.
   *
   * This is not guaranteed to have been retrieved until the
   * %TP_ACCOUNT_FEATURE_STORAGE feature has been prepared; until then,
   * the value is 0.
   *
   * Since: 0.13.2
   */
  g_object_class_install_property (object_class, PROP_STORAGE_RESTRICTIONS,
      g_param_spec_uint ("storage-restrictions",
        "StorageRestrictions",
        "The storage restrictions for this account",
        0, G_MAXUINT, 0,
        G_PARAM_STATIC_STRINGS | G_PARAM_READABLE));

  /**
   * TpAccount:supersedes:
   *
   * The object paths of previously-active accounts superseded by this one.
   * For instance, this can be used in a logger to read old logs for an
   * account that has been migrated from one connection manager to another.
   *
   * This is not guaranteed to have been retrieved until the
   * %TP_ACCOUNT_FEATURE_CORE feature has been prepared; until then,
   * the value is NULL.
   *
   * Since: 0.17.5
   */
  g_object_class_install_property (object_class, PROP_SUPERSEDES,
      g_param_spec_boxed ("supersedes",
        "Supersedes",
        "Accounts superseded by this one",
        G_TYPE_STRV,
        G_PARAM_STATIC_STRINGS | G_PARAM_READABLE));

  /**
   * TpAccount:uri-schemes:
   *
   * If the %TP_ACCOUNT_FEATURE_ADDRESSING feature has been prepared
   * successfully, a list of additional URI schemes for which this
   * account should be used if possible. Otherwise %NULL.
   *
   * For instance, a SIP or Skype account might have "tel" in this list if the
   * user would like to use that account to call phone numbers.
   *
   * This list should not contain the primary URI scheme(s) for the account's
   * protocol (for instance, "xmpp" for XMPP, or "sip" or "sips" for SIP),
   * since it should be assumed to be useful for those schemes in any case.
   *
   * The notify::uri-schemes signal cannot be relied on if the Account Manager
   * is Mission Control version 5.14.0 or older.
   *
   * Since: 0.21.0
   */
  g_object_class_install_property (object_class, PROP_URI_SCHEMES,
      g_param_spec_boxed ("uri-schemes",
        "URISchemes",
        "URISchemes",
        G_TYPE_STRV,
        G_PARAM_STATIC_STRINGS | G_PARAM_READABLE));

  /**
   * TpAccount::status-changed:
   * @account: the #TpAccount
   * @old_status: old #TpAccount:connection-status
   * @new_status: new #TpAccount:connection-status
   * @reason: the #TpAccount:connection-status-reason
   * @dbus_error_name: (allow-none): the #TpAccount:connection-error
   * @details: (element-type utf8 GObject.Value): the
   *  #TpAccount:connection-error-details
   *
   * Emitted when the connection status on the account changes.
   *
   * The @dbus_error_name and @details parameters were present, but
   * non-functional (always %NULL), in older versions. They have been
   * available with their current behaviour since version 0.11.7.
   *
   * Since: 0.9.0
   */
  signals[STATUS_CHANGED] = g_signal_new ("status-changed",
      G_TYPE_FROM_CLASS (object_class),
      G_SIGNAL_RUN_LAST,
      0, NULL, NULL, NULL,
      G_TYPE_NONE, 5, G_TYPE_UINT, G_TYPE_UINT, G_TYPE_UINT, G_TYPE_STRING,
      G_TYPE_HASH_TABLE);

  /**
   * TpAccount::presence-changed:
   * @account: the #TpAccount
   * @presence: the new presence
   * @status: the new presence status
   * @status_message: the new presence status message
   *
   * Emitted when the presence of the account changes.
   *
   * Since: 0.9.0
   */
  signals[PRESENCE_CHANGED] = g_signal_new ("presence-changed",
      G_TYPE_FROM_CLASS (object_class),
      G_SIGNAL_RUN_LAST,
      0, NULL, NULL, NULL,
      G_TYPE_NONE, 3, G_TYPE_UINT, G_TYPE_STRING, G_TYPE_STRING);

  proxy_class->interface = TP_IFACE_QUARK_ACCOUNT;
  proxy_class->list_features = _tp_account_list_features;
  tp_account_init_known_interfaces ();
}

/**
 * tp_account_init_known_interfaces:
 *
 * Ensure that the known interfaces for TpAccount have been set up.
 * This is done automatically when necessary, but for correct
 * overriding of library interfaces by local extensions, you should
 * call this function before calling
 * tp_proxy_or_subclass_hook_on_interface_add() with first argument
 * %TP_TYPE_ACCOUNT.
 *
 * Since: 0.7.32
 */
void
tp_account_init_known_interfaces (void)
{
  static gsize once = 0;

  if (g_once_init_enter (&once))
    {
      GType tp_type = TP_TYPE_ACCOUNT;

      tp_proxy_init_known_interfaces ();
      tp_proxy_or_subclass_hook_on_interface_add (tp_type,
          tp_cli_account_add_signals);
      tp_proxy_subclass_add_error_mapping (tp_type,
          TP_ERROR_PREFIX, TP_ERROR, TP_TYPE_ERROR);

      g_once_init_leave (&once, 1);
    }
}

TpAccount *
_tp_account_new_with_factory (TpClientFactory *factory,
    TpDBusDaemon *bus_daemon,
    const gchar *object_path,
    GError **error)
{
  TpAccount *self;

  g_return_val_if_fail (TP_IS_DBUS_DAEMON (bus_daemon), NULL);
  g_return_val_if_fail (object_path != NULL, NULL);
  g_return_val_if_fail (error == NULL || *error == NULL, NULL);

  if (!_tp_account_parse_object_path (object_path, NULL, NULL, NULL, error))
    return NULL;

  self = TP_ACCOUNT (g_object_new (TP_TYPE_ACCOUNT,
          "dbus-daemon", bus_daemon,
          "dbus-connection", tp_proxy_get_dbus_connection (bus_daemon),
          "bus-name", TP_ACCOUNT_MANAGER_BUS_NAME,
          "object-path", object_path,
          "factory", factory,
          NULL));

  return self;
}

static gchar *
unescape_protocol (gchar *protocol)
{
  if (strstr (protocol, "_2d") != NULL)
    {
      /* Work around MC5 bug where it escapes with tp_escape_as_identifier
       * rather than doing it properly. MC5 saves the object path in your
       * config, so if you've ever used a buggy MC5, the path will be wrong
       * forever.
       */
      gchar **chunks = g_strsplit (protocol, "_2d", 0);
      gchar *new = g_strjoinv ("-", chunks);

      g_strfreev (chunks);
      g_free (protocol);
      protocol = new;
    }

  g_strdelimit (protocol, "_", '-');

  return protocol;
}

/**
 * tp_account_get_connection:
 * @account: a #TpAccount
 *
 * <!-- -->
 *
 * Returns: (transfer none): the same as the #TpAccount:connection property
 *
 * Since: 0.9.0
 **/
TpConnection *
tp_account_get_connection (TpAccount *account)
{
  TpAccountPrivate *priv;

  g_return_val_if_fail (TP_IS_ACCOUNT (account), NULL);

  priv = account->priv;

  /* If we want to expose only prepared connection */
  if (connection_is_internal (account))
    return NULL;

  return priv->connection;
}

/**
 * tp_account_get_path_suffix:
 * @account: a #TpAccount
 *
 * Returns the portion of @account's object path after the standard
 * #TP_ACCOUNT_OBJECT_PATH_BASE prefix, of the form "cm/protocol/acct". This
 * string uniquely identifies the account.
 *
 * This function is only intended to be used when printing debug messages or in
 * tools for developer. For a string suitable for displaying to the user, see
 * tp_account_get_display_name(). To retrieve the connection manager and
 * protocol name parts of the object path, see
 * tp_account_get_cm_name() and tp_account_get_protocol_name(). For
 * persistent identification of the account, use tp_proxy_get_object_path().
 *
 * Returns: a suffix of @account's object path, for debugging purposes.
 * Since: 0.13.9
 */
const gchar *
tp_account_get_path_suffix (TpAccount *account)
{
  const gchar *path;

  g_return_val_if_fail (TP_IS_ACCOUNT (account), NULL);

  path = tp_proxy_get_object_path (account);
  g_return_val_if_fail (g_str_has_prefix (path, TP_ACCOUNT_OBJECT_PATH_BASE),
      path);

  return path + strlen (TP_ACCOUNT_OBJECT_PATH_BASE);
}

/**
 * tp_account_get_display_name:
 * @account: a #TpAccount
 *
 * <!-- -->
 *
 * Returns: the same as the #TpAccount:display-name property
 *
 * Since: 0.9.0
 **/
const gchar *
tp_account_get_display_name (TpAccount *account)
{
  g_return_val_if_fail (TP_IS_ACCOUNT (account), NULL);

  return account->priv->display_name;
}

/**
 * tp_account_is_usable:
 * @account: a #TpAccount
 *
 * <!-- -->
 *
 * Returns: the same as the #TpAccount:usable property
 *
 * Since: 0.9.0
 */
gboolean
tp_account_is_usable (TpAccount *account)
{
  g_return_val_if_fail (TP_IS_ACCOUNT (account), FALSE);

  return account->priv->usable;
}

/**
 * tp_account_get_cm_name:
 * @account: a #TpAccount
 *
 * <!-- -->
 *
 * Returns: the same as the #TpAccount:cm-name property
 *
 * Since: 0.19.3
 */
const gchar *
tp_account_get_cm_name (TpAccount *account)
{
  g_return_val_if_fail (TP_IS_ACCOUNT (account), NULL);

  return account->priv->cm_name;
}

/**
 * tp_account_get_protocol_name:
 * @account: a #TpAccount
 *
 * <!-- -->
 *
 * Returns: the same as the #TpAccount:protocol-name property
 *
 * Since: 0.19.3
 */
const gchar *
tp_account_get_protocol_name (TpAccount *account)
{
  g_return_val_if_fail (TP_IS_ACCOUNT (account), NULL);

  return account->priv->proto_name;
}

/**
 * tp_account_get_service:
 * @self: an account
 *
 * <!-- -->
 *
 * Returns: the same as the #TpAccount:service property
 *
 * Since: 0.11.9
 */
const gchar *
tp_account_get_service (TpAccount *self)
{
  g_return_val_if_fail (TP_IS_ACCOUNT (self), NULL);

  return self->priv->service;
}

/**
 * tp_account_get_icon_name:
 * @account: a #TpAccount
 *
 * <!-- -->
 *
 * Returns: the same as the #TpAccount:icon-name property
 *
 * Since: 0.9.0
 */
const gchar *
tp_account_get_icon_name (TpAccount *account)
{
  g_return_val_if_fail (TP_IS_ACCOUNT (account), NULL);

  return account->priv->icon_name;
}

/**
 * tp_account_get_parameters:
 * @account: a #TpAccount
 *
 * Returns the parameters of the account, in a hash table where each string
 * is the parameter name (account, password, require-encryption etc.), and
 * each value is a #GValue. Using the tp_asv_get family of functions
 * (tp_asv_get_uint32(), tp_asv_get_string() etc.) to access the parameters is
 * recommended.
 *
 * The allowed parameters depend on the connection manager, and can be found
 * via tp_connection_manager_get_protocol() and
 * tp_connection_manager_protocol_get_param(). Well-known parameters are
 * listed
 * <ulink url="http://telepathy.freedesktop.org/spec/im.telepathy1.ConnectionManager.html#im.telepathy1.ConnectionManager.RequestConnection">in
 * the Telepathy D-Bus Interface Specification</ulink>.
 *
 * Returns: (transfer none) (element-type utf8 GObject.Value): the hash table of
 *  parameters on @account
 *
 * Since: 0.9.0
 */
const GHashTable *
tp_account_get_parameters (TpAccount *account)
{
  g_return_val_if_fail (TP_IS_ACCOUNT (account), NULL);

  return account->priv->parameters;
}

/**
 * tp_account_dup_parameters_vardict:
 * @account: a #TpAccount
 *
 * Returns the parameters of the account, in a variant of type
 * %G_VARIANT_TYPE_VARDICT where the keys
 * are parameter names (account, password, require-encryption etc.).
 * Use g_variant_lookup() or g_variant_lookup_value() for convenient
 * access to the values.
 *
 * The allowed parameters depend on the connection manager, and can be found
 * via tp_connection_manager_get_protocol() and
 * tp_connection_manager_protocol_get_param(). Well-known parameters are
 * listed
 * <ulink url="http://telepathy.freedesktop.org/spec/org.freedesktop.Telepathy.ConnectionManager.html#org.freedesktop.Telepathy.ConnectionManager.RequestConnection">in
 * the Telepathy D-Bus Interface Specification</ulink>.
 *
 * Returns: (transfer full): the dictionary of
 *  parameters on @account, of type %G_VARIANT_TYPE_VARDICT
 *
 * Since: 0.17.6
 */
GVariant *
tp_account_dup_parameters_vardict (TpAccount *account)
{
  g_return_val_if_fail (TP_IS_ACCOUNT (account), NULL);

  return _tp_asv_to_vardict (account->priv->parameters);
}

/**
 * tp_account_is_enabled:
 * @account: a #TpAccount
 *
 * <!-- -->
 *
 * Returns: the same as the #TpAccount:enabled property
 *
 * Since: 0.9.0
 */
gboolean
tp_account_is_enabled (TpAccount *account)
{
  g_return_val_if_fail (TP_IS_ACCOUNT (account), FALSE);

  return account->priv->enabled;
}

static void
_tp_account_property_set_cb (TpProxy *proxy,
    const GError *error,
    gpointer user_data,
    GObject *weak_object)
{
  GSimpleAsyncResult *result = user_data;

  if (error != NULL)
    {
      DEBUG ("Failed to set property: %s", error->message);
      g_simple_async_result_set_from_error (result, error);
    }

  g_simple_async_result_complete (result);
  g_object_unref (result);
}

/**
 * tp_account_set_enabled_finish:
 * @account: a #TpAccount
 * @result: a #GAsyncResult
 * @error: a #GError to fill
 *
 * Finishes an async set of the Enabled property.
 *
 * Returns: %TRUE if the set was successful, otherwise %FALSE
 *
 * Since: 0.9.0
 */
gboolean
tp_account_set_enabled_finish (TpAccount *account,
    GAsyncResult *result,
    GError **error)
{
  _tp_implement_finish_void (account, tp_account_set_enabled_finish);
}

/**
 * tp_account_set_enabled_async:
 * @account: a #TpAccount
 * @enabled: the new enabled value of @account
 * @callback: a callback to call when the request is satisfied
 * @user_data: data to pass to @callback
 *
 * Requests an asynchronous set of the Enabled property of @account. When the
 * operation is finished, @callback will be called. You can then call
 * tp_account_set_enabled_finish() to get the result of the operation.
 *
 * Since: 0.9.0
 */
void
tp_account_set_enabled_async (TpAccount *account,
    gboolean enabled,
    GAsyncReadyCallback callback,
    gpointer user_data)
{
  GValue value = {0, };
  GSimpleAsyncResult *result;

  g_return_if_fail (TP_IS_ACCOUNT (account));

  result = g_simple_async_result_new (G_OBJECT (account),
      callback, user_data, tp_account_set_enabled_finish);

  g_value_init (&value, G_TYPE_BOOLEAN);
  g_value_set_boolean (&value, enabled);

  tp_cli_dbus_properties_call_set (TP_PROXY (account),
      -1, TP_IFACE_ACCOUNT, "Enabled", &value,
      _tp_account_property_set_cb, result, NULL, G_OBJECT (account));

  g_value_reset (&value);
}

static void
_tp_account_reconnected_cb (TpAccount *proxy,
    const GError *error,
    gpointer user_data,
    GObject *weak_object)
{
  GSimpleAsyncResult *result = user_data;

  if (error != NULL)
    g_simple_async_result_set_from_error (result, error);

  g_simple_async_result_complete (result);
  g_object_unref (result);
}

/**
 * tp_account_reconnect_finish:
 * @account: a #TpAccount
 * @result: a #GAsyncResult
 * @error: a #GError to be filled
 *
 * Finishes an async reconnect of @account.
 *
 * Returns: %TRUE if the reconnect call was successful, otherwise %FALSE
 *
 * Since: 0.9.0
 */
gboolean
tp_account_reconnect_finish (TpAccount *account,
    GAsyncResult *result,
    GError **error)
{
  _tp_implement_finish_void (account, tp_account_reconnect_finish);
}

/**
 * tp_account_reconnect_async:
 * @account: a #TpAccount
 * @callback: a callback to call when the request is satisfied
 * @user_data: data to pass to @callback
 *
 * Requests an asynchronous reconnect of @account. When the operation is
 * finished, @callback will be called. You can then call
 * tp_account_reconnect_finish() to get the result of the operation.
 *
 * Since: 0.9.0
 */
void
tp_account_reconnect_async (TpAccount *account,
    GAsyncReadyCallback callback,
    gpointer user_data)
{
  GSimpleAsyncResult *result;

  g_return_if_fail (TP_IS_ACCOUNT (account));

  result = g_simple_async_result_new (G_OBJECT (account),
      callback, user_data, tp_account_reconnect_finish);

  tp_cli_account_call_reconnect (account, -1, _tp_account_reconnected_cb,
      result, NULL, G_OBJECT (account));
}

/**
 * tp_account_set_automatic_presence_finish:
 * @account: a #TpAccount
 * @result: a #GAsyncResult
 * @error: a #GError to fill
 *
 * Finishes an asynchronous request to change the automatic presence of
 * @account.
 *
 * Returns: %TRUE if the operation was successful, otherwise %FALSE
 *
 * Since: 0.13.8
 */
gboolean
tp_account_set_automatic_presence_finish (TpAccount *account,
    GAsyncResult *result,
    GError **error)
{
  _tp_implement_finish_void (account, tp_account_set_automatic_presence_async)
}

/**
 * tp_account_set_automatic_presence_async:
 * @account: a #TpAccount
 * @type: the requested presence
 * @status: a status message to set, or %NULL
 * @message: a message for the change, or %NULL
 * @callback: a callback to call when the request is satisfied
 * @user_data: data to pass to @callback
 *
 * Requests an asynchronous change of @account's automatic presence. When the
 * operation is finished, @callback will be called. You can then call
 * tp_account_set_automatic_presence_finish() to get the result of the
 * operation.
 *
 * Since: 0.13.8
 */
void
tp_account_set_automatic_presence_async (TpAccount *account,
    TpConnectionPresenceType type,
    const gchar *status,
    const gchar *message,
    GAsyncReadyCallback callback,
    gpointer user_data)
{
  GValue value = {0, };
  GSimpleAsyncResult *result;

  g_return_if_fail (TP_IS_ACCOUNT (account));

  result = g_simple_async_result_new (G_OBJECT (account),
      callback, user_data, tp_account_set_automatic_presence_async);

  g_value_init (&value, TP_STRUCT_TYPE_PRESENCE);
  g_value_take_boxed (&value, tp_value_array_build (3,
        G_TYPE_UINT, type,
        G_TYPE_STRING, status,
        G_TYPE_STRING, message,
        G_TYPE_INVALID));

  tp_cli_dbus_properties_call_set (TP_PROXY (account), -1,
      TP_IFACE_ACCOUNT, "AutomaticPresence", &value,
      _tp_account_property_set_cb, result, NULL, G_OBJECT (account));

  g_value_unset (&value);
}

/**
 * tp_account_request_presence_finish:
 * @account: a #TpAccount
 * @result: a #GAsyncResult
 * @error: a #GError to fill
 *
 * Finishes an async presence change request on @account.
 *
 * Returns: %TRUE if the operation was successful, otherwise %FALSE
 *
 * Since: 0.9.0
 */
gboolean
tp_account_request_presence_finish (TpAccount *account,
    GAsyncResult *result,
    GError **error)
{
  _tp_implement_finish_void (account, tp_account_request_presence_finish);
}

/**
 * tp_account_request_presence_async:
 * @account: a #TpAccount
 * @type: the requested presence
 * @status: a status message to set, or %NULL
 * @message: a message for the change, or %NULL
 * @callback: a callback to call when the request is satisfied
 * @user_data: data to pass to @callback
 *
 * Requests an asynchronous change of presence on @account. When the
 * operation is finished, @callback will be called. You can then call
 * tp_account_request_presence_finish() to get the result of the operation.
 *
 * Since: 0.9.0
 */
void
tp_account_request_presence_async (TpAccount *account,
    TpConnectionPresenceType type,
    const gchar *status,
    const gchar *message,
    GAsyncReadyCallback callback,
    gpointer user_data)
{
  GValue value = {0, };
  GValueArray *arr;
  GSimpleAsyncResult *result;

  g_return_if_fail (TP_IS_ACCOUNT (account));

  result = g_simple_async_result_new (G_OBJECT (account),
      callback, user_data, tp_account_request_presence_finish);

  g_value_init (&value, TP_STRUCT_TYPE_PRESENCE);
  g_value_take_boxed (&value, dbus_g_type_specialized_construct (
          TP_STRUCT_TYPE_PRESENCE));
  arr = (GValueArray *) g_value_get_boxed (&value);

  g_value_set_uint (arr->values, type);
  g_value_set_static_string (arr->values + 1, status);
  g_value_set_static_string (arr->values + 2, message);

  tp_cli_dbus_properties_call_set (TP_PROXY (account), -1,
      TP_IFACE_ACCOUNT, "RequestedPresence", &value,
      _tp_account_property_set_cb, result, NULL, G_OBJECT (account));

  g_value_unset (&value);
}

static void
_tp_account_updated_cb (TpAccount *proxy,
    const gchar **reconnect_required,
    const GError *error,
    gpointer user_data,
    GObject *weak_object)
{
  GSimpleAsyncResult *result = G_SIMPLE_ASYNC_RESULT (user_data);

  if (error != NULL)
    g_simple_async_result_set_from_error (result, error);
  else
    g_simple_async_result_set_op_res_gpointer (result,
        g_strdupv ((GStrv) reconnect_required), (GDestroyNotify) g_strfreev);

  g_simple_async_result_complete (result);
  g_object_unref (G_OBJECT (result));
}

/**
 * tp_account_update_parameters_async:
 * @account: a #TpAccount
 * @parameters: (element-type utf8 GObject.Value) (transfer none): new
 *  parameters to set on @account
 * @unset_parameters: list of parameters to unset on @account
 * @callback: a callback to call when the request is satisfied
 * @user_data: data to pass to @callback
 *
 * Requests an asynchronous update of parameters of @account. When the
 * operation is finished, @callback will be called. You can then call
 * tp_account_update_parameters_finish() to get the result of the operation.
 *
 * Since: 0.9.0
 */
void
tp_account_update_parameters_async (TpAccount *account,
    GHashTable *parameters,
    const gchar **unset_parameters,
    GAsyncReadyCallback callback,
    gpointer user_data)
{
  GSimpleAsyncResult *result;

  g_return_if_fail (TP_IS_ACCOUNT (account));

  result = g_simple_async_result_new (G_OBJECT (account),
      callback, user_data, tp_account_update_parameters_finish);

  tp_cli_account_call_update_parameters (account, -1, parameters,
      unset_parameters, _tp_account_updated_cb, result,
      NULL, G_OBJECT (account));
}

/**
 * tp_account_update_parameters_finish:
 * @account: a #TpAccount
 * @result: a #GAsyncResult
 * @reconnect_required: (out) (array zero-terminated=1) (transfer full): a #GStrv to
 *  fill with properties that need a reconnect to take effect
 * @error: a #GError to fill
 *
 * Finishes an async update of the parameters on @account.
 *
 * Returns: %TRUE if the request succeeded, otherwise %FALSE
 *
 * Since: 0.9.0
 */
gboolean
tp_account_update_parameters_finish (TpAccount *account,
    GAsyncResult *result,
    gchar ***reconnect_required,
    GError **error)
{
  _tp_implement_finish_copy_pointer (account,
      tp_account_update_parameters_finish, g_strdupv,
      reconnect_required);
}

/**
 * tp_account_update_parameters_vardict_async:
 * @account: a #TpAccount
 * @parameters: (transfer none): a variant of type %G_VARIANT_TYPE_VARDICT
 *  containing new parameters to set on @account
 * @unset_parameters: (array zero-terminated=1): list of parameters to unset on @account
 * @callback: a callback to call when the request is satisfied
 * @user_data: data to pass to @callback
 *
 * Requests an asynchronous update of parameters of @account. When the
 * operation is finished, @callback will be called. You can then call
 * tp_account_update_parameters_finish() to get the result of the operation.
 *
 * If @parameters is a floating reference (see g_variant_ref_sink()),
 * ownership of @parameters is taken by this function. This means
 * you can pass the result of g_variant_new() or g_variant_new_parsed()
 * directly to this function without additional reference-count management.
 *
 * Since: 0.17.6
 */
void
tp_account_update_parameters_vardict_async (TpAccount *account,
    GVariant *parameters,
    const gchar **unset_parameters,
    GAsyncReadyCallback callback,
    gpointer user_data)
{
  GHashTable *hash;

  hash = _tp_asv_from_vardict (parameters);

  g_variant_ref_sink (parameters);

  tp_account_update_parameters_async (account, hash,
      unset_parameters, callback, user_data);
  g_variant_unref (parameters);
  g_hash_table_unref (hash);
}

/**
 * tp_account_update_parameters_vardict_finish:
 * @account: a #TpAccount
 * @result: a #GAsyncResult
 * @reconnect_required: (out) (type GStrv) (transfer full): a #GStrv to
 *  fill with properties that need a reconnect to take effect
 * @error: a #GError to fill
 *
 * Finishes an async update of the parameters on @account.
 *
 * Returns: %TRUE if the request succeeded, otherwise %FALSE
 *
 * Since: 0.17.6
 */
gboolean
tp_account_update_parameters_vardict_finish (TpAccount *account,
    GAsyncResult *result,
    gchar ***reconnect_required,
    GError **error)
{
  /* share an implementation with the non-vardict version */
  return tp_account_update_parameters_finish (account, result,
      reconnect_required, error);
}

/**
 * tp_account_set_display_name_async:
 * @account: a #TpAccount
 * @display_name: a new display name, or %NULL to unset the display name
 * @callback: a callback to call when the request is satisfied
 * @user_data: data to pass to @callback
 *
 * Requests an asynchronous set of the DisplayName property of @account. When
 * the operation is finished, @callback will be called. You can then call
 * tp_account_set_display_name_finish() to get the result of the operation.
 *
 * Since: 0.9.0
 */
void
tp_account_set_display_name_async (TpAccount *account,
    const char *display_name,
    GAsyncReadyCallback callback,
    gpointer user_data)
{
  GSimpleAsyncResult *result;
  GValue value = {0, };
  const gchar *display_name_set;

  g_return_if_fail (TP_IS_ACCOUNT (account));

  if (display_name == NULL)
    display_name_set = "";
  else
    display_name_set = display_name;

  result = g_simple_async_result_new (G_OBJECT (account), callback,
      user_data, tp_account_set_display_name_finish);

  g_value_init (&value, G_TYPE_STRING);
  g_value_set_string (&value, display_name_set);

  tp_cli_dbus_properties_call_set (account, -1, TP_IFACE_ACCOUNT,
      "DisplayName", &value, _tp_account_property_set_cb, result, NULL,
      G_OBJECT (account));

  g_value_unset (&value);
}

/**
 * tp_account_set_display_name_finish:
 * @account: a #TpAccount
 * @result: a #GAsyncResult
 * @error: a #GError to fill
 *
 * Finishes an async set of the DisplayName property.
 *
 * Returns: %TRUE if the call was successful, otherwise %FALSE
 *
 * Since: 0.9.0
 */
gboolean
tp_account_set_display_name_finish (TpAccount *account,
    GAsyncResult *result,
    GError **error)
{
  _tp_implement_finish_void (account, tp_account_set_display_name_finish);
}

/**
 * tp_account_set_service_async:
 * @self: a #TpAccount
 * @service: a new service name, or %NULL or the empty string to unset the
 *  service name (which will result in the #TpAccount:service property
 *  becoming the same as #TpAccount:protocol)
 * @callback: a callback to call when the request is satisfied
 * @user_data: data to pass to @callback
 *
 * Requests an asynchronous set of the Service property on @self. When
 * the operation is finished, @callback will be called. You can then call
 * tp_account_set_service_finish() to get the result of the operation.
 *
 * Since: 0.11.9
 */
void
tp_account_set_service_async (TpAccount *self,
    const char *service,
    GAsyncReadyCallback callback,
    gpointer user_data)
{
  GSimpleAsyncResult *result;
  GValue value = {0, };

  g_return_if_fail (TP_IS_ACCOUNT (self));

  if (service == NULL)
    service = "";

  result = g_simple_async_result_new (G_OBJECT (self), callback,
      user_data, tp_account_set_service_async);

  g_value_init (&value, G_TYPE_STRING);
  g_value_set_string (&value, service);

  tp_cli_dbus_properties_call_set (self, -1, TP_IFACE_ACCOUNT,
      "Service", &value, _tp_account_property_set_cb, result, NULL,
      G_OBJECT (self));

  g_value_unset (&value);
}

/**
 * tp_account_set_service_finish:
 * @self: a #TpAccount
 * @result: a #GAsyncResult
 * @error: a #GError to fill
 *
 * Finishes an async set of the Service parameter.
 *
 * Returns: %TRUE if the operation was successful, otherwise %FALSE
 *
 * Since: 0.11.9
 */
gboolean
tp_account_set_service_finish (TpAccount *self,
    GAsyncResult *result,
    GError **error)
{
  _tp_implement_finish_void (self, tp_account_set_service_async);
}

/**
 * tp_account_set_icon_name_async:
 * @account: a #TpAccount
 * @icon_name: a new icon name, or %NULL to unset the icon name
 * @callback: a callback to call when the request is satisfied
 * @user_data: data to pass to @callback
 *
 * Requests an asynchronous set of the Icon property of @account. When
 * the operation is finished, @callback will be called. You can then call
 * tp_account_set_icon_name_finish() to get the result of the operation.
 *
 * Since: 0.9.0
 */
void
tp_account_set_icon_name_async (TpAccount *account,
    const char *icon_name,
    GAsyncReadyCallback callback,
    gpointer user_data)
{
  GSimpleAsyncResult *result;
  GValue value = {0, };
  const char *icon_name_set;

  g_return_if_fail (TP_IS_ACCOUNT (account));

  if (icon_name == NULL)
    /* settings an empty icon name is allowed */
    icon_name_set = "";
  else
    icon_name_set = icon_name;

  result = g_simple_async_result_new (G_OBJECT (account), callback,
      user_data, tp_account_set_icon_name_finish);

  g_value_init (&value, G_TYPE_STRING);
  g_value_set_string (&value, icon_name_set);

  tp_cli_dbus_properties_call_set (account, -1, TP_IFACE_ACCOUNT,
      "Icon", &value, _tp_account_property_set_cb, result, NULL,
      G_OBJECT (account));

  g_value_unset (&value);
}

/**
 * tp_account_set_icon_name_finish:
 * @account: a #TpAccount
 * @result: a #GAsyncResult
 * @error: a #GError to fill
 *
 * Finishes an async set of the Icon parameter.
 *
 * Returns: %TRUE if the operation was successful, otherwise %FALSE
 *
 * Since: 0.9.0
 */
gboolean
tp_account_set_icon_name_finish (TpAccount *account,
    GAsyncResult *result,
    GError **error)
{
  _tp_implement_finish_void (account, tp_account_set_icon_name_finish);
}

static void
_tp_account_void_cb (TpAccount *proxy,
    const GError *error,
    gpointer user_data,
    GObject *weak_object)
{
  GSimpleAsyncResult *result = G_SIMPLE_ASYNC_RESULT (user_data);

  if (error != NULL)
    g_simple_async_result_set_from_error (result, error);

  g_simple_async_result_complete (result);
  g_object_unref (G_OBJECT (result));
}

/**
 * tp_account_remove_async:
 * @account: a #TpAccount
 * @callback: a callback to call when the request is satisfied
 * @user_data: data to pass to @callback
 *
 * Requests an asynchronous removal of @account. When the operation is
 * finished, @callback will be called. You can then call
 * tp_account_remove_finish() to get the result of the operation.
 *
 * Since: 0.9.0
 */
void
tp_account_remove_async (TpAccount *account,
    GAsyncReadyCallback callback,
    gpointer user_data)
{
  GSimpleAsyncResult *result;

  g_return_if_fail (TP_IS_ACCOUNT (account));

  result = g_simple_async_result_new (G_OBJECT (account),
      callback, user_data, tp_account_remove_finish);

  tp_cli_account_call_remove (account, -1, _tp_account_void_cb, result, NULL,
      G_OBJECT (account));
}

/**
 * tp_account_remove_finish:
 * @account: a #TpAccount
 * @result: a #GAsyncResult
 * @error: a #GError to fill
 *
 * Finishes an async removal of @account.
 *
 * Returns: %TRUE if the operation was successful, otherwise %FALSE
 *
 * Since: 0.9.0
 */
gboolean
tp_account_remove_finish (TpAccount *account,
    GAsyncResult *result,
    GError **error)
{
  _tp_implement_finish_void (account, tp_account_remove_finish);
}

/**
 * tp_account_get_changing_presence:
 * @self: an account
 *
 * <!-- -->
 *
 * Returns: the same as the #TpAccount:changing-presence property
 *
 * Since: 0.11.6
 */
gboolean
tp_account_get_changing_presence (TpAccount *self)
{
  g_return_val_if_fail (TP_IS_ACCOUNT (self), FALSE);

  return self->priv->changing_presence;
}

/**
 * tp_account_get_connect_automatically:
 * @account: a #TpAccount
 *
 * <!-- -->
 *
 * Returns: the same as the #TpAccount:connect-automatically property
 *
 * Since: 0.9.0
 */
gboolean
tp_account_get_connect_automatically (TpAccount *account)
{
  g_return_val_if_fail (TP_IS_ACCOUNT (account), FALSE);

  return account->priv->connect_automatically;
}

/**
 * tp_account_set_connect_automatically_async:
 * @account: a #TpAccount
 * @connect_automatically: new value for the parameter
 * @callback: a callback to call when the request is satisfied
 * @user_data: data to pass to @callback
 *
 * Requests an asynchronous set of the ConnectAutomatically property of
 * @account. When the operation is finished, @callback will be called. You can
 * then call tp_account_set_display_name_finish() to get the result of the
 * operation.
 *
 * Since: 0.9.0
 */
void
tp_account_set_connect_automatically_async (TpAccount *account,
    gboolean connect_automatically,
    GAsyncReadyCallback callback,
    gpointer user_data)
{
  GSimpleAsyncResult *result;
  GValue value = {0, };

  g_return_if_fail (TP_IS_ACCOUNT (account));

  result = g_simple_async_result_new (G_OBJECT (account), callback,
      user_data, tp_account_set_connect_automatically_finish);

  g_value_init (&value, G_TYPE_BOOLEAN);
  g_value_set_boolean (&value, connect_automatically);

  tp_cli_dbus_properties_call_set (account, -1, TP_IFACE_ACCOUNT,
      "ConnectAutomatically", &value, _tp_account_property_set_cb, result,
      NULL, G_OBJECT (account));

  g_value_unset (&value);
}

/**
 * tp_account_set_connect_automatically_finish:
 * @account: a #TpAccount
 * @result: a #GAsyncResult
 * @error: a #GError to fill
 *
 * Finishes an async set of the ConnectAutomatically property.
 *
 * Returns: %TRUE if the call was successful, otherwise %FALSE
 *
 * Since: 0.9.0
 */
gboolean
tp_account_set_connect_automatically_finish (TpAccount *account,
    GAsyncResult *result,
    GError **error)
{
  _tp_implement_finish_void (account,
      tp_account_set_connect_automatically_finish);
}

/**
 * tp_account_get_has_been_online:
 * @account: a #TpAccount
 *
 * <!-- -->
 *
 * Returns: the same as the #TpAccount:has-been-online property
 *
 * Since: 0.9.0
 */
gboolean
tp_account_get_has_been_online (TpAccount *account)
{
  g_return_val_if_fail (TP_IS_ACCOUNT (account), FALSE);

  return account->priv->has_been_online;
}

/**
 * tp_account_get_connection_status:
 * @account: a #TpAccount
 * @reason: (out): a #TpConnectionStatusReason to fill, or %NULL
 *
 * Gets the connection status and reason from @account. The two values
 * are the same as the #TpAccount:connection-status and
 * #TpAccount:connection-status-reason properties.
 *
 * Returns: the same as the #TpAccount:connection-status property
 *
 * Since: 0.9.0
 */
TpConnectionStatus
tp_account_get_connection_status (TpAccount *account,
    TpConnectionStatusReason *reason)
{
  g_return_val_if_fail (TP_IS_ACCOUNT (account),
      TP_CONNECTION_STATUS_DISCONNECTED); /* there's no _UNSET */

  if (reason != NULL)
    *reason = account->priv->reason;

  return account->priv->connection_status;
}

/**
 * tp_account_get_current_presence:
 * @account: a #TpAccount
 * @status: (out) (transfer full): return location for the current status
 * @status_message: (out) (transfer full): return location for the current
 *  status message
 *
 * Gets the current presence, status and status message of @account. These
 * values are the same as the #TpAccount:current-presence-type,
 * #TpAccount:current-status and #TpAccount:current-status-message properties.
 *
 * Returns: the same as the #TpAccount:current-presence-type property
 *
 * Since: 0.9.0
 */
TpConnectionPresenceType
tp_account_get_current_presence (TpAccount *account,
    gchar **status,
    gchar **status_message)
{
  g_return_val_if_fail (TP_IS_ACCOUNT (account),
      TP_CONNECTION_PRESENCE_TYPE_UNSET);

  if (status != NULL)
    *status = g_strdup (account->priv->cur_status);

  if (status_message != NULL)
    *status_message = g_strdup (account->priv->cur_message);

  return account->priv->cur_presence;
}

/**
 * tp_account_get_requested_presence:
 * @account: a #TpAccount
 * @status: (out) (transfer none): return location for the requested status
 * @status_message: (out) (transfer full): return location for the requested
 *  status message
 *
 * Gets the requested presence, status and status message of @account. These
 * values are the same as the #TpAccount:requested-presence-type,
 * #TpAccount:requested-status and #TpAccount:requested-status-message
 * properties.
 *
 * Returns: the same as the #TpAccount:requested-presence-type property
 *
 * Since: 0.9.0
 */
TpConnectionPresenceType
tp_account_get_requested_presence (TpAccount *account,
    gchar **status,
    gchar **status_message)
{
  g_return_val_if_fail (TP_IS_ACCOUNT (account),
      TP_CONNECTION_PRESENCE_TYPE_UNSET);

  if (status != NULL)
    *status = g_strdup (account->priv->requested_status);

  if (status_message != NULL)
    *status_message = g_strdup (account->priv->requested_message);

  return account->priv->requested_presence;
}

/**
 * tp_account_get_nickname:
 * @account: a #TpAccount
 *
 * <!-- -->
 *
 * Returns: the same as the #TpAccount:nickname property
 *
 * Since: 0.9.0
 */
const gchar *
tp_account_get_nickname (TpAccount *account)
{
  g_return_val_if_fail (TP_IS_ACCOUNT (account), NULL);

  return account->priv->nickname;
}

/**
 * tp_account_set_nickname_finish:
 * @account: a #TpAccount
 * @result: a #GAsyncResult
 * @error: a #GError to fill
 *
 * Finishes an async nickname change request on @account.
 *
 * Returns: %TRUE if the operation was successful, otherwise %FALSE
 *
 * Since: 0.9.0
 */
gboolean
tp_account_set_nickname_finish (TpAccount *account,
    GAsyncResult *result,
    GError **error)
{
  _tp_implement_finish_void (account, tp_account_set_nickname_finish);
}

/**
 * tp_account_set_nickname_async:
 * @account: a #TpAccount
 * @nickname: a new nickname to set
 * @callback: a callback to call when the request is satisfied
 * @user_data: data to pass to @callback
 *
 * Requests an asynchronous change of the Nickname parameter on @account. When
 * the operation is finished, @callback will be called. You can then call
 * tp_account_set_nickname_finish() to get the result of the operation.
 *
 * Since: 0.9.0
 */
void
tp_account_set_nickname_async (TpAccount *account,
    const gchar *nickname,
    GAsyncReadyCallback callback,
    gpointer user_data)
{
  GValue value = {0, };
  GSimpleAsyncResult *result;

  g_return_if_fail (TP_IS_ACCOUNT (account));
  g_return_if_fail (nickname != NULL);

  result = g_simple_async_result_new (G_OBJECT (account),
      callback, user_data, tp_account_set_nickname_finish);

  if (nickname == NULL)
    {
      g_simple_async_report_error_in_idle (G_OBJECT (account),
          callback, user_data, G_IO_ERROR, G_IO_ERROR_INVALID_ARGUMENT,
          "Can't set an empty nickname");
      return;
    }

  g_value_init (&value, G_TYPE_STRING);
  g_value_set_string (&value, nickname);

  tp_cli_dbus_properties_call_set (TP_PROXY (account), -1,
      TP_IFACE_ACCOUNT, "Nickname", &value,
      _tp_account_property_set_cb, result, NULL, G_OBJECT (account));

  g_value_unset (&value);
}

/**
 * tp_account_get_supersedes:
 * @self: a #TpAccount
 *
 * Return the same thing as the #TpAccount:supersedes property, in a way
 * that may be more convenient for C code.
 *
 * The returned pointers are not guaranteed to remain valid after the
 * main loop has been re-entered.
 *
 * Returns: (transfer none): the same as the #TpAccount:supersedes property
 *
 * Since: 0.17.5
 */
const gchar * const *
tp_account_get_supersedes (TpAccount *self)
{
  g_return_val_if_fail (TP_IS_ACCOUNT (self), NULL);

  return (const gchar * const *) self->priv->supersedes;
}

static void
_tp_account_got_avatar_cb (TpProxy *proxy,
    const GValue *out_Value,
    const GError *error,
    gpointer user_data,
    GObject *weak_object)
{
  GSimpleAsyncResult *result = G_SIMPLE_ASYNC_RESULT (user_data);
  GValueArray *avatar;
  GArray *res;

  if (error != NULL)
    {
      DEBUG ("Failed to get avatar: %s", error->message);
      g_simple_async_result_set_from_error (result, error);
    }
  else
    {
      avatar = g_value_get_boxed (out_Value);
      res = g_value_dup_boxed (g_value_array_get_nth (avatar, 0));
      g_simple_async_result_set_op_res_gpointer (result, res,
          (GDestroyNotify) g_array_unref);
    }

  g_simple_async_result_complete (result);
  g_object_unref (result);
}

/**
 * tp_account_get_avatar_async:
 * @account: a #TpAccount
 * @callback: a callback to call when the request is satisfied
 * @user_data: data to pass to @callback
 *
 * Requests an asynchronous get of @account's avatar. When
 * the operation is finished, @callback will be called. You can then call
 * tp_account_get_avatar_finish() to get the result of the operation.
 *
 * Since: 0.9.0
 */
void
tp_account_get_avatar_async (TpAccount *account,
    GAsyncReadyCallback callback,
    gpointer user_data)
{
  GSimpleAsyncResult *result;

  g_return_if_fail (TP_IS_ACCOUNT (account));

  result = g_simple_async_result_new (G_OBJECT (account),
      callback, user_data, tp_account_get_avatar_finish);

  tp_cli_dbus_properties_call_get (account, -1,
      TP_IFACE_ACCOUNT_INTERFACE_AVATAR, "Avatar", _tp_account_got_avatar_cb,
      result, NULL, G_OBJECT (account));
}

/**
 * tp_account_get_avatar_finish:
 * @account: a #TpAccount
 * @result: a #GAsyncResult
 * @error: a #GError to fill
 *
 * Finishes an async get operation of @account's avatar.
 *
 * Beware that the returned value is only valid until @result is freed.
 * Copy it with g_array_ref() if you need to keep it for longer.
 *
 * Returns: (element-type guchar) (transfer none): a #GArray of #guchar
 *  containing the bytes of the account's avatar, or %NULL on failure
 *
 * Since: 0.9.0
 */
const GArray *
tp_account_get_avatar_finish (TpAccount *account,
    GAsyncResult *result,
    GError **error)
{
  _tp_implement_finish_return_copy_pointer (account,
      tp_account_get_avatar_finish, /* do not copy */);
}

static void
set_or_free (gchar **target,
    gchar *source)
{
  if (target != NULL)
    *target = source;
  else
    g_free (source);
}

static gboolean
_tp_account_parse_object_path (const gchar *object_path,
    gchar **cm,
    gchar **protocol,
    gchar **account_id,
    GError **error)
{
  const gchar *suffix;
  gchar **segments;

  if (!tp_dbus_check_valid_object_path (object_path, error))
    return FALSE;

  if (!g_str_has_prefix (object_path, TP_ACCOUNT_OBJECT_PATH_BASE))
    {
      g_set_error (error, TP_ERROR, TP_ERROR_INVALID_ARGUMENT,
          "Account path does not start with the right prefix: %s",
          object_path);
      return FALSE;
    }

  suffix = object_path + strlen (TP_ACCOUNT_OBJECT_PATH_BASE);

  segments = g_strsplit (suffix, "/", 0);

  if (g_strv_length (segments) != 3)
    {
      g_set_error (error, TP_ERROR, TP_ERROR_INVALID_ARGUMENT,
          "Account path '%s' is malformed: should have 3 trailing components, "
          "not %u", object_path, g_strv_length (segments));
      goto free_segments_and_fail;
    }

  if (!g_ascii_isalpha (segments[0][0]))
    {
      g_set_error (error, TP_ERROR, TP_ERROR_INVALID_ARGUMENT,
          "Account path '%s' is malformed: CM name should start with a letter",
          object_path);
      goto free_segments_and_fail;
    }

  if (!g_ascii_isalpha (segments[1][0]))
    {
      g_set_error (error, TP_ERROR, TP_ERROR_INVALID_ARGUMENT,
          "Account path '%s' is malformed: "
          "protocol name should start with a letter",
          object_path);
      goto free_segments_and_fail;
    }

  if (!g_ascii_isalpha (segments[2][0]) && segments[2][0] != '_')
    {
      g_set_error (error, TP_ERROR, TP_ERROR_INVALID_ARGUMENT,
          "Account path '%s' is malformed: "
          "account ID should start with a letter or underscore",
          object_path);
      goto free_segments_and_fail;
    }

  set_or_free (cm, segments[0]);
  set_or_free (protocol, unescape_protocol (segments[1]));
  set_or_free (account_id, segments[2]);

  /* Not g_strfreev because we stole or freed the individual strings */
  g_free (segments);
  return TRUE;

free_segments_and_fail:
  g_strfreev (segments);
  return FALSE;
}

/**
 * _tp_account_refresh_properties:
 * @account: a #TpAccount
 *
 * Refreshes @account's hashtable of properties with what actually exists on
 * the account manager.
 *
 * Since: 0.9.0
 */
void
_tp_account_refresh_properties (TpAccount *account)
{
  g_return_if_fail (TP_IS_ACCOUNT (account));

  tp_cli_dbus_properties_call_get_all (account, -1, TP_IFACE_ACCOUNT,
      _tp_account_got_all_cb, NULL, NULL, G_OBJECT (account));
}

/**
 * tp_account_set_avatar_finish:
 * @self: a #TpAccount
 * @result: a #GAsyncResult
 * @error: a #GError to fill
 *
 * Finishes an async avatar change request on @account.
 *
 * Returns: %TRUE if the operation was successful, otherwise %FALSE
 *
 * Since: 0.11.1
 */
gboolean
tp_account_set_avatar_finish (TpAccount *self,
    GAsyncResult *result,
    GError **error)
{
  _tp_implement_finish_void (self, tp_account_set_avatar_async);
}

/**
 * tp_account_set_avatar_async:
 * @self: a #TpAccount
 * @avatar: (allow-none) (array length=len): a new avatar to set; can be %NULL
 *  only if @len equals 0
 * @len: the length of the new avatar
 * @mime_type: (allow-none): the MIME type of the new avatar; can be %NULL
 *  only if @len equals 0
 * @callback: a callback to call when the request is satisfied
 * @user_data: data to pass to @callback
 *
 * Requests an asynchronous change of the Avatar parameter on @self. When
 * the operation is finished, @callback will be called. You can then call
 * tp_account_set_avatar_finish() to get the result of the operation.
 *
 * If @len equals 0, the avatar is cleared.
 *
 * Since: 0.11.1
 */
void
tp_account_set_avatar_async (TpAccount *self,
    const guchar *avatar,
    gsize len,
    const gchar *mime_type,
    GAsyncReadyCallback callback,
    gpointer user_data)
{
  GValue value = {0, };
  GSimpleAsyncResult *result;
  GValueArray *arr;
  GArray *tmp;

  g_return_if_fail (TP_IS_ACCOUNT (self));
  g_return_if_fail (avatar != NULL || len == 0);
  g_return_if_fail (mime_type != NULL || len == 0);

  result = g_simple_async_result_new (G_OBJECT (self),
      callback, user_data, tp_account_set_avatar_async);

  tmp = g_array_new (FALSE, FALSE, sizeof (guchar));

  if (len > 0)
    g_array_append_vals (tmp, avatar, len);

  arr = tp_value_array_build (2,
      TP_TYPE_UCHAR_ARRAY, tmp,
      G_TYPE_STRING, mime_type,
      G_TYPE_INVALID);

  g_value_init (&value, TP_STRUCT_TYPE_AVATAR);
  g_value_take_boxed (&value, arr);

  tp_cli_dbus_properties_call_set (self, -1,
      TP_IFACE_ACCOUNT_INTERFACE_AVATAR, "Avatar", &value,
      _tp_account_property_set_cb, result, NULL, NULL);

  g_value_unset (&value);
}

/**
 * tp_account_get_detailed_error: (skip)
 * @self: an account
 * @details: (out) (allow-none) (element-type utf8 GObject.Value) (transfer none):
 *  optionally used to return a map from string to #GValue, which must not be
 *  modified, destroyed or unreffed by the caller
 *
 * If the account's connection is not connected, return the D-Bus error name
 * with which it last disconnected or failed to connect (in particular, this
 * is %TP_ERROR_STR_CANCELLED if it was disconnected by a user request).
 * This is the same as #TpAccount:connection-error.
 *
 * If @details is not %NULL, it will be used to return additional details about
 * the error (the same as #TpAccount:connection-error-details).
 *
 * Otherwise, return %NULL, without altering @details.
 *
 * The returned string and @details may become invalid when the main loop is
 * re-entered or the account is destroyed.
 *
 * Returns: (transfer none) (allow-none): a D-Bus error name, or %NULL.
 *
 * Since: 0.11.7
 */
const gchar *
tp_account_get_detailed_error (TpAccount *self,
    const GHashTable **details)
{
  g_return_val_if_fail (TP_IS_ACCOUNT (self), NULL);

  if (self->priv->connection_status == TP_CONNECTION_STATUS_CONNECTED)
    return NULL;

  if (details != NULL)
    *details = self->priv->error_details;

  return self->priv->error;
}

/**
 * tp_account_dup_detailed_error_vardict:
 * @self: an account
 * @details: (out) (allow-none) (transfer full):
 *  optionally used to return a variant of type %G_VARIANT_TYPE_VARDICT,
 *  which must be unreffed by the caller with g_variant_unref()
 *
 * If the account's connection is not connected, return the D-Bus error name
 * with which it last disconnected or failed to connect (in particular, this
 * is %TP_ERROR_STR_CANCELLED if it was disconnected by a user request).
 * This is the same as #TpAccount:connection-error.
 *
 * If @details is not %NULL, it will be used to return additional details about
 * the error (the same as #TpAccount:connection-error-details).
 *
 * Otherwise, return %NULL, without altering @details.
 *
 * The returned string and @details may become invalid when the main loop is
 * re-entered or the account is destroyed.
 *
 * Returns: (transfer full) (allow-none): a D-Bus error name, or %NULL.
 *
 * Since: 0.17.6
 */
gchar *
tp_account_dup_detailed_error_vardict (TpAccount *self,
    GVariant **details)
{
  g_return_val_if_fail (TP_IS_ACCOUNT (self), NULL);

  if (self->priv->connection_status == TP_CONNECTION_STATUS_CONNECTED)
    return NULL;

  if (details != NULL)
    *details = _tp_asv_to_vardict (self->priv->error_details);

  return g_strdup (self->priv->error);
}

/**
 * tp_account_get_storage_provider:
 * @self: a #TpAccount
 *
 * <!-- -->
 *
 * Returns: the same as the #TpAccount:storage-provider property
 *
 * Since: 0.13.2
 */
const gchar *
tp_account_get_storage_provider (TpAccount *self)
{
  g_return_val_if_fail (TP_IS_ACCOUNT (self), NULL);

  return self->priv->storage_provider;
}

/* FIXME: in 1.0, remove */
/**
 * tp_account_get_storage_identifier:
 * @self: a #TpAccount
 *
 * <!-- -->
 *
 * Returns: the same as the #TpAccount:storage-identifier property
 *
 * Since: 0.13.2
 */
const GValue *
tp_account_get_storage_identifier (TpAccount *self)
{
  g_return_val_if_fail (TP_IS_ACCOUNT (self), NULL);

  return self->priv->storage_identifier;
}

/* FIXME: in 1.0, rename to tp_account_get_storage_identifier */
/**
 * tp_account_dup_storage_identifier_variant:
 * @self: a #TpAccount
 *
 * Return provider-specific information used to identify this
 * account. Use g_variant_get_type() to check that the type
 * is what you expect; for instance, if the
 * #TpAccount:storage-provider has string-based user identifiers,
 * this variant should have type %G_VARIANT_TYPE_STRING.
 *
 * Returns: (transfer full): the same as the
 *  #TpAccount:storage-identifier-variant property
 *
 * Since: 0.13.2
 */
GVariant *
tp_account_dup_storage_identifier_variant (TpAccount *self)
{
  g_return_val_if_fail (TP_IS_ACCOUNT (self), NULL);

  if (self->priv->storage_identifier == NULL)
    return NULL;

  return g_variant_ref_sink (dbus_g_value_build_g_variant (
        self->priv->storage_identifier));
}

/**
 * tp_account_get_storage_restrictions:
 * @self: a #TpAccount
 *
 * <!-- -->
 *
 * Returns: the same as the #TpAccount:storage-restrictions property
 *
 * Since: 0.13.2
 */
TpStorageRestrictionFlags
tp_account_get_storage_restrictions (TpAccount *self)
{
  g_return_val_if_fail (TP_IS_ACCOUNT (self), 0);

  return self->priv->storage_restrictions;
}

static void
_tp_account_get_storage_specific_information_cb (TpProxy *self,
    const GValue *value,
    const GError *error,
    gpointer user_data,
    GObject *weak_obj)
{
  GSimpleAsyncResult *result = user_data;

  if (error != NULL)
    {
      DEBUG ("Failed to retrieve StorageSpecificInformation: %s",
          error->message);
      g_simple_async_result_set_from_error (result, error);
    }
  else
    {
      g_simple_async_result_set_op_res_gpointer (result,
          g_value_dup_boxed (value),
          (GDestroyNotify) g_hash_table_unref);
    }

  g_simple_async_result_complete (result);
  g_object_unref (result);
}

/* FIXME: in Telepathy 1.0, remove this */
/**
 * tp_account_get_storage_specific_information_async:
 * @self: a #TpAccount
 * @callback: a callback to call when the request is satisfied
 * @user_data: data to pass to @callback
 *
 * Makes an asynchronous request of @self's StorageSpecificInformation
 * property (part of the Account.Interface.Storage interface).
 *
 * When the operation is finished, @callback will be called. You must then
 * call tp_account_get_storage_specific_information_finish() to get the
 * result of the request.
 *
 * Since: 0.13.2
 */
void
tp_account_get_storage_specific_information_async (TpAccount *self,
    GAsyncReadyCallback callback,
    gpointer user_data)
{
  GSimpleAsyncResult *result;

  g_return_if_fail (TP_IS_ACCOUNT (self));

  result = g_simple_async_result_new (G_OBJECT (self),
      callback, user_data, tp_account_get_storage_specific_information_async);

  tp_cli_dbus_properties_call_get (self, -1,
      TP_IFACE_ACCOUNT_INTERFACE_STORAGE, "StorageSpecificInformation",
      _tp_account_get_storage_specific_information_cb, result, NULL, NULL);
}

/* FIXME: in Telepathy 1.0, rename to ...get_storage_specific_information... */
/**
 * tp_account_dup_storage_specific_information_vardict_async:
 * @self: a #TpAccount
 * @callback: a callback to call when the request is satisfied
 * @user_data: data to pass to @callback
 *
 * Makes an asynchronous request of @self's StorageSpecificInformation
 * property (part of the Account.Interface.Storage interface).
 *
 * When the operation is finished, @callback will be called. You must then
 * call tp_account_dup_storage_specific_information_vardict_finish() to get the
 * result of the request.
 *
 * Since: 0.17.6
 */
void
tp_account_dup_storage_specific_information_vardict_async (TpAccount *self,
    GAsyncReadyCallback callback,
    gpointer user_data)
{
  /* we share an implementation */
  tp_account_get_storage_specific_information_async (self, callback,
      user_data);
}

/* FIXME: in Telepathy 1.0, remove this */
/**
 * tp_account_get_storage_specific_information_finish:
 * @self: a #TpAccount
 * @result: a #GAsyncResult
 * @error: a #GError to fill
 *
 * Retrieve the value of the request begun with
 * tp_account_get_storage_specific_information_async().
 *
 * Beware that the returned value is only valid until @result is freed.
 * Copy it with g_hash_table_ref() if you need to keep it for longer.
 *
 * Returns: (element-type utf8 GObject.Value) (transfer none): a #GHashTable
 *  of strings to GValues representing the D-Bus type a{sv}.
 *
 * Since: 0.13.2
 */
GHashTable *
tp_account_get_storage_specific_information_finish (TpAccount *self,
    GAsyncResult *result,
    GError **error)
{
  _tp_implement_finish_return_copy_pointer (self,
      tp_account_get_storage_specific_information_async, /* do not copy */);
}

/* FIXME: in Telepathy 1.0, rename to ...get_storage_specific_information... */
/**
 * tp_account_dup_storage_specific_information_vardict_finish:
 * @self: a #TpAccount
 * @result: a #GAsyncResult
 * @error: a #GError to fill
 *
 * Retrieve the value of the request begun with
 * tp_account_dup_storage_specific_information_vardict_async().
 *
 * Returns: (transfer full): a map from strings to variants,
 *  of type %G_VARIANT_TYPE_VARDICT
 *
 * Since: 0.17.6
 */
GVariant *
tp_account_dup_storage_specific_information_vardict_finish (TpAccount *self,
    GAsyncResult *result,
    GError **error)
{
  /* we share the source tag with the non-vardict version */
  _tp_implement_finish_return_copy_pointer (self,
      tp_account_get_storage_specific_information_async, _tp_asv_to_vardict);
}

static void
_tp_account_got_all_addressing_cb (TpProxy *proxy,
    GHashTable *properties,
    const GError *error,
    gpointer user_data,
    GObject *object)
{
  TpAccount *self = TP_ACCOUNT (proxy);
  GSimpleAsyncResult *result = user_data;

  if (error != NULL)
    {
      DEBUG ("Error getting Addressing properties: %s", error->message);
    }
  else
    {
      self->priv->uri_schemes = g_strdupv (tp_asv_get_boxed (properties,
            "URISchemes", G_TYPE_STRV));
    }

  if (self->priv->uri_schemes == NULL)
    self->priv->uri_schemes = g_new0 (gchar *, 1);

  g_simple_async_result_complete (result);
}

static void
connection_prepare_cb (GObject *object,
    GAsyncResult *res,
    gpointer user_data)
{
  TpConnection *connection = (TpConnection *) object;
  TpAccount *self = tp_connection_get_account (connection);
  GSimpleAsyncResult *result = user_data;
  GError *error = NULL;

  self->priv->connection_prepared = TRUE;

  if (!tp_proxy_prepare_finish (object, res, &error))
    {
      DEBUG ("Error preparing connection: %s", error->message);
      g_simple_async_result_take_error (result, error);
    }
  g_simple_async_result_complete (result);

  g_object_unref (result);
}

static void
tp_account_prepare_connection_async (TpProxy *proxy,
    const TpProxyFeature *feature,
    GAsyncReadyCallback callback,
    gpointer user_data)
{
  TpAccount *self = TP_ACCOUNT (proxy);
  GSimpleAsyncResult *result;
  GArray *features;

  result = g_simple_async_result_new ((GObject *) proxy, callback, user_data,
      tp_account_prepare_connection_async);

  if (self->priv->connection == NULL)
    {
      g_simple_async_result_complete_in_idle (result);
      g_object_unref (result);
      return;
    }

  features = tp_client_factory_dup_connection_features (
      tp_proxy_get_factory (self), self->priv->connection);

  tp_proxy_prepare_async (self->priv->connection, (GQuark *) features->data,
      connection_prepare_cb, result);

  g_array_unref (features);
}

static void
tp_account_prepare_addressing_async (TpProxy *proxy,
    const TpProxyFeature *feature,
    GAsyncReadyCallback callback,
    gpointer user_data)
{
  TpAccount *self = TP_ACCOUNT (proxy);
  GSimpleAsyncResult *result;

  result = g_simple_async_result_new ((GObject *) proxy, callback, user_data,
      tp_account_prepare_addressing_async);

  g_assert (self->priv->uri_schemes == NULL);

  tp_cli_dbus_properties_call_get_all (self, -1,
      TP_IFACE_ACCOUNT_INTERFACE_ADDRESSING,
      _tp_account_got_all_addressing_cb, result, g_object_unref, NULL);
}

/**
 * tp_account_get_uri_schemes:
 * @self: a #TpAccount
 *
 * Return the #TpAccount:uri-schemes property
 *
 * Returns: (transfer none): the value of #TpAccount:uri_schemes property
 *
 * Since: 0.13.8
 */
const gchar * const *
tp_account_get_uri_schemes (TpAccount *self)
{
  g_return_val_if_fail (TP_IS_ACCOUNT (self), NULL);

  return (const gchar * const *) self->priv->uri_schemes;
}

/**
 * tp_account_associated_with_uri_scheme:
 * @self: a #TpAccount
 * @scheme: (transfer none): a URI scheme such as "tel", "sip" or "xmpp"
 *
 * <!-- -->
 *
 * Returns: %TRUE if the result of tp_account_get_uri_schemes() would include
 *  @scheme
 *
 * Since: 0.13.8
 */
gboolean
tp_account_associated_with_uri_scheme (TpAccount *self,
    const gchar *scheme)
{
  return tp_strv_contains (tp_account_get_uri_schemes (self), scheme);
}

/**
 * tp_account_set_uri_scheme_association_async:
 * @self: a #TpAccount
 * @scheme: a non-%NULL URI scheme such as "tel"
 * @associate: %TRUE to use this account for @scheme, or %FALSE to not use it
 * @callback: a callback to call when the request is satisfied
 * @user_data: data to pass to @callback
 *
 * Add @scheme to the list of additional URI schemes that would be returned
 * by tp_account_get_uri_schemes(), or remove it from that list.
 *
 * @scheme should not be the primary URI scheme for the account's
 * protocol (for instance, "xmpp" for XMPP, or "sip" or "sips" for SIP),
 * since the account should be assumed to be useful for those schemes
 * regardless of the contents of the list.
 *
 * Calling this method does not require the %TP_ACCOUNT_FEATURE_ADDRESSING
 * feature to be enabled, but the change will not be reflected in the result
 * of tp_account_get_uri_schemes() or tp_account_associated_with_uri_scheme()
 * unless that feature has been enabled.
 *
 * Since: 0.13.8
 */
void
tp_account_set_uri_scheme_association_async (TpAccount *self,
    const gchar *scheme,
    gboolean associate,
    GAsyncReadyCallback callback,
    gpointer user_data)
{
  GSimpleAsyncResult *result;

  g_return_if_fail (TP_IS_ACCOUNT (self));
  g_return_if_fail (scheme != NULL);

  result = g_simple_async_result_new (G_OBJECT (self), callback,
      user_data, tp_account_set_uri_scheme_association_async);

  tp_cli_account_interface_addressing_call_set_uri_scheme_association (
      self, -1, scheme, associate,
      _tp_account_void_cb, result, NULL, NULL);
}

/**
 * tp_account_set_uri_scheme_association_finish:
 * @self: a #TpAccount
 * @result: a #GAsyncResult
 * @error: a #GError to fill
 *
 * Interpret the result of tp_account_set_uri_scheme_association_async().
 *
 * Returns: %TRUE if the call was successful, otherwise %FALSE
 *
 * Since: 0.13.8
 */
gboolean
tp_account_set_uri_scheme_association_finish (TpAccount *self,
    GAsyncResult *result,
    GError **error)
{
  _tp_implement_finish_void (self, tp_account_set_uri_scheme_association_async);
}

/**
 * tp_account_get_automatic_presence:
 * @self: an account
 * @status: (out) (transfer none): return location for the presence status
 * @status_message: (out) (transfer full): return location for the
 *  user-defined message
 *
 * Gets the automatic presence, status and status message of @account. These
 * values are the same as the #TpAccount:automatic-presence-type,
 * #TpAccount:automatic-status and #TpAccount:automatic-status-message
 * properties, and are the values that will be used if the account should
 * be put online automatically.
 *
 * Returns: the same as the #TpAccount:automatic-presence-type property
 *
 * Since: 0.13.8
 */
TpConnectionPresenceType
tp_account_get_automatic_presence (TpAccount *self,
    gchar **status,
    gchar **status_message)
{
  g_return_val_if_fail (TP_IS_ACCOUNT (self),
      TP_CONNECTION_PRESENCE_TYPE_UNSET);

  if (status != NULL)
    *status = g_strdup (self->priv->auto_status);

  if (status_message != NULL)
    *status_message = g_strdup (self->priv->auto_message);

  return self->priv->auto_presence;
}

/**
 * tp_account_get_normalized_name:
 * @self: a #TpAccount
 *
 * <!-- -->
 *
 * Returns: (transfer none): the same as the #TpAccount:normalized-name
 *  property
 *
 * Since: 0.13.8
 **/
const gchar *
tp_account_get_normalized_name (TpAccount *self)
{
  g_return_val_if_fail (TP_IS_ACCOUNT (self), NULL);

  return self->priv->normalized_name;
}

/**
 * tp_account_bind_connection_status_to_property:
 * @self: a #TpAccount
 * @target: the target #GObject
 * @target_property: the property on @target to bind (must be %G_TYPE_BOOLEAN)
 * @invert: %TRUE if you wish to invert the value of @target_property
 *   (i.e. %FALSE if connected)
 *
 * Binds the :connection-status of @self to the boolean property of another
 * object using a #GBinding such that the @target_property will be set to
 * %TRUE when @self is connected (and @invert is %FALSE).
 *
 * @target_property will be synchronised immediately (%G_BINDING_SYNC_CREATE).
 * @invert can be interpreted as analogous to %G_BINDING_INVERT_BOOLEAN.
 *
 * For instance, this function can be used to bind the GtkWidget:sensitive
 * property to only make a widget sensitive when the account is connected.
 *
 * See g_object_bind_property() for more information.
 *
 * Returns: (transfer none): the #GBinding instance representing the binding
 *   between the @self and the @target. The binding is released whenever the
 *   #GBinding reference count reaches zero.
 * Since: 0.13.16
 */
GBinding *
tp_account_bind_connection_status_to_property (TpAccount *self,
    gpointer target,
    const char *target_property,
    gboolean invert)
{
  g_return_val_if_fail (TP_IS_ACCOUNT (self), NULL);

  return g_object_bind_property_full (self, "connection-status",
      target, target_property,
      G_BINDING_SYNC_CREATE,
      _tp_bind_connection_status_to_boolean,
      NULL, GUINT_TO_POINTER (invert), NULL);
}<|MERGE_RESOLUTION|>--- conflicted
+++ resolved
@@ -237,15 +237,9 @@
  * feature on a #TpAccount.
  *
  * When this feature is prepared, it is guaranteed that #TpAccount:connection
-<<<<<<< HEAD
- * will always be either %NULL or prepared. If the account was created using a
- * #TpClientFactory, the same factory will be used to create #TpConnection
- * object and to determine desired connection features. Change notification of
-=======
  * will always be either %NULL or prepared. The account's #TpProxy:factory
  * will be used to create the #TpConnection object and to determine its
  * desired connection features. Change notification of the
->>>>>>> 21b395c3
  * #TpAccount:connection property will be delayed until all features (at least
  * %TP_CONNECTION_FEATURE_CORE) are prepared. See
  * tp_client_factory_add_account_features() to define which features
