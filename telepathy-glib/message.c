--- conflicted
+++ resolved
@@ -515,14 +515,8 @@
  *
  * Set @key in part @part of @self to have a copy of @source as its value.
  *
-<<<<<<< HEAD
-=======
- * If @source represents a data structure containing handles, they should
- * all be referenced with tp_message_ref_handle() first.
- *
  * In high-level language bindings, use tp_message_set_variant() instead.
  *
->>>>>>> b203d236
  * Since: 0.7.21
  */
 void
@@ -540,8 +534,6 @@
       g_strdup (key), tp_g_value_slice_dup (source));
 }
 
-<<<<<<< HEAD
-=======
 /**
  * tp_message_set_variant:
  * @self: a message
@@ -579,35 +571,6 @@
       g_strdup (key), gvalue);
 }
 
-/**
- * tp_message_take_message:
- * @self: a #TpCMMessage
- * @part: a part number, which must be strictly less than the number
- *  returned by tp_message_count_parts()
- * @key: a key in the mapping representing the part
- * @message: another (distinct) message created for the same #TpBaseConnection
- *
- * Set @key in part @part of @self to have @message as an aa{sv} value (that
- * is, an array of Message_Part), and take ownership of @message.  The caller
- * should not use @message after passing it to this function.  All handle
- * references owned by @message will subsequently belong to and be released
- * with @self.
- *
- * Since: 0.7.21
- * Deprecated: since 0.13.9. Use tp_cm_message_take_message()
- */
-void
-tp_message_take_message (TpMessage *self,
-                         guint part,
-                         const gchar *key,
-                         TpMessage *message)
-{
-  g_return_if_fail (TP_IS_CM_MESSAGE (self));
-
-  tp_cm_message_take_message (self, part, key, message);
-}
-
->>>>>>> b203d236
 static void
 subtract_from_hash (gpointer key,
                     gpointer value,
