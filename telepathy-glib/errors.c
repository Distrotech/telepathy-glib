--- conflicted
+++ resolved
@@ -182,67 +182,36 @@
  * @TP_ERROR_CERT_REVOKED: im.telepathy1.Error.Cert.Revoked:
  *     Raised if the server provided an SSL/TLS certificate that has been
  *     revoked.
-<<<<<<< HEAD
- *     Since: 0.11.12
+ *     Since 0.11.12
  * @TP_ERROR_CERT_INSECURE: im.telepathy1.Error.Cert.Insecure:
  *     Raised if the server provided an SSL/TLS certificate that uses an
  *     insecure cipher algorithm or is cryptographically weak.
- *     Since: 0.11.12
+ *     Since 0.11.12
  * @TP_ERROR_CERT_LIMIT_EXCEEDED: im.telepathy1.Error.Cert.LimitExceeded:
  *     Raised if the length in bytes of the server certificate, or the depth
  *     of the server certificate chain, exceed the limits imposed by the
  *     crypto library.
- *     Since: 0.11.12
+ *     Since 0.11.12
  * @TP_ERROR_NOT_YET: im.telepathy1.Error.NotYet:
  *     Raised when the requested functionality is not yet available, but is
  *     likely to become available after some time has passed.
- *     Since: 0.11.15
+ *     Since 0.11.15
  * @TP_ERROR_REJECTED: im.telepathy1.Error.Rejected:
  *     Raised when an incoming or outgoing call is rejected by the receiving
  *     contact.
- *     Since: 0.13.2
+ *     Since 0.13.2
  * @TP_ERROR_PICKED_UP_ELSEWHERE: im.telepathy1.Error.PickedUpElsewhere:
  *     Raised when a call was terminated as a result of the local user
  *     picking up the call on a different resource.
- *     Since: 0.13.3
+ *     Since 0.13.3
  * @TP_ERROR_CONFUSED: im.telepathy1.Error.Confused:
-=======
- *     Since 0.11.12
- * @TP_ERROR_CERT_INSECURE: org.freedesktop.Telepathy.Error.Cert.Insecure:
- *     Raised if the server provided an SSL/TLS certificate that uses an
- *     insecure cipher algorithm or is cryptographically weak.
- *     Since 0.11.12
- * @TP_ERROR_CERT_LIMIT_EXCEEDED: org.freedesktop.Telepathy.Error.Cert.LimitExceeded:
- *     Raised if the length in bytes of the server certificate, or the depth
- *     of the server certificate chain, exceed the limits imposed by the
- *     crypto library.
- *     Since 0.11.12
- * @TP_ERROR_NOT_YET: org.freedesktop.Telepathy.Error.NotYet:
- *     Raised when the requested functionality is not yet available, but is
- *     likely to become available after some time has passed.
- *     Since 0.11.15
- * @TP_ERROR_REJECTED: org.freedesktop.Telepathy.Error.Rejected:
- *     Raised when an incoming or outgoing call is rejected by the receiving
- *     contact.
- *     Since 0.13.2
- * @TP_ERROR_PICKED_UP_ELSEWHERE: org.freedesktop.Telepathy.Error.PickedUpElsewhere:
- *     Raised when a call was terminated as a result of the local user
- *     picking up the call on a different resource.
- *     Since 0.13.3
- * @TP_ERROR_CONFUSED: org.freedesktop.Telepathy.Error.Confused:
->>>>>>> 0b77bfd9
  *     Raised if a server rejects protocol messages from a connection manager
  *     claiming that they do not make sense, two local processes fail to
  *     understand each other, or an apparently impossible situation is
  *     reached. This has a similar meaning to %TP_DBUS_ERROR_INCONSISTENT but
  *     can be passed between processes via D-Bus.
-<<<<<<< HEAD
- *     Since: 0.13.7
+ *     Since 0.13.7
  * @TP_ERROR_SERVICE_CONFUSED: im.telepathy1.Error.ServiceConfused:
-=======
- *     Since 0.13.7
- * @TP_ERROR_SERVICE_CONFUSED: org.freedesktop.Telepathy.Error.ServiceConfused:
->>>>>>> 0b77bfd9
  *     Raised when a server or other piece of infrastructure indicates an
  *     internal error, or when a message that makes no sense is received from
  *     a server or other piece of infrastructure.
