/*
 * util.c - Source for telepathy-glib utility functions
 * Copyright (C) 2006-2007 Collabora Ltd. <http://www.collabora.co.uk/>
 * Copyright (C) 2006-2007 Nokia Corporation
 *   @author Robert McQueen <robert.mcqueen@collabora.co.uk>
 *
 * This library is free software; you can redistribute it and/or
 * modify it under the terms of the GNU Lesser General Public
 * License as published by the Free Software Foundation; either
 * version 2.1 of the License, or (at your option) any later version.
 *
 * This library is distributed in the hope that it will be useful,
 * but WITHOUT ANY WARRANTY; without even the implied warranty of
 * MERCHANTABILITY or FITNESS FOR A PARTICULAR PURPOSE.  See the GNU
 * Lesser General Public License for more details.
 *
 * You should have received a copy of the GNU Lesser General Public
 * License along with this library; if not, write to the Free Software
 * Foundation, Inc., 51 Franklin St, Fifth Floor, Boston, MA  02110-1301  USA
 */

/**
 * SECTION:util
 * @title: Utilities
 * @short_description: Non-Telepathy utility functions
 *
 * Some utility functions used in telepathy-glib which could have been in
 * GLib, but aren't.
 */

#include <gobject/gvaluecollector.h>

#include <telepathy-glib/util-internal.h>
#include <telepathy-glib/util.h>

#include <string.h>

/**
 * tp_verify:
 * @R: a requirement (constant expression) to be checked at compile-time
 *
 * Make an assertion at compile time, like C++0x's proposed static_assert
 * keyword. If @R is determined to be true, there is no overhead at runtime;
 * if @R is determined to be false, compilation will fail.
 *
 * This macro can be used at file scope (it expands to a dummy extern
 * declaration).
 *
 * (This is gnulib's verify macro, written by Paul Eggert, Bruno Haible and
 * Jim Meyering.)
 *
 * Since: 0.7.34
 */

/**
 * tp_verify_true:
 * @R: a requirement (constant expression) to be checked at compile-time
 *
 * Make an assertion at compile time, like C++0x's proposed static_assert
 * keyword. If @R is determined to be true, there is no overhead at runtime,
 * and the macro evaluates to 1 as an integer constant expression;
 * if @R is determined to be false, compilation will fail.
 *
 * This macro can be used anywhere that an integer constant expression would
 * be allowed.
 *
 * (This is gnulib's verify_true macro, written by Paul Eggert, Bruno Haible
 * and Jim Meyering.)
 *
 * Returns: 1
 *
 * Since: 0.7.34
 */

/**
 * tp_verify_statement:
 * @R: a requirement (constant expression) to be checked at compile-time
 *
 * Make an assertion at compile time, like C++0x's proposed static_assert
 * keyword. If @R is determined to be true, there is no overhead at runtime;
 * if @R is determined to be false, compilation will fail.
 *
 * This macro can be used anywhere that a statement would be allowed; it
 * is equivalent to ((void) tp_verify_true (R)).
 *
 * Since: 0.7.34
 */

/**
 * tp_g_ptr_array_contains:
 * @haystack: The pointer array to be searched
 * @needle: The pointer to look for
 *
 * <!--no further documentation needed-->
 *
 * Returns: %TRUE if @needle is one of the elements of @haystack
 */

gboolean
tp_g_ptr_array_contains (GPtrArray *haystack, gpointer needle)
{
  guint i;

  for (i = 0; i < haystack->len; i++)
    {
      if (g_ptr_array_index (haystack, i) == needle)
        return TRUE;
    }

  return FALSE;
}


/**
 * tp_g_value_slice_new:
 * @type: The type desired for the new GValue
 *
 * Slice-allocate an empty #GValue. tp_g_value_slice_new_boolean() and similar
 * functions are likely to be more convenient to use for the types supported.
 *
 * Returns: a newly allocated, newly initialized #GValue, to be freed with
 * tp_g_value_slice_free() or g_slice_free().
 * Since: 0.5.14
 */
GValue *
tp_g_value_slice_new (GType type)
{
  GValue *ret = g_slice_new0 (GValue);

  g_value_init (ret, type);
  return ret;
}

/**
 * tp_g_value_slice_new_boolean:
 * @b: a boolean value
 *
 * Slice-allocate and initialize a #GValue. This function is convenient to
 * use when constructing hash tables from string to #GValue, for example.
 *
 * Returns: a #GValue of type %G_TYPE_BOOLEAN with value @b, to be freed with
 * tp_g_value_slice_free() or g_slice_free()
 *
 * Since: 0.7.27
 */
GValue *
tp_g_value_slice_new_boolean (gboolean b)
{
  GValue *v = tp_g_value_slice_new (G_TYPE_BOOLEAN);

  g_value_set_boolean (v, b);
  return v;
}

/**
 * tp_g_value_slice_new_int:
 * @n: an integer
 *
 * Slice-allocate and initialize a #GValue. This function is convenient to
 * use when constructing hash tables from string to #GValue, for example.
 *
 * Returns: a #GValue of type %G_TYPE_INT with value @n, to be freed with
 * tp_g_value_slice_free() or g_slice_free()
 *
 * Since: 0.7.27
 */
GValue *
tp_g_value_slice_new_int (gint n)
{
  GValue *v = tp_g_value_slice_new (G_TYPE_INT);

  g_value_set_int (v, n);
  return v;
}

/**
 * tp_g_value_slice_new_int64:
 * @n: a 64-bit integer
 *
 * Slice-allocate and initialize a #GValue. This function is convenient to
 * use when constructing hash tables from string to #GValue, for example.
 *
 * Returns: a #GValue of type %G_TYPE_INT64 with value @n, to be freed with
 * tp_g_value_slice_free() or g_slice_free()
 *
 * Since: 0.7.27
 */
GValue *
tp_g_value_slice_new_int64 (gint64 n)
{
  GValue *v = tp_g_value_slice_new (G_TYPE_INT64);

  g_value_set_int64 (v, n);
  return v;
}

/**
 * tp_g_value_slice_new_byte:
 * @n: an unsigned integer
 *
 * Slice-allocate and initialize a #GValue. This function is convenient to
 * use when constructing hash tables from string to #GValue, for example.
 *
 * Returns: a #GValue of type %G_TYPE_UCHAR with value @n, to be freed with
 * tp_g_value_slice_free() or g_slice_free()
 *
 * Since: 0.11.0
 */
GValue *
tp_g_value_slice_new_byte (guchar n)
{
  GValue *v = tp_g_value_slice_new (G_TYPE_UCHAR);

  g_value_set_uchar (v, n);
  return v;
}

/**
 * tp_g_value_slice_new_uint:
 * @n: an unsigned integer
 *
 * Slice-allocate and initialize a #GValue. This function is convenient to
 * use when constructing hash tables from string to #GValue, for example.
 *
 * Returns: a #GValue of type %G_TYPE_UINT with value @n, to be freed with
 * tp_g_value_slice_free() or g_slice_free()
 *
 * Since: 0.7.27
 */
GValue *
tp_g_value_slice_new_uint (guint n)
{
  GValue *v = tp_g_value_slice_new (G_TYPE_UINT);

  g_value_set_uint (v, n);
  return v;
}

/**
 * tp_g_value_slice_new_uint64:
 * @n: a 64-bit unsigned integer
 *
 * Slice-allocate and initialize a #GValue. This function is convenient to
 * use when constructing hash tables from string to #GValue, for example.
 *
 * Returns: a #GValue of type %G_TYPE_UINT64 with value @n, to be freed with
 * tp_g_value_slice_free() or g_slice_free()
 *
 * Since: 0.7.27
 */
GValue *
tp_g_value_slice_new_uint64 (guint64 n)
{
  GValue *v = tp_g_value_slice_new (G_TYPE_UINT64);

  g_value_set_uint64 (v, n);
  return v;
}

/**
 * tp_g_value_slice_new_double:
 * @d: a number
 *
 * Slice-allocate and initialize a #GValue. This function is convenient to
 * use when constructing hash tables from string to #GValue, for example.
 *
 * Returns: a #GValue of type %G_TYPE_DOUBLE with value @n, to be freed with
 * tp_g_value_slice_free() or g_slice_free()
 *
 * Since: 0.7.27
 */
GValue *
tp_g_value_slice_new_double (double n)
{
  GValue *v = tp_g_value_slice_new (G_TYPE_DOUBLE);

  g_value_set_double (v, n);
  return v;
}

/**
 * tp_g_value_slice_new_string:
 * @string: a string to be copied into the value
 *
 * Slice-allocate and initialize a #GValue. This function is convenient to
 * use when constructing hash tables from string to #GValue, for example.
 *
 * Returns: a #GValue of type %G_TYPE_STRING whose value is a copy of @string,
 * to be freed with tp_g_value_slice_free() or g_slice_free()
 *
 * Since: 0.7.27
 */
GValue *
tp_g_value_slice_new_string (const gchar *string)
{
  GValue *v = tp_g_value_slice_new (G_TYPE_STRING);

  g_value_set_string (v, string);
  return v;
}

/**
 * tp_g_value_slice_new_static_string:
 * @string: a static string which must remain valid forever, to be pointed to
 *  by the value
 *
 * Slice-allocate and initialize a #GValue. This function is convenient to
 * use when constructing hash tables from string to #GValue, for example.
 *
 * Returns: a #GValue of type %G_TYPE_STRING whose value is @string,
 * to be freed with tp_g_value_slice_free() or g_slice_free()
 *
 * Since: 0.7.27
 */
GValue *
tp_g_value_slice_new_static_string (const gchar *string)
{
  GValue *v = tp_g_value_slice_new (G_TYPE_STRING);

  g_value_set_static_string (v, string);
  return v;
}

/**
 * tp_g_value_slice_new_take_string:
 * @string: a string which will be freed with g_free() by the returned #GValue
 *  (the caller must own it before calling this function, but no longer owns
 *  it after this function returns)
 *
 * Slice-allocate and initialize a #GValue. This function is convenient to
 * use when constructing hash tables from string to #GValue, for example.
 *
 * Returns: a #GValue of type %G_TYPE_STRING whose value is @string,
 * to be freed with tp_g_value_slice_free() or g_slice_free()
 *
 * Since: 0.7.27
 */
GValue *
tp_g_value_slice_new_take_string (gchar *string)
{
  GValue *v = tp_g_value_slice_new (G_TYPE_STRING);

  g_value_take_string (v, string);
  return v;
}

/**
 * tp_g_value_slice_new_boxed:
 * @type: a boxed type
 * @p: a pointer of type @type, which will be copied
 *
 * Slice-allocate and initialize a #GValue. This function is convenient to
 * use when constructing hash tables from string to #GValue, for example.
 *
 * Returns: a #GValue of type @type whose value is a copy of @p,
 * to be freed with tp_g_value_slice_free() or g_slice_free()
 *
 * Since: 0.7.27
 */
GValue *
tp_g_value_slice_new_boxed (GType type,
                            gconstpointer p)
{
  GValue *v;

  g_return_val_if_fail (G_TYPE_FUNDAMENTAL (type) == G_TYPE_BOXED, NULL);
  v = tp_g_value_slice_new (type);
  g_value_set_boxed (v, p);
  return v;
}

/**
 * tp_g_value_slice_new_static_boxed:
 * @type: a boxed type
 * @p: a pointer of type @type, which must remain valid forever
 *
 * Slice-allocate and initialize a #GValue. This function is convenient to
 * use when constructing hash tables from string to #GValue, for example.
 *
 * Returns: a #GValue of type @type whose value is @p,
 * to be freed with tp_g_value_slice_free() or g_slice_free()
 *
 * Since: 0.7.27
 */
GValue *
tp_g_value_slice_new_static_boxed (GType type,
                                   gconstpointer p)
{
  GValue *v;

  g_return_val_if_fail (G_TYPE_FUNDAMENTAL (type) == G_TYPE_BOXED, NULL);
  v = tp_g_value_slice_new (type);
  g_value_set_static_boxed (v, p);
  return v;
}

/**
 * tp_g_value_slice_new_take_boxed:
 * @type: a boxed type
 * @p: a pointer of type @type which will be freed with g_boxed_free() by the
 *  returned #GValue (the caller must own it before calling this function, but
 *  no longer owns it after this function returns)
 *
 * Slice-allocate and initialize a #GValue. This function is convenient to
 * use when constructing hash tables from string to #GValue, for example.
 *
 * Returns: a #GValue of type @type whose value is @p,
 * to be freed with tp_g_value_slice_free() or g_slice_free()
 *
 * Since: 0.7.27
 */
GValue *
tp_g_value_slice_new_take_boxed (GType type,
                                 gpointer p)
{
  GValue *v;

  g_return_val_if_fail (G_TYPE_FUNDAMENTAL (type) == G_TYPE_BOXED, NULL);
  v = tp_g_value_slice_new (type);
  g_value_take_boxed (v, p);
  return v;
}

/**
 * tp_g_value_slice_free:
 * @value: A GValue which was allocated with the g_slice API
 *
 * Unset and free a slice-allocated GValue.
 *
 * <literal>(GDestroyNotify) tp_g_value_slice_free</literal> can be used
 * as a destructor for values in a #GHashTable, for example.
 */

void
tp_g_value_slice_free (GValue *value)
{
  g_value_unset (value);
  g_slice_free (GValue, value);
}


/**
 * tp_g_value_slice_dup:
 * @value: A GValue
 *
 * <!-- 'Returns' says it all -->
 *
 * Returns: a newly allocated copy of @value, to be freed with
 * tp_g_value_slice_free() or g_slice_free().
 * Since: 0.5.14
 */
GValue *
tp_g_value_slice_dup (const GValue *value)
{
  GValue *ret = tp_g_value_slice_new (G_VALUE_TYPE (value));

  g_value_copy (value, ret);
  return ret;
}


struct _tp_g_hash_table_update
{
  GHashTable *target;
  GBoxedCopyFunc key_dup, value_dup;
};

static void
_tp_g_hash_table_update_helper (gpointer key,
                                gpointer value,
                                gpointer user_data)
{
  struct _tp_g_hash_table_update *data = user_data;
  gpointer new_key = (data->key_dup != NULL) ? (data->key_dup) (key) : key;
  gpointer new_value = (data->value_dup != NULL) ? (data->value_dup) (value)
                                                 : value;

  g_hash_table_replace (data->target, new_key, new_value);
}

/**
 * tp_g_hash_table_update:
 * @target: The hash table to be updated
 * @source: The hash table to update it with (read-only)
 * @key_dup: function to duplicate a key from @source so it can be be stored
 *           in @target. If NULL, the key is not copied, but is used as-is
 * @value_dup: function to duplicate a value from @source so it can be stored
 *             in @target. If NULL, the value is not copied, but is used as-is
 *
 * Add each item in @source to @target, replacing any existing item with the
 * same key. @key_dup and @value_dup are used to duplicate the items; in
 * principle they could also be used to convert between types.
 *
 * Since: 0.7.0
 */
void
tp_g_hash_table_update (GHashTable *target,
                        GHashTable *source,
                        GBoxedCopyFunc key_dup,
                        GBoxedCopyFunc value_dup)
{
  struct _tp_g_hash_table_update data = { target, key_dup,
      value_dup };

  g_return_if_fail (target != NULL);
  g_return_if_fail (source != NULL);
  g_return_if_fail (target != source);

  g_hash_table_foreach (source, _tp_g_hash_table_update_helper, &data);
}

/**
 * tp_str_empty:
 * @s: (type utf8) (transfer none): a string
 *
 * Return %TRUE if @s is empty, counting %NULL as empty.
 *
 * Returns: (type boolean): %TRUE if @s is either %NULL or ""
 *
 * Since: 0.11.1
 */
/* no definition here - it's inlined */

/**
 * tp_strdiff:
 * @left: The first string to compare (may be NULL)
 * @right: The second string to compare (may be NULL)
 *
 * Return %TRUE if the given strings are different. Unlike #strcmp this
 * function will handle null pointers, treating them as distinct from any
 * string.
 *
 * Returns: %FALSE if @left and @right are both %NULL, or if
 *          neither is %NULL and both have the same contents; %TRUE otherwise
 */

gboolean
tp_strdiff (const gchar *left, const gchar *right)
{
  if ((NULL == left) != (NULL == right))
    return TRUE;

  else if (left == right)
    return FALSE;

  else
    return (0 != strcmp (left, right));
}



/**
 * tp_mixin_offset_cast:
 * @instance: A pointer to a structure
 * @offset: The offset of a structure member in bytes, which must not be 0
 *
 * Extend a pointer by an offset, provided the offset is not 0.
 * This is used to cast from an object instance to one of the telepathy-glib
 * mixin classes.
 *
 * Returns: a pointer @offset bytes beyond @instance
 */
gpointer
tp_mixin_offset_cast (gpointer instance, guint offset)
{
  g_return_val_if_fail (offset != 0, NULL);

  return ((guchar *) instance + offset);
}


/**
 * tp_mixin_instance_get_offset:
 * @instance: A pointer to a GObject-derived instance structure
 * @quark: A quark that was used to store the offset with g_type_set_qdata()
 *
 * If the type of @instance, or any of its ancestor types, has had an offset
 * attached using qdata with the given @quark, return that offset. If not,
 * this indicates a programming error and results are undefined.
 *
 * This is used to implement the telepathy-glib mixin classes.
 *
 * Returns: the offset of the mixin
 */
guint
tp_mixin_instance_get_offset (gpointer instance,
                              GQuark quark)
{
  GType t;

  for (t = G_OBJECT_TYPE (instance);
       t != 0;
       t = g_type_parent (t))
    {
      gpointer qdata = g_type_get_qdata (t, quark);

      if (qdata != NULL)
        return GPOINTER_TO_UINT (qdata);
    }

  g_return_val_if_reached (0);
}


/**
 * tp_mixin_class_get_offset:
 * @klass: A pointer to a GObjectClass-derived class structure
 * @quark: A quark that was used to store the offset with g_type_set_qdata()
 *
 * If the type of @klass, or any of its ancestor types, has had an offset
 * attached using qdata with the given @quark, return that offset. If not,
 * this indicates a programming error and results are undefined.
 *
 * This is used to implement the telepathy-glib mixin classes.
 *
 * Returns: the offset of the mixin class
 */
guint
tp_mixin_class_get_offset (gpointer klass,
                           GQuark quark)
{
  GType t;

  for (t = G_OBJECT_CLASS_TYPE (klass);
       t != 0;
       t = g_type_parent (t))
    {
      gpointer qdata = g_type_get_qdata (t, quark);

      if (qdata != NULL)
        return GPOINTER_TO_UINT (qdata);
    }

  g_return_val_if_reached (0);
}


static inline gboolean
_esc_ident_bad (gchar c, gboolean is_first)
{
  return ((c < 'a' || c > 'z') &&
          (c < 'A' || c > 'Z') &&
          (c < '0' || c > '9' || is_first));
}


/**
 * tp_escape_as_identifier:
 * @name: The string to be escaped
 *
 * Escape an arbitrary string so it follows the rules for a C identifier,
 * and hence an object path component, interface element component,
 * bus name component or member name in D-Bus.
 *
 * Unlike g_strcanon this is a reversible encoding, so it preserves
 * distinctness.
 *
 * The escaping consists of replacing all non-alphanumerics, and the first
 * character if it's a digit, with an underscore and two lower-case hex
 * digits:
 *
 *    "0123abc_xyz\x01\xff" -> _30123abc_5fxyz_01_ff
 *
 * i.e. similar to URI encoding, but with _ taking the role of %, and a
 * smaller allowed set. As a special case, "" is escaped to "_" (just for
 * completeness, really).
 *
 * Returns: the escaped string, which must be freed by the caller with #g_free
 */
gchar *
tp_escape_as_identifier (const gchar *name)
{
  gboolean bad = FALSE;
  size_t len = 0;
  GString *op;
  const gchar *ptr, *first_ok;

  g_return_val_if_fail (name != NULL, NULL);

  /* fast path for empty name */
  if (name[0] == '\0')
    return g_strdup ("_");

  for (ptr = name; *ptr; ptr++)
    {
      if (_esc_ident_bad (*ptr, ptr == name))
        {
          bad = TRUE;
          len += 3;
        }
      else
        len++;
    }

  /* fast path if it's clean */
  if (!bad)
    return g_strdup (name);

  /* If strictly less than ptr, first_ok is the first uncopied safe character.
   */
  first_ok = name;
  op = g_string_sized_new (len);
  for (ptr = name; *ptr; ptr++)
    {
      if (_esc_ident_bad (*ptr, ptr == name))
        {
          /* copy preceding safe characters if any */
          if (first_ok < ptr)
            {
              g_string_append_len (op, first_ok, ptr - first_ok);
            }
          /* escape the unsafe character */
          g_string_append_printf (op, "_%02x", (unsigned char)(*ptr));
          /* restart after it */
          first_ok = ptr + 1;
        }
    }
  /* copy trailing safe characters if any */
  if (first_ok < ptr)
    {
      g_string_append_len (op, first_ok, ptr - first_ok);
    }
  return g_string_free (op, FALSE);
}


/**
 * tp_strv_contains:
 * @strv: a NULL-terminated array of strings, or %NULL (which is treated as an
 *        empty strv)
 * @str: a non-NULL string
 *
 * <!-- -->
 * Returns: TRUE if @str is an element of @strv, according to strcmp().
 *
 * Since: 0.7.15
 */
gboolean
tp_strv_contains (const gchar * const *strv,
                  const gchar *str)
{
  g_return_val_if_fail (str != NULL, FALSE);

  if (strv == NULL)
    return FALSE;

  while (*strv != NULL)
    {
      if (!tp_strdiff (str, *strv))
        return TRUE;
      strv++;
    }

  return FALSE;
}

/**
 * tp_g_key_file_get_int64:
 * @key_file: a non-%NULL #GKeyFile
 * @group_name: a non-%NULL group name
 * @key: a non-%NULL key
 * @error: return location for a #GError
 *
 * Returns the value associated with @key under @group_name as a signed
 * 64-bit integer. This is similar to g_key_file_get_integer() but can return
 * 64-bit results without truncation.
 *
 * Returns: the value associated with the key as a signed 64-bit integer, or
 * 0 if the key was not found or could not be parsed.
 *
 * Since: 0.7.31
 */
gint64
tp_g_key_file_get_int64 (GKeyFile *key_file,
                         const gchar *group_name,
                         const gchar *key,
                         GError **error)
{
  gchar *s, *end;
  gint64 v;

  g_return_val_if_fail (key_file != NULL, -1);
  g_return_val_if_fail (group_name != NULL, -1);
  g_return_val_if_fail (key != NULL, -1);

  s = g_key_file_get_value (key_file, group_name, key, error);

  if (s == NULL)
    return 0;

  v = g_ascii_strtoll (s, &end, 10);

  if (*s == '\0' || *end != '\0')
    {
      g_set_error (error, G_KEY_FILE_ERROR, G_KEY_FILE_ERROR_INVALID_VALUE,
          "Key '%s' in group '%s' has value '%s' where int64 was expected",
          key, group_name, s);
      return 0;
    }

  g_free (s);
  return v;
}

/**
 * tp_g_key_file_get_uint64:
 * @key_file: a non-%NULL #GKeyFile
 * @group_name: a non-%NULL group name
 * @key: a non-%NULL key
 * @error: return location for a #GError
 *
 * Returns the value associated with @key under @group_name as an unsigned
 * 64-bit integer. This is similar to g_key_file_get_integer() but can return
 * large positive results without truncation.
 *
 * Returns: the value associated with the key as an unsigned 64-bit integer,
 * or 0 if the key was not found or could not be parsed.
 *
 * Since: 0.7.31
 */
guint64
tp_g_key_file_get_uint64 (GKeyFile *key_file,
                          const gchar *group_name,
                          const gchar *key,
                          GError **error)
{
  gchar *s, *end;
  guint64 v;

  g_return_val_if_fail (key_file != NULL, -1);
  g_return_val_if_fail (group_name != NULL, -1);
  g_return_val_if_fail (key != NULL, -1);

  s = g_key_file_get_value (key_file, group_name, key, error);

  if (s == NULL)
    return 0;

  v = g_ascii_strtoull (s, &end, 10);

  if (*s == '\0' || *end != '\0')
    {
      g_set_error (error, G_KEY_FILE_ERROR, G_KEY_FILE_ERROR_INVALID_VALUE,
          "Key '%s' in group '%s' has value '%s' where uint64 was expected",
          key, group_name, s);
      return 0;
    }

  g_free (s);
  return v;
}

typedef struct {
    GObject *instance;
    GObject *observer;
    GClosure *closure;
    gulong handler_id;
} WeakHandlerCtx;

static WeakHandlerCtx *
whc_new (GObject *instance,
         GObject *observer)
{
  WeakHandlerCtx *ctx = g_slice_new0 (WeakHandlerCtx);

  ctx->instance = instance;
  ctx->observer = observer;

  return ctx;
}

static void
whc_free (WeakHandlerCtx *ctx)
{
  g_slice_free (WeakHandlerCtx, ctx);
}

static void observer_destroyed_cb (gpointer, GObject *);
static void closure_invalidated_cb (gpointer, GClosure *);

/*
 * If signal handlers are removed before the object is destroyed, this
 * callback will never get triggered.
 */
static void
instance_destroyed_cb (gpointer ctx_,
    GObject *where_the_instance_was)
{
  WeakHandlerCtx *ctx = ctx_;

  /* No need to disconnect the signal here, the instance has gone away. */
  g_object_weak_unref (ctx->observer, observer_destroyed_cb, ctx);
  g_closure_remove_invalidate_notifier (ctx->closure, ctx,
      closure_invalidated_cb);
  whc_free (ctx);
}

/* Triggered when the observer is destroyed. */
static void
observer_destroyed_cb (gpointer ctx_,
    GObject *where_the_observer_was)
{
  WeakHandlerCtx *ctx = ctx_;

  g_closure_remove_invalidate_notifier (ctx->closure, ctx,
      closure_invalidated_cb);
  g_signal_handler_disconnect (ctx->instance, ctx->handler_id);
  g_object_weak_unref (ctx->instance, instance_destroyed_cb, ctx);
  whc_free (ctx);
}

/* Triggered when either object is destroyed or the handler is disconnected. */
static void
closure_invalidated_cb (gpointer ctx_,
    GClosure *where_the_closure_was)
{
  WeakHandlerCtx *ctx = ctx_;

  g_object_weak_unref (ctx->instance, instance_destroyed_cb, ctx);
  g_object_weak_unref (ctx->observer, observer_destroyed_cb, ctx);
  whc_free (ctx);
}

/**
 * tp_g_signal_connect_object:
 * @instance: the instance to connect to.
 * @detailed_signal: a string of the form "signal-name::detail".
 * @c_handler: the #GCallback to connect.
 * @gobject: the object to pass as data to @c_handler.
 * @connect_flags: a combination of #GConnectFlags. Only
 *  %G_CONNECT_AFTER and %G_CONNECT_SWAPPED are supported by this function.
 *
 * Connects a #GCallback function to a signal for a particular object, as if
 * with g_signal_connect(). Additionally, arranges for the signal handler to be
 * disconnected if @gobject is destroyed.
 *
 * This is similar to g_signal_connect_data(), but uses a closure which
 * ensures that the @gobject stays alive during the call to @c_handler
 * by temporarily adding a reference count to @gobject.
 *
 * This is similar to g_signal_connect_object(), but doesn't have the
 * documented bug that everyone is too scared to fix. Also, it does not allow
 * you to pass in NULL as @gobject
 *
 * This is intended to be a convenient way for objects to use themselves as
 * user_data for callbacks without having to explicitly disconnect all the
 * handlers in their finalizers.
 *
<<<<<<< HEAD
 * Changed in 0.11.UNRELEASED: %G_CONNECT_AFTER is now respected.
=======
 * Changed in 0.10.4 and 0.11.3: %G_CONNECT_AFTER is now respected.
>>>>>>> f0ed65d6
 *
 * Returns: the handler id
 *
 * Since: 0.9.2
 */
gulong
tp_g_signal_connect_object (gpointer instance,
    const gchar *detailed_signal,
    GCallback c_handler,
    gpointer gobject,
    GConnectFlags connect_flags)
{
  GObject *instance_obj = G_OBJECT (instance);
  WeakHandlerCtx *ctx = whc_new (instance_obj, gobject);

  g_return_val_if_fail (G_TYPE_CHECK_INSTANCE (instance), 0);
  g_return_val_if_fail (detailed_signal != NULL, 0);
  g_return_val_if_fail (c_handler != NULL, 0);
  g_return_val_if_fail (G_IS_OBJECT (gobject), 0);

  if (connect_flags & G_CONNECT_SWAPPED)
    ctx->closure = g_cclosure_new_object_swap (c_handler, gobject);
  else
    ctx->closure = g_cclosure_new_object (c_handler, gobject);

  ctx->handler_id = g_signal_connect_closure (instance, detailed_signal,
      ctx->closure, (connect_flags & G_CONNECT_AFTER) ? TRUE : FALSE);

  g_object_weak_ref (instance_obj, instance_destroyed_cb, ctx);
  g_object_weak_ref (gobject, observer_destroyed_cb, ctx);
  g_closure_add_invalidate_notifier (ctx->closure, ctx,
      closure_invalidated_cb);

  return ctx->handler_id;
}

/*
 * _tp_quark_array_copy:
 * @quarks: A 0-terminated list of quarks to copy
 *
 * Copy a zero-terminated array into a GArray. The trailing
 * 0 is not counted in the @len member of the returned
 * array, but the @data member is guaranteed to be
 * zero-terminated.
 *
 * Returns: A new GArray containing a copy of @quarks.
 */
GArray *
_tp_quark_array_copy (const GQuark *quarks)
{
  GArray *array;
  const GQuark *q;

  array = g_array_new (TRUE, TRUE, sizeof (GQuark));

  for (q = quarks; q != NULL && *q != 0; q++)
    {
      g_array_append_val (array, *q);
    }

  return array;
}

/**
 * tp_value_array_build:
 * @length: The number of elements that should be in the array
 * @type: The type of the first argument.
 * @...: The value of the first item in the struct followed by a list of type,
 * value pairs terminated by G_TYPE_INVALID.
 *
 * Creates a new #GValueArray for use with structs, containing the values
 * passed in as parameters. The values are copied or reffed as appropriate for
 * their type.
 *
 * <example>
 *   <title> using tp_value_array_build</title>
 *    <programlisting>
 * GValueArray *array = tp_value_array_build (2,
 *    G_TYPE_STRING, host,
 *    G_TYPE_UINT, port,
 *    G_TYPE_INVALID);
 *    </programlisting>
 * </example>
 *
 * Returns: a newly created #GValueArray, free with g_value_array_free.
 *
 * Since: 0.9.2
 */
GValueArray *
tp_value_array_build (gsize length,
  GType type,
  ...)
{
  GValueArray *arr;
  GType t;
  va_list var_args;
  char *error = NULL;

  arr = g_value_array_new (length);

  va_start (var_args, type);

  for (t = type; t != G_TYPE_INVALID; t = va_arg (var_args, GType))
    {
      GValue *v = arr->values + arr->n_values;

      g_value_array_append (arr, NULL);

      g_value_init (v, t);

      G_VALUE_COLLECT (v, var_args, 0, &error);

      if (error != NULL)
        {
          g_critical ("%s", error);
          g_free (error);

          g_value_array_free (arr);
          return NULL;
        }
    }

  g_warn_if_fail (arr->n_values == length);

  return arr;
}

/**
 * tp_value_array_unpack:
 * @array: the array to unpack
 * @len: The number of elements that should be in the array
 * @...: a list of correctly typed pointers to store the values in
 *
 * Unpacks a #GValueArray into separate variables.
 *
 * The contents of the values aren't copied into the variables, and so become
 * invalid when @array is freed.
 *
 * <example>
 *   <title>using tp_value_array_unpack</title>
 *    <programlisting>
 * gchar *host;
 * guint port;
 *
 * tp_value_array_unpack (array, 2,
 *    &host,
 *    &port);
 *    </programlisting>
 * </example>
 *
 * Since: 0.11.0
 */
void
tp_value_array_unpack (GValueArray *array,
    gsize len,
    ...)
{
  va_list var_args;
  guint i;

  va_start (var_args, len);

  for (i = 0; i < len; i++)
    {
      GValue *value;
      char *error = NULL;

      if (G_UNLIKELY (i > array->n_values))
        {
          g_warning ("More parameters than entries in the struct!");
          break;
        }

      value = g_value_array_get_nth (array, i);

      G_VALUE_LCOPY (value, var_args, G_VALUE_NOCOPY_CONTENTS, &error);
      if (error != NULL)
        {
          g_warning ("%s: %s", G_STRFUNC, error);
          g_free (error);
          break;
        }
    }

  va_end (var_args);
}

/**
 * TpWeakRef:
 *
 * A simple wrapper for a weak reference to a #GObject, suitable for use in
 * asynchronous calls which should only affect the object if it hasn't already
 * been freed.
 *
 * As well as wrapping a weak reference to an object, this structure can
 * contain an extra pointer to arbitrary data. This is useful for asynchronous
 * calls which act on an object and some second piece of data, which are quite
 * common in practice.
 *
 * If more than one piece of auxiliary data is required, the @user_data
 * argument to the constructor can be a struct or a #GValueArray.
 */
struct _TpWeakRef {
    /*<private>*/
    gpointer object;
    gpointer user_data;
    GDestroyNotify destroy;
};

/**
 * tp_weak_ref_new:
 * @object: (type Object): an object to which to take a weak reference
 * @user_data: optional additional data to store alongside the weak ref
 * @destroy: destructor for @user_data, called when the weak ref
 *  is freed
 *
 * Return a new weak reference wrapper for @object.
 *
 * Returns: a new weak-reference wrapper
 *
 * Free-function: tp_weak_ref_destroy()
 */
TpWeakRef *
tp_weak_ref_new (gpointer object,
    gpointer user_data,
    GDestroyNotify destroy)
{
  TpWeakRef *self;

  g_return_val_if_fail (G_IS_OBJECT (object), NULL);

  self = g_slice_new (TpWeakRef);
  self->object = object;
  g_object_add_weak_pointer (self->object, &self->object);
  self->user_data = user_data;
  self->destroy = destroy;
  return self;
}

/**
 * tp_weak_ref_get_user_data:
 * @self: a weak reference
 *
 * Return the additional data that was passed to tp_weak_ref_new().
 *
 * Returns: the additional data supplied in tp_weak_ref_new(), which may be
 *  %NULL
 */
gpointer
tp_weak_ref_get_user_data (TpWeakRef *self)
{
  return self->user_data;
}

/**
 * tp_weak_ref_dup_object:
 * @self: a weak reference
 *
 * If the weakly referenced object still exists, return a new reference to
 * it. Otherwise, return %NULL.
 *
 * Returns: (type Object) (transfer full): a new reference, or %NULL
 */
gpointer
tp_weak_ref_dup_object (TpWeakRef *self)
{
  if (self->object != NULL)
    return g_object_ref (self->object);

  return NULL;
}

/**
 * tp_weak_ref_destroy:
 * @self: a weak reference
 *
 * Free a weak reference wrapper. This drops the weak reference to the
 * object (if it still exists), and frees the user data with the user-supplied
 * destructor function if one was provided.
 */
void
tp_weak_ref_destroy (TpWeakRef *self)
{
  if (self->object != NULL)
    g_object_remove_weak_pointer (self->object, &self->object);

  if (self->destroy != NULL)
    (self->destroy) (self->user_data);

  g_slice_free (TpWeakRef, self);
}<|MERGE_RESOLUTION|>--- conflicted
+++ resolved
@@ -946,11 +946,7 @@
  * user_data for callbacks without having to explicitly disconnect all the
  * handlers in their finalizers.
  *
-<<<<<<< HEAD
- * Changed in 0.11.UNRELEASED: %G_CONNECT_AFTER is now respected.
-=======
  * Changed in 0.10.4 and 0.11.3: %G_CONNECT_AFTER is now respected.
->>>>>>> f0ed65d6
  *
  * Returns: the handler id
  *
