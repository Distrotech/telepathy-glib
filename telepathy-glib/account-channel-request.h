--- conflicted
+++ resolved
@@ -71,16 +71,6 @@
 gint64 tp_account_channel_request_get_user_action_time (
     TpAccountChannelRequest *self);
 
-<<<<<<< HEAD
-=======
-#ifndef TP_DISABLE_DEPRECATED
-_TP_DEPRECATED_IN_0_16
-void tp_account_channel_request_set_channel_factory (
-    TpAccountChannelRequest *self,
-    TpClientChannelFactory *factory);
-#endif
-
->>>>>>> 72514214
 TpChannelRequest * tp_account_channel_request_get_channel_request (
     TpAccountChannelRequest *self);
 
