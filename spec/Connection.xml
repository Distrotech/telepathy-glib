--- conflicted
+++ resolved
@@ -81,36 +81,6 @@
         is not yet in the CONNECTED state, this signal is not guaranteed
         to be emitted.
       </tp:docstring>
-<<<<<<< HEAD
-=======
-      <tp:added version="0.17.10">Clients MAY assume that if the
-        SelfHandle property exists, this signal will be emitted when
-        necessary.</tp:added>
-      <tp:deprecated version="0.UNRELEASED">Use SelfContactChanged to get the
-      new SelfID at the same time</tp:deprecated>
->>>>>>> 7ba46141
-
-      <arg type="u" tp:type="Contact_Handle" name="Self_Handle">
-        <tp:docstring>
-          The new value of the SelfHandle property.
-        </tp:docstring>
-      </arg>
-      <arg type="s" name="Self_ID">
-        <tp:docstring>
-          The new value of the SelfID property.
-        </tp:docstring>
-      </arg>
-    </signal>
-
-    <signal name="SelfContactChanged"
-        tp:name-for-bindings="Self_Contact_Changed">
-      <tp:docstring>
-        Emitted whenever the <tp:member-ref>SelfHandle</tp:member-ref> and
-        <tp:member-ref>SelfID</tp:member-ref> property
-        changes. If the connection
-        is not yet in the CONNECTED state, this signal is not guaranteed
-        to be emitted.
-      </tp:docstring>
       <tp:added version="0.UNRELEASED">Clients MAY assume that if the
         SelfHandle and SelfID property exists, this signal will be emitted when
         necessary.</tp:added>
@@ -142,8 +112,6 @@
 
     <property name="SelfID" tp:name-for-bindings="Self_ID"
       type="s" access="read">
-<<<<<<< HEAD
-=======
       <tp:docstring>
         The identifier which represents the user on this connection, which will
         remain valid for the lifetime of this connection, or until a change
@@ -153,26 +121,6 @@
         this property MAY be empty string.
       </tp:docstring>
       <tp:added version="0.UNRELEASED"/>
-    </property>
-
-    <method name="GetSelfHandle" tp:name-for-bindings="Get_Self_Handle">
-      <arg direction="out" type="u" tp:type="Contact_Handle"
-        name="Self_Handle">
-        <tp:docstring>
-          The value of the <tp:member-ref>SelfHandle</tp:member-ref> property
-        </tp:docstring>
-      </arg>
-
->>>>>>> 7ba46141
-      <tp:docstring>
-        The identifier which represents the user on this connection, which will
-        remain valid for the lifetime of this connection, or until a change
-        in the user's identifier is signalled by the
-        <tp:member-ref>SelfContactChanged</tp:member-ref> signal.
-        If the connection is not yet in the CONNECTED state, the value of
-        this property MAY be empty string.
-      </tp:docstring>
-      <tp:added version="0.99.1"/>
     </property>
 
     <property name="Status" tp:name-for-bindings="Status"
